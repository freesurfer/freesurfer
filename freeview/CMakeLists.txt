--- conflicted
+++ resolved
@@ -26,10 +26,7 @@
     BrushProperty.cpp 
     DialogAbout.cpp
     DialogCropVolume.cpp
-<<<<<<< HEAD
-=======
     DialogCustomFill.cpp
->>>>>>> ceb248a0
     DialogGradientFilter.cpp
     DialogLoadDTI.cpp
     DialogLoadPointSet.cpp
