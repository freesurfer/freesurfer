--- conflicted
+++ resolved
@@ -11,10 +11,6 @@
 foreach threads ( 4 8 )
 
   # extract testing data
-<<<<<<< HEAD
-=======
-  
->>>>>>> 8993679f
   rm -rf testdata
   
   gunzip -c testdata.tar.gz | tar xvf -
@@ -72,13 +68,10 @@
 
   if (1) then
   
-<<<<<<< HEAD
     # do not depend on the first test
     #
     cp subject/surf/lh.white.preaparc{.REF,}
     
-=======
->>>>>>> 8993679f
     set cmd=(../mris_make_surfaces \
              -orig_white white.preaparc -orig_pial white.preaparc \
              -aseg aseg.presurf -mgz -T1 brain.finalsurfs \
