/**
 * @file  mri_tessellate.c
 * @brief tessellate a volume to create a surface
 *
 * "Cortical Surface-Based Analysis I: Segmentation and Surface
 * Reconstruction", Dale, A.M., Fischl, B., Sereno, M.I.
 * (1999) NeuroImage 9(2):179-194
 */
/*
 * Original Author: Bruce Fischl
 * CVS Revision Info:
 *    $Author: zkaufman $
 *    $Date: 2016/07/20 21:05:04 $
 *    $Revision: 1.39 $
 *
 * Copyright © 2011 The General Hospital Corporation (Boston, MA) "MGH"
 *
 * Terms and conditions for use, reproduction, distribution and contribution
 * are found in the 'FreeSurfer Software License Agreement' contained
 * in the file 'LICENSE' found in the FreeSurfer distribution, and here:
 *
 * https://surfer.nmr.mgh.harvard.edu/fswiki/FreeSurferSoftwareLicense
 *
 * Reporting: freesurfer@nmr.mgh.harvard.edu
 *
 */


//
// mri_tessellate.c
//
// How it works.
//
// 1. pick the boundary voxel position using the grey value given in input
//
//              O O O O O O O O            O O O O O O O O
//              O O O O O O O O            O O O O O O O O
//              O O x x x x O O    picks   O O B B B B B O
//              0 O x x x x O O      ->    O O B O O O B O
//              O O x x x x O O            O 0 B O O O B O
//              O O x x x x O O            O O B O O O B O
//              O O O O O O O O            O O B B B B B O
//              O O O O O O O O  imnr = 3  O O O O O O O O
//
//    You see that there is a bias toward larger i, j, imnr.
//    If you take the real surface in floating value voxel-index
//    coordinate system in the following way,
//
//              -0.5  0.5   1.5
//                |  0 |  1  |  ....
//
//    then the surface position defined as the voxel boundary is given by
//
//              v_surf = v_boundary - 1/2.
//
// 2. Even though the RAS coordinates of surface is given by
//
//    MRIvoxelToWorld(mri,
//                    vertex[k].j-0.5,
//                    vertex[k].i - 0.5,
//                    vertex[k].imnr - 0.5,
//                    &x, &y, &z);
//
//    currently we use the surface RAS being given by
//    conformed volume with c_(r,a,s) = 0
//
//    MRIvoxelToSurfaceRAS()
//


char *MRI_TESSELLATE_VERSION = "$Revision: 1.39 $";
#include <math.h>
#include <stdio.h>
#include <stdlib.h>
#include <string.h>
#include <ctype.h>
#include "mri.h"
#include "fio.h"
#include "const.h"
#include "tags.h"
#include "diag.h"
#include "proto.h"
#include "macros.h"
#include "error.h"
#include "MRIio_old.h"
#include "version.h"
#include "tags.h"
#include "matrix.h"
#include "transform.h"
#include "cma.h"
#include "diag.h"
#include "mrisurf.h"

static char vcid[] =
  "$Id: mri_tessellate.c,v 1.39 2016/07/20 21:05:04 zkaufman Exp $";

/////////////////////////////////////////////
#define MAXV 10000000
static long MAXVERTICES = MAXV;
static long  MAXFACES = (2*MAXV);

////////////////////////////////////////////////
// gather globals
static int remove_non_hippo_voxels(MRI *mri) ;
static int all_flag = 0 ;
static int hippo_flag = 0 ;
static int type_changed = 0;
// orig->surface RAS is not MRIvoxelToWorld(), but more involved one
int compatibility= 1;
////////////////////////////////////////////////

tface_type *face;
int *face_index_table0;
int *face_index_table1;

tvertex_type *vertex;
int *vertex_index_table;

static int value;

int main(int argc, char *argv[]) ;
static MRI *read_images(char *fpref) ;
static void add_face(MRI *mri, int imnr, int i, int j, int f, int prev_flag) ;
static int add_vertex(MRI *mri, int imnr, int i, int j) ;
static int facep(MRI *mri, int im0, int i0, int j0, int im1, int i1, int j1) ;
static void check_face(MRI *mri, int im0, int i0, int j0,
                       int im1, int i1,int j1,
                       int f, int n, int v_ind, int prev_flag) ;
static void make_surface(MRI *mri) ;
static void write_binary_surface(char *fname, MRI *mri, char *cmdline) ;
static int get_option(int argc, char *argv[]) ;
static void usage_exit(int code);

const char *Progname ;
int UseMRIStessellate=0;

int main(int argc, char *argv[])
{
  char cmdline[CMD_LINE_LEN], ofpref[STRLEN] /*,*data_dir*/;
  int  nargs ;
  MRI *mri = 0;
  int xnum, ynum, numimg;

  make_cmd_version_string
  (argc, argv,
   "$Id: mri_tessellate.c,v 1.39 2016/07/20 21:05:04 zkaufman Exp $",
   "$Name:  $", cmdline);

  /* rkt: check for and handle version tag */
  nargs = handle_version_option
          (argc, argv,
           "$Id: mri_tessellate.c,v 1.39 2016/07/20 21:05:04 zkaufman Exp $",
           "$Name:  $");
  if (nargs && argc - nargs == 1)
  {
    exit (0);
  }
  argc -= nargs;

  DiagInit(NULL, NULL, NULL) ;
  ErrorInit(NULL, NULL, NULL) ;
  Progname = argv[0] ;

  for ( ; argc > 1 && ISOPTION(*argv[1]) ; argc--, argv++)
  {
    nargs = get_option(argc, argv) ;
    argc -= nargs ;
    argv += nargs ;
  }
  // we removed the option
  if (argc<3) usage_exit(1);
  if (argc == 3)   // value not specified on cmdline - figure it out from hemi in output surf
  {
    char *cp, fname[STRLEN]  ;

    sprintf(ofpref,"%s",argv[2]);
    FileNameOnly(ofpref, fname) ;
    cp = strstr(fname, "h.") ;
    if (cp == NULL)
    {
      ErrorExit(ERROR_UNSUPPORTED,
                "%s: if no fillval is specified, then output hemi must be",
                Progname) ;
    }
    if (*(cp-1) == 'r')
    {
      value = MRI_RIGHT_HEMISPHERE ;
    }
    else if (*(cp-1) == 'l')
    {
      value = MRI_LEFT_HEMISPHERE ;
    }
    else
    {
      ErrorExit(ERROR_UNSUPPORTED,
                "%s: if no fillval is specified, then output hemi must be",
                Progname) ;
    }
    printf("input fill value assumed to be %d based on output name\n", value) ;
  }
  else  // fill value specified explicitly
  {
    sscanf(argv[2],"%d",&value);  // this assumes that argv[2]
    // can be changed to int
    sprintf(ofpref,"%s",argv[3]); // this assumes argv[3] is the file
  }

  // passing dir/COR-
  mri = read_images(argv[1]);
  if (hippo_flag)
  {
    remove_non_hippo_voxels(mri) ;
    all_flag = 1 ;
  }

  printf("%s\n",vcid);
  printf("  %s\n",MRISurfSrcVersion());
  fflush(stdout);

  if(UseMRIStessellate){
    MRIS *mris;
    int err;
    printf("Using MRIStessellate())\n");
    mris = MRIStessellate(mri,value,all_flag);
    if(mris == NULL){
      printf("ERROR: mri_tessellate\n");
      exit(1);
    }
    err = MRISwrite(mris,ofpref);
    if(err) exit(1);
    printf("mri_tessellate done\n");
    exit(0);
  }

  // 4 connected (6 in 3D) neighbors
  xnum = mri->width;
  ynum = mri->height;
  numimg = mri->depth;

  face = (tface_type *)lcalloc(MAXFACES,sizeof(tface_type));

  face_index_table0 = (int *)lcalloc(600*ynum*xnum,sizeof(int));
  face_index_table1 = (int *)lcalloc(600*ynum*xnum,sizeof(int));

  vertex = (tvertex_type *)lcalloc(MAXVERTICES,sizeof(tvertex_type));
  vertex_index_table = (int *)lcalloc(800*ynum*xnum,sizeof(int));

  make_surface(mri);

  write_binary_surface(ofpref, mri, cmdline);

  exit(0) ;
}


static MRI *read_images(char *fpref)
{
  MRI *mri = 0;

  mri = MRIread(fpref);
  if (!mri)
  {
    ErrorExit(ERROR_NOFILE, "could not open %s\n", fpref) ;
  }
  // change to UCHAR if not
  if (mri->type!=MRI_UCHAR)
  {
    MRI *mri_tmp ;

    type_changed = 1;
    printf("changing type of input volume to 8 bits/voxel...\n") ;
    mri_tmp = MRIchangeType(mri, MRI_UCHAR, 0.0, 0.999, TRUE) ;
    MRIfree(&mri) ;
    mri = mri_tmp ;
  }
  else
  {
    type_changed = 0 ;
  }

  return mri;
}

static int face_index, vertex_index;


static void
add_face(MRI *mri, int imnr, int i, int j, int f, int prev_flag)
{
  int xnum, ynum, pack;

  xnum = mri->width;
  ynum = mri->height;
  pack = f*ynum*xnum+i*xnum+j;

  if (face_index >= MAXFACES-1)
    ErrorExit(ERROR_NOMEMORY, "%s: max faces %d exceeded",
              Progname,MAXFACES) ;
  if (prev_flag)
  {
    face_index_table0[pack] = face_index;
  }
  else
  {
    face_index_table1[pack] = face_index;
  }
  face[face_index].imnr = imnr; // z
  face[face_index].i = i;       // y
  face[face_index].j = j;       // x
  face[face_index].f = f;
  face[face_index].num = 0;
  face_index++;
}


static int
add_vertex(MRI *mri, int imnr, int i, int j)
{
  int xnum = mri->width;

  int pack = i*(xnum+1)+j;

  if (vertex_index >= MAXVERTICES-1)
    ErrorExit(ERROR_NOMEMORY, "%s: max vertices %d exceeded",
              Progname,MAXVERTICES) ;
  vertex_index_table[pack] = vertex_index;
  vertex[vertex_index].imnr = imnr; // z
  vertex[vertex_index].i = i;       // y
  vertex[vertex_index].j = j;       // x
  vertex[vertex_index].num = 0;
  return vertex_index++;
}


static int
facep(MRI *mri, int im0, int i0, int j0, int im1, int i1, int j1)
{
  int numimg, imax, imin, jmax, jmin;
  numimg = mri->depth;
  // it is so confusing this guy uses j for width and i for height
  jmax = mri->width;
  jmin = 0;
  imax = mri->height;
  imin = 0;
  return (im0>=0&&im0<numimg&&i0>=imin&&i0<imax&&j0>=jmin&&j0<jmax&&
          im1>=0&&im1<numimg&&i1>=imin&&i1<imax&&j1>=jmin&&j1<jmax&&
          MRIvox(mri, j0, i0, im0) != MRIvox(mri, j1, i1, im1) &&
          ((MRIvox(mri, j0, i0, im0)==value ||
            MRIvox(mri, j1, i1, im1)==value) || all_flag));
}

static void
check_face(MRI *mri, int im0, int i0, int j0, int im1, int i1,int j1,
           int f, int n, int v_ind, int prev_flag)
{
  int xnum, ynum, numimg, f_pack, f_ind;
  int imax, imin, jmax, jmin;
  xnum = mri->width;
  ynum = mri->height;
  numimg = mri->depth;
  f_pack = f*ynum*xnum+i0*xnum+j0; // f= 0, 1, 2, 3, 4, 5

  jmax = mri->width;
  jmin = 0;
  imax = mri->height;
  imin = 0;

  if ((im0>=0&&im0<numimg&&i0>=imin&&i0<imax&&j0>=jmin&&j0<jmax&&
       im1>=0&&im1<numimg&&i1>=imin&&i1<imax&&j1>=jmin&&j1<jmax))
  {
    if ((all_flag &&
         ((MRIvox(mri, j0, i0, im0) != 
           MRIvox(mri, j1, i1, im1))/* && (MRIvox(mri, j1, i1, im1) == 0)*/))
        ||
        (((MRIvox(mri, j0, i0, im0)==value) && 
          (MRIvox(mri, j1, i1, im1)!=value))))
    {
      if (n==0)
      {
        add_face(mri, im0,i0,j0,f,prev_flag);
      }
      if (prev_flag)
      {
        f_ind = face_index_table0[f_pack];
      }
      else
      {
        f_ind = face_index_table1[f_pack];
      }
      if (f_ind == Gdiag_no || f_ind == 311366)
      {
        DiagBreak() ;
      }
      face[f_ind].v[n] = v_ind;
      if (vertex[v_ind].num<9)
      {
        vertex[v_ind].f[vertex[v_ind].num++] = f_ind;
      }
    }
  }
}

static void make_surface(MRI *mri)
{
  int imnr,i,j,f_pack,v_ind,f;
  int xnum, ynum, numimg;

  face_index = 0;
  vertex_index = 0;

  xnum = mri->width;
  ynum = mri->height;
  numimg = mri->depth;

  for (imnr=0; imnr<=numimg; imnr++)
  {
    if ((vertex_index || face_index) && !(imnr % 10))
      printf("slice %d: %d vertices, %d faces\n",
             imnr,vertex_index,face_index);
    if (imnr == Gdiag_no)
    {
      DiagBreak() ;
    }
    // i is for width
    for (i=0; i<=ynum; i++)
      for (j=0; j<=xnum; j++)
      {
        if (j == Gx && i == Gy && imnr == Gz)
        {
          DiagBreak() ;
        }
        //              z, y,  x,     z,   y,   x
        if (facep(mri,imnr,i-1,j-1,imnr-1,i-1,j-1) ||
            facep(mri,imnr,i-1,j,imnr-1,i-1,j) ||
            facep(mri,imnr,i,j,imnr-1,i,j) ||
            facep(mri,imnr,i,j-1,imnr-1,i,j-1) ||
            facep(mri,imnr-1,i,j-1,imnr-1,i-1,j-1) ||
            facep(mri,imnr-1,i,j,imnr-1,i-1,j) ||
            facep(mri,imnr,i,j,imnr,i-1,j) ||
            facep(mri,imnr,i,j-1,imnr,i-1,j-1) ||
            facep(mri,imnr-1,i-1,j,imnr-1,i-1,j-1) ||
            facep(mri,imnr-1,i,j,imnr-1,i,j-1) ||
            facep(mri,imnr,i,j,imnr,i,j-1) ||
            facep(mri,imnr,i-1,j,imnr,i-1,j-1))
        {
          v_ind = add_vertex(mri, imnr,i,j);
          check_face(mri, imnr  ,i-1,j-1,imnr-1,i-1,j-1,0,2,v_ind,0);
          check_face(mri, imnr  ,i-1,j  ,imnr-1,i-1,j  ,0,3,v_ind,0);
          check_face(mri, imnr  ,i  ,j  ,imnr-1,i  ,j  ,0,0,v_ind,0);
          check_face(mri, imnr  ,i  ,j-1,imnr-1,i  ,j-1,0,1,v_ind,0);
          check_face(mri, imnr-1,i  ,j-1,imnr-1,i-1,j-1,2,2,v_ind,1);
          check_face(mri, imnr-1,i  ,j  ,imnr-1,i-1,j  ,2,1,v_ind,1);
          check_face(mri, imnr  ,i  ,j  ,imnr  ,i-1,j  ,2,0,v_ind,0);
          check_face(mri, imnr  ,i  ,j-1,imnr  ,i-1,j-1,2,3,v_ind,0);
          check_face(mri, imnr-1,i-1,j  ,imnr-1,i-1,j-1,4,2,v_ind,1);
          check_face(mri, imnr-1,i  ,j  ,imnr-1,i  ,j-1,4,3,v_ind,1);
          check_face(mri, imnr  ,i  ,j  ,imnr  ,i  ,j-1,4,0,v_ind,0);
          check_face(mri, imnr  ,i-1,j  ,imnr  ,i-1,j-1,4,1,v_ind,0);

          check_face(mri, imnr-1,i-1,j-1,imnr  ,i-1,j-1,1,2,v_ind,1);
          check_face(mri, imnr-1,i-1,j  ,imnr  ,i-1,j  ,1,1,v_ind,1);
          check_face(mri, imnr-1,i  ,j  ,imnr  ,i  ,j  ,1,0,v_ind,1);
          check_face(mri, imnr-1,i  ,j-1,imnr  ,i  ,j-1,1,3,v_ind,1);
          check_face(mri, imnr-1,i-1,j-1,imnr-1,i  ,j-1,3,2,v_ind,1);
          check_face(mri, imnr-1,i-1,j  ,imnr-1,i  ,j  ,3,3,v_ind,1);
          check_face(mri, imnr  ,i-1,j  ,imnr  ,i  ,j  ,3,0,v_ind,0);
          check_face(mri, imnr  ,i-1,j-1,imnr  ,i  ,j-1,3,1,v_ind,0);
          check_face(mri, imnr-1,i-1,j-1,imnr-1,i-1,j  ,5,2,v_ind,1);
          check_face(mri, imnr-1,i  ,j-1,imnr-1,i  ,j  ,5,1,v_ind,1);
          check_face(mri, imnr  ,i  ,j-1,imnr  ,i  ,j  ,5,0,v_ind,0);
          check_face(mri, imnr  ,i-1,j-1,imnr  ,i-1,j  ,5,3,v_ind,0);
        }
      }
    for (i=0; i<ynum; i++)
      for (j=0; j<xnum; j++)
        for (f=0; f<6; f++)
        {
          f_pack = f*ynum*xnum+i*xnum+j;
          face_index_table0[f_pack] = face_index_table1[f_pack];
        }
  }
}

#define V4_LOAD(v, x, y, z, r)  (VECTOR_ELT(v,1)=x, VECTOR_ELT(v,2)=y, \
                                  VECTOR_ELT(v,3)=z, VECTOR_ELT(v,4)=r) ;

static void write_binary_surface(char *fname, MRI *mri, char *cmdline)
{
  int k,n;
  double x,y,z;
  FILE *fp;
  MATRIX *m;
  VECTOR *vw, *vv;
  VOL_GEOM vg;

  int useRealRAS = compatibility ? 0 : 1;
  if (useRealRAS == 1)
  {
    printf("using real RAS to save vertex points...\n");
  }
  else
  {
    printf("using the conformed surface RAS to save vertex points...\n");
  }

  fp = fopen(fname,"w");
  if (fp == NULL)
    ErrorExit(ERROR_BADPARM, "%s: could not write a file %s",
              Progname,fname) ;
  else
  {
    fprintf(stdout, "writing %s\n", fname);
  }

<<<<<<< HEAD
#if 0
  fwrite3(-2,fp);	// Doug added this
  fputs("\n",fp);	// mrisReadTriangleFile is expecting this
  			// and it also expecting 4 byte ints instead of the fwrite3() of the vertex and face numbers below
			// and it is having problems reading the tags
#else
  fprintf(stdout, "%s:%d write_binary_surface is writing the old -3 magic number\n", __FILE__, __LINE__);
  fwrite3(-3,fp);	// old code
#endif
				// fprintf(stdout,"ftell:%ld before writing vertex_index:%d\n",ftell(fp),vertex_index);	
  fwrite3(vertex_index,fp);     // fprintf(stdout,"ftell:%ld before writing face_index:%d\n",ftell(fp),face_index);
=======
  fwrite3(-3,fp); //fwrite3(-2,fp); -2 for MRIS_TRIANGULAR_SURFACE, but breaks
  fwrite3(vertex_index,fp);
>>>>>>> 5e0c943d
  fwrite3(face_index,fp);

  // matrix is the same all the time so cache it
  if (useRealRAS==1)
  {
    m = extract_i_to_r(mri);
  }
  else
  {
    m = surfaceRASFromVoxel_(mri);
  }
  printf("using vox2ras matrix:\n") ;
  MatrixPrint(stdout, m) ;

  vv = VectorAlloc(4, MATRIX_REAL);
  vw = VectorAlloc(4, MATRIX_REAL);
  for (k=0; k<vertex_index; k++)
  {

    V4_LOAD(vv, vertex[k].j-0.5, vertex[k].i-0.5, vertex[k].imnr-0.5, 1);
    MatrixMultiply(m, vv, vw);
    // we are doing the same thing as the following, but we save time in
    // calculating the matrix at every point
    // if (useRealRAS == 1)  // use the physical RAS as the vertex point
    //   MRIvoxelToWorld(mri,
    //                   vertex[k].j-0.5,
    //                   vertex[k].i-0.5,
    //                   vertex[k].imnr-0.5,
    //                   &x, &y, &z);
    // else
    //   MRIvoxelToSurfaceRAS(mri,
    //                        vertex[k].j-0.5,
    //                        vertex[k].i-0.5,
    //                        vertex[k].imnr-0.5,
    //                        &x, &y, &z);
    x = V3_X(vw);
    y = V3_Y(vw);
    z = V3_Z(vw);
    fwriteFloat(x,fp);
    fwriteFloat(y,fp);
    fwriteFloat(z,fp);
  }
  MatrixFree(&m);
  VectorFree(&vv);
  VectorFree(&vw);

  for (k=0; k<face_index; k++)
  {
    for (n=0; n<4; n++)
    {
      fwrite3(face[k].v[n],fp);
    }
  }
  // record whether use the physical RAS or not
#if 0
  fwriteInt(TAG_USEREALRAS, fp); // first tag
  fwriteInt(useRealRAS, fp);     // its value
  // save geometry
  fwriteInt(TAG_SURF_GEOM, fp);
  getVolGeom(mri, &vg);
  writeVolGeom(fp, &vg);
#else
  TAGwrite(fp, TAG_USEREALRAS, &useRealRAS, sizeof(useRealRAS)) ;
  if (useRealRAS == 0) // messes up scuba if realras is true - don't know why (BRF)
  {
    fwriteInt(TAG_OLD_SURF_GEOM, fp);
    getVolGeom(mri, &vg);
    writeVolGeom(fp, &vg);
  }
  TAGwrite(fp, TAG_CMDLINE, cmdline, strlen(cmdline)+1) ;
#endif

  fclose(fp);
}


/*----------------------------------------------------------------------
  Parameters:

  Description:
  ----------------------------------------------------------------------*/
static int
get_option(int argc, char *argv[])
{
  int  nargs = 0 ;
  char *option ;

  option = argv[1] + 1 ;            /* past '-' */

  if (!stricmp(option, "an option")) {}
  else if (!stricmp(option, "-help")||!stricmp(option, "-usage"))
  {
    usage_exit(0);
  }
  else if (!strcasecmp(option, "-version"))
  {
    fprintf(stderr, "Version: %s\n", MRI_TESSELLATE_VERSION);
    exit(0);
  }
  else if (!stricmp(option, "seed"))
  {
    setRandomSeed(atol(argv[2])) ;
    fprintf(stderr,"setting seed for random number generator to %d\n",
            atoi(argv[2])) ;
    nargs = 1 ;
  }
  else if (!stricmp(option, "maxv") || !stricmp(option, "max_vertices"))
  {
    MAXVERTICES = atol(argv[2]) ;
    MAXFACES = 2*MAXVERTICES ;
    fprintf(stderr,"setting max vertices = %ld, and max faces = %ld\n", MAXVERTICES, MAXFACES);
    nargs = 2 ;
  }
  else if (!stricmp(option, "new")) UseMRIStessellate=1;
  else switch (toupper(*option))
    {
    case 'H':
      hippo_flag = 1 ;
      compatibility = 0;
      printf
      ("tessellating the surface of all hippocampal voxels with different labels\n");
      break ;
    case 'A':
      all_flag = 1 ;
      printf
      ("tessellating the surface of all voxels with different labels\n");
      break ;
    case 'N':
      compatibility = 0;
      printf
      ("surface saved uses coordinates "
       "in the real RAS where c_(r,a,s) != 0\n");
      break;
    case '?':
    case 'U':
      usage_exit(1);
      break ;
    default:
      fprintf(stderr, "unknown option %s\n", argv[1]) ;
      exit(1) ;
      break ;
    }

  return(nargs) ;
}
int
is_hippo(int label)
{
  switch (label)
  {
  case left_fimbria:
  case left_subiculum:
  case left_CA2_3:
  case left_CA1:
  case left_CA4_DG:
  case left_presubiculum:
  case left_hippocampal_fissure:
  case left_alveus:
  case right_alveus:
  case right_hippocampal_fissure:
  case right_presubiculum:
  case Left_Hippocampus:
  case Right_Hippocampus:
  case right_fimbria:
  case right_subiculum:
  case right_CA2_3:
  case right_CA1:
  case right_CA4_DG:
    return(1) ;
  default:
    break ;
  }
  return(0) ;
}
static int
remove_non_hippo_voxels(MRI *mri)
{
  int    labels[MAX_LABEL+1], x, y, z, l ;

  memset(labels, 0, sizeof(labels)) ;
  for (x = 0 ; x < mri->width ; x++)
    for (y = 0 ; y < mri->height ; y++)
      for (z = 0 ; z < mri->depth ; z++)
      {
        l = nint(MRIgetVoxVal(mri, x, y, z, 0)) ;
        if (is_hippo(l) == 0)
        {
          labels[l] = 1 ;
        }
      }

  for (l = 0 ; l  <= MAX_LABEL ; l++)
    if (labels[l])
    {
      MRIreplaceValues(mri, mri, l, 0) ;
    }
  return(NO_ERROR) ;
}

#include "mri_tessellate.help.xml.h"
static void
usage_exit(int code)
{
  outputHelpXml(mri_tessellate_help_xml,
                mri_tessellate_help_xml_len);
  exit(code) ;
}
<|MERGE_RESOLUTION|>--- conflicted
+++ resolved
@@ -1,737 +1,724 @@
-/**
- * @file  mri_tessellate.c
- * @brief tessellate a volume to create a surface
- *
- * "Cortical Surface-Based Analysis I: Segmentation and Surface
- * Reconstruction", Dale, A.M., Fischl, B., Sereno, M.I.
- * (1999) NeuroImage 9(2):179-194
- */
-/*
- * Original Author: Bruce Fischl
- * CVS Revision Info:
- *    $Author: zkaufman $
- *    $Date: 2016/07/20 21:05:04 $
- *    $Revision: 1.39 $
- *
- * Copyright © 2011 The General Hospital Corporation (Boston, MA) "MGH"
- *
- * Terms and conditions for use, reproduction, distribution and contribution
- * are found in the 'FreeSurfer Software License Agreement' contained
- * in the file 'LICENSE' found in the FreeSurfer distribution, and here:
- *
- * https://surfer.nmr.mgh.harvard.edu/fswiki/FreeSurferSoftwareLicense
- *
- * Reporting: freesurfer@nmr.mgh.harvard.edu
- *
- */
-
-
-//
-// mri_tessellate.c
-//
-// How it works.
-//
-// 1. pick the boundary voxel position using the grey value given in input
-//
-//              O O O O O O O O            O O O O O O O O
-//              O O O O O O O O            O O O O O O O O
-//              O O x x x x O O    picks   O O B B B B B O
-//              0 O x x x x O O      ->    O O B O O O B O
-//              O O x x x x O O            O 0 B O O O B O
-//              O O x x x x O O            O O B O O O B O
-//              O O O O O O O O            O O B B B B B O
-//              O O O O O O O O  imnr = 3  O O O O O O O O
-//
-//    You see that there is a bias toward larger i, j, imnr.
-//    If you take the real surface in floating value voxel-index
-//    coordinate system in the following way,
-//
-//              -0.5  0.5   1.5
-//                |  0 |  1  |  ....
-//
-//    then the surface position defined as the voxel boundary is given by
-//
-//              v_surf = v_boundary - 1/2.
-//
-// 2. Even though the RAS coordinates of surface is given by
-//
-//    MRIvoxelToWorld(mri,
-//                    vertex[k].j-0.5,
-//                    vertex[k].i - 0.5,
-//                    vertex[k].imnr - 0.5,
-//                    &x, &y, &z);
-//
-//    currently we use the surface RAS being given by
-//    conformed volume with c_(r,a,s) = 0
-//
-//    MRIvoxelToSurfaceRAS()
-//
-
-
-char *MRI_TESSELLATE_VERSION = "$Revision: 1.39 $";
-#include <math.h>
-#include <stdio.h>
-#include <stdlib.h>
-#include <string.h>
-#include <ctype.h>
-#include "mri.h"
-#include "fio.h"
-#include "const.h"
-#include "tags.h"
-#include "diag.h"
-#include "proto.h"
-#include "macros.h"
-#include "error.h"
-#include "MRIio_old.h"
-#include "version.h"
-#include "tags.h"
-#include "matrix.h"
-#include "transform.h"
-#include "cma.h"
-#include "diag.h"
-#include "mrisurf.h"
-
-static char vcid[] =
-  "$Id: mri_tessellate.c,v 1.39 2016/07/20 21:05:04 zkaufman Exp $";
-
-/////////////////////////////////////////////
-#define MAXV 10000000
-static long MAXVERTICES = MAXV;
-static long  MAXFACES = (2*MAXV);
-
-////////////////////////////////////////////////
-// gather globals
-static int remove_non_hippo_voxels(MRI *mri) ;
-static int all_flag = 0 ;
-static int hippo_flag = 0 ;
-static int type_changed = 0;
-// orig->surface RAS is not MRIvoxelToWorld(), but more involved one
-int compatibility= 1;
-////////////////////////////////////////////////
-
-tface_type *face;
-int *face_index_table0;
-int *face_index_table1;
-
-tvertex_type *vertex;
-int *vertex_index_table;
-
-static int value;
-
-int main(int argc, char *argv[]) ;
-static MRI *read_images(char *fpref) ;
-static void add_face(MRI *mri, int imnr, int i, int j, int f, int prev_flag) ;
-static int add_vertex(MRI *mri, int imnr, int i, int j) ;
-static int facep(MRI *mri, int im0, int i0, int j0, int im1, int i1, int j1) ;
-static void check_face(MRI *mri, int im0, int i0, int j0,
-                       int im1, int i1,int j1,
-                       int f, int n, int v_ind, int prev_flag) ;
-static void make_surface(MRI *mri) ;
-static void write_binary_surface(char *fname, MRI *mri, char *cmdline) ;
-static int get_option(int argc, char *argv[]) ;
-static void usage_exit(int code);
-
-const char *Progname ;
-int UseMRIStessellate=0;
-
-int main(int argc, char *argv[])
-{
-  char cmdline[CMD_LINE_LEN], ofpref[STRLEN] /*,*data_dir*/;
-  int  nargs ;
-  MRI *mri = 0;
-  int xnum, ynum, numimg;
-
-  make_cmd_version_string
-  (argc, argv,
-   "$Id: mri_tessellate.c,v 1.39 2016/07/20 21:05:04 zkaufman Exp $",
-   "$Name:  $", cmdline);
-
-  /* rkt: check for and handle version tag */
-  nargs = handle_version_option
-          (argc, argv,
-           "$Id: mri_tessellate.c,v 1.39 2016/07/20 21:05:04 zkaufman Exp $",
-           "$Name:  $");
-  if (nargs && argc - nargs == 1)
-  {
-    exit (0);
-  }
-  argc -= nargs;
-
-  DiagInit(NULL, NULL, NULL) ;
-  ErrorInit(NULL, NULL, NULL) ;
-  Progname = argv[0] ;
-
-  for ( ; argc > 1 && ISOPTION(*argv[1]) ; argc--, argv++)
-  {
-    nargs = get_option(argc, argv) ;
-    argc -= nargs ;
-    argv += nargs ;
-  }
-  // we removed the option
-  if (argc<3) usage_exit(1);
-  if (argc == 3)   // value not specified on cmdline - figure it out from hemi in output surf
-  {
-    char *cp, fname[STRLEN]  ;
-
-    sprintf(ofpref,"%s",argv[2]);
-    FileNameOnly(ofpref, fname) ;
-    cp = strstr(fname, "h.") ;
-    if (cp == NULL)
-    {
-      ErrorExit(ERROR_UNSUPPORTED,
-                "%s: if no fillval is specified, then output hemi must be",
-                Progname) ;
-    }
-    if (*(cp-1) == 'r')
-    {
-      value = MRI_RIGHT_HEMISPHERE ;
-    }
-    else if (*(cp-1) == 'l')
-    {
-      value = MRI_LEFT_HEMISPHERE ;
-    }
-    else
-    {
-      ErrorExit(ERROR_UNSUPPORTED,
-                "%s: if no fillval is specified, then output hemi must be",
-                Progname) ;
-    }
-    printf("input fill value assumed to be %d based on output name\n", value) ;
-  }
-  else  // fill value specified explicitly
-  {
-    sscanf(argv[2],"%d",&value);  // this assumes that argv[2]
-    // can be changed to int
-    sprintf(ofpref,"%s",argv[3]); // this assumes argv[3] is the file
-  }
-
-  // passing dir/COR-
-  mri = read_images(argv[1]);
-  if (hippo_flag)
-  {
-    remove_non_hippo_voxels(mri) ;
-    all_flag = 1 ;
-  }
-
-  printf("%s\n",vcid);
-  printf("  %s\n",MRISurfSrcVersion());
-  fflush(stdout);
-
-  if(UseMRIStessellate){
-    MRIS *mris;
-    int err;
-    printf("Using MRIStessellate())\n");
-    mris = MRIStessellate(mri,value,all_flag);
-    if(mris == NULL){
-      printf("ERROR: mri_tessellate\n");
-      exit(1);
-    }
-    err = MRISwrite(mris,ofpref);
-    if(err) exit(1);
-    printf("mri_tessellate done\n");
-    exit(0);
-  }
-
-  // 4 connected (6 in 3D) neighbors
-  xnum = mri->width;
-  ynum = mri->height;
-  numimg = mri->depth;
-
-  face = (tface_type *)lcalloc(MAXFACES,sizeof(tface_type));
-
-  face_index_table0 = (int *)lcalloc(600*ynum*xnum,sizeof(int));
-  face_index_table1 = (int *)lcalloc(600*ynum*xnum,sizeof(int));
-
-  vertex = (tvertex_type *)lcalloc(MAXVERTICES,sizeof(tvertex_type));
-  vertex_index_table = (int *)lcalloc(800*ynum*xnum,sizeof(int));
-
-  make_surface(mri);
-
-  write_binary_surface(ofpref, mri, cmdline);
-
-  exit(0) ;
-}
-
-
-static MRI *read_images(char *fpref)
-{
-  MRI *mri = 0;
-
-  mri = MRIread(fpref);
-  if (!mri)
-  {
-    ErrorExit(ERROR_NOFILE, "could not open %s\n", fpref) ;
-  }
-  // change to UCHAR if not
-  if (mri->type!=MRI_UCHAR)
-  {
-    MRI *mri_tmp ;
-
-    type_changed = 1;
-    printf("changing type of input volume to 8 bits/voxel...\n") ;
-    mri_tmp = MRIchangeType(mri, MRI_UCHAR, 0.0, 0.999, TRUE) ;
-    MRIfree(&mri) ;
-    mri = mri_tmp ;
-  }
-  else
-  {
-    type_changed = 0 ;
-  }
-
-  return mri;
-}
-
-static int face_index, vertex_index;
-
-
-static void
-add_face(MRI *mri, int imnr, int i, int j, int f, int prev_flag)
-{
-  int xnum, ynum, pack;
-
-  xnum = mri->width;
-  ynum = mri->height;
-  pack = f*ynum*xnum+i*xnum+j;
-
-  if (face_index >= MAXFACES-1)
-    ErrorExit(ERROR_NOMEMORY, "%s: max faces %d exceeded",
-              Progname,MAXFACES) ;
-  if (prev_flag)
-  {
-    face_index_table0[pack] = face_index;
-  }
-  else
-  {
-    face_index_table1[pack] = face_index;
-  }
-  face[face_index].imnr = imnr; // z
-  face[face_index].i = i;       // y
-  face[face_index].j = j;       // x
-  face[face_index].f = f;
-  face[face_index].num = 0;
-  face_index++;
-}
-
-
-static int
-add_vertex(MRI *mri, int imnr, int i, int j)
-{
-  int xnum = mri->width;
-
-  int pack = i*(xnum+1)+j;
-
-  if (vertex_index >= MAXVERTICES-1)
-    ErrorExit(ERROR_NOMEMORY, "%s: max vertices %d exceeded",
-              Progname,MAXVERTICES) ;
-  vertex_index_table[pack] = vertex_index;
-  vertex[vertex_index].imnr = imnr; // z
-  vertex[vertex_index].i = i;       // y
-  vertex[vertex_index].j = j;       // x
-  vertex[vertex_index].num = 0;
-  return vertex_index++;
-}
-
-
-static int
-facep(MRI *mri, int im0, int i0, int j0, int im1, int i1, int j1)
-{
-  int numimg, imax, imin, jmax, jmin;
-  numimg = mri->depth;
-  // it is so confusing this guy uses j for width and i for height
-  jmax = mri->width;
-  jmin = 0;
-  imax = mri->height;
-  imin = 0;
-  return (im0>=0&&im0<numimg&&i0>=imin&&i0<imax&&j0>=jmin&&j0<jmax&&
-          im1>=0&&im1<numimg&&i1>=imin&&i1<imax&&j1>=jmin&&j1<jmax&&
-          MRIvox(mri, j0, i0, im0) != MRIvox(mri, j1, i1, im1) &&
-          ((MRIvox(mri, j0, i0, im0)==value ||
-            MRIvox(mri, j1, i1, im1)==value) || all_flag));
-}
-
-static void
-check_face(MRI *mri, int im0, int i0, int j0, int im1, int i1,int j1,
-           int f, int n, int v_ind, int prev_flag)
-{
-  int xnum, ynum, numimg, f_pack, f_ind;
-  int imax, imin, jmax, jmin;
-  xnum = mri->width;
-  ynum = mri->height;
-  numimg = mri->depth;
-  f_pack = f*ynum*xnum+i0*xnum+j0; // f= 0, 1, 2, 3, 4, 5
-
-  jmax = mri->width;
-  jmin = 0;
-  imax = mri->height;
-  imin = 0;
-
-  if ((im0>=0&&im0<numimg&&i0>=imin&&i0<imax&&j0>=jmin&&j0<jmax&&
-       im1>=0&&im1<numimg&&i1>=imin&&i1<imax&&j1>=jmin&&j1<jmax))
-  {
-    if ((all_flag &&
-         ((MRIvox(mri, j0, i0, im0) != 
-           MRIvox(mri, j1, i1, im1))/* && (MRIvox(mri, j1, i1, im1) == 0)*/))
-        ||
-        (((MRIvox(mri, j0, i0, im0)==value) && 
-          (MRIvox(mri, j1, i1, im1)!=value))))
-    {
-      if (n==0)
-      {
-        add_face(mri, im0,i0,j0,f,prev_flag);
-      }
-      if (prev_flag)
-      {
-        f_ind = face_index_table0[f_pack];
-      }
-      else
-      {
-        f_ind = face_index_table1[f_pack];
-      }
-      if (f_ind == Gdiag_no || f_ind == 311366)
-      {
-        DiagBreak() ;
-      }
-      face[f_ind].v[n] = v_ind;
-      if (vertex[v_ind].num<9)
-      {
-        vertex[v_ind].f[vertex[v_ind].num++] = f_ind;
-      }
-    }
-  }
-}
-
-static void make_surface(MRI *mri)
-{
-  int imnr,i,j,f_pack,v_ind,f;
-  int xnum, ynum, numimg;
-
-  face_index = 0;
-  vertex_index = 0;
-
-  xnum = mri->width;
-  ynum = mri->height;
-  numimg = mri->depth;
-
-  for (imnr=0; imnr<=numimg; imnr++)
-  {
-    if ((vertex_index || face_index) && !(imnr % 10))
-      printf("slice %d: %d vertices, %d faces\n",
-             imnr,vertex_index,face_index);
-    if (imnr == Gdiag_no)
-    {
-      DiagBreak() ;
-    }
-    // i is for width
-    for (i=0; i<=ynum; i++)
-      for (j=0; j<=xnum; j++)
-      {
-        if (j == Gx && i == Gy && imnr == Gz)
-        {
-          DiagBreak() ;
-        }
-        //              z, y,  x,     z,   y,   x
-        if (facep(mri,imnr,i-1,j-1,imnr-1,i-1,j-1) ||
-            facep(mri,imnr,i-1,j,imnr-1,i-1,j) ||
-            facep(mri,imnr,i,j,imnr-1,i,j) ||
-            facep(mri,imnr,i,j-1,imnr-1,i,j-1) ||
-            facep(mri,imnr-1,i,j-1,imnr-1,i-1,j-1) ||
-            facep(mri,imnr-1,i,j,imnr-1,i-1,j) ||
-            facep(mri,imnr,i,j,imnr,i-1,j) ||
-            facep(mri,imnr,i,j-1,imnr,i-1,j-1) ||
-            facep(mri,imnr-1,i-1,j,imnr-1,i-1,j-1) ||
-            facep(mri,imnr-1,i,j,imnr-1,i,j-1) ||
-            facep(mri,imnr,i,j,imnr,i,j-1) ||
-            facep(mri,imnr,i-1,j,imnr,i-1,j-1))
-        {
-          v_ind = add_vertex(mri, imnr,i,j);
-          check_face(mri, imnr  ,i-1,j-1,imnr-1,i-1,j-1,0,2,v_ind,0);
-          check_face(mri, imnr  ,i-1,j  ,imnr-1,i-1,j  ,0,3,v_ind,0);
-          check_face(mri, imnr  ,i  ,j  ,imnr-1,i  ,j  ,0,0,v_ind,0);
-          check_face(mri, imnr  ,i  ,j-1,imnr-1,i  ,j-1,0,1,v_ind,0);
-          check_face(mri, imnr-1,i  ,j-1,imnr-1,i-1,j-1,2,2,v_ind,1);
-          check_face(mri, imnr-1,i  ,j  ,imnr-1,i-1,j  ,2,1,v_ind,1);
-          check_face(mri, imnr  ,i  ,j  ,imnr  ,i-1,j  ,2,0,v_ind,0);
-          check_face(mri, imnr  ,i  ,j-1,imnr  ,i-1,j-1,2,3,v_ind,0);
-          check_face(mri, imnr-1,i-1,j  ,imnr-1,i-1,j-1,4,2,v_ind,1);
-          check_face(mri, imnr-1,i  ,j  ,imnr-1,i  ,j-1,4,3,v_ind,1);
-          check_face(mri, imnr  ,i  ,j  ,imnr  ,i  ,j-1,4,0,v_ind,0);
-          check_face(mri, imnr  ,i-1,j  ,imnr  ,i-1,j-1,4,1,v_ind,0);
-
-          check_face(mri, imnr-1,i-1,j-1,imnr  ,i-1,j-1,1,2,v_ind,1);
-          check_face(mri, imnr-1,i-1,j  ,imnr  ,i-1,j  ,1,1,v_ind,1);
-          check_face(mri, imnr-1,i  ,j  ,imnr  ,i  ,j  ,1,0,v_ind,1);
-          check_face(mri, imnr-1,i  ,j-1,imnr  ,i  ,j-1,1,3,v_ind,1);
-          check_face(mri, imnr-1,i-1,j-1,imnr-1,i  ,j-1,3,2,v_ind,1);
-          check_face(mri, imnr-1,i-1,j  ,imnr-1,i  ,j  ,3,3,v_ind,1);
-          check_face(mri, imnr  ,i-1,j  ,imnr  ,i  ,j  ,3,0,v_ind,0);
-          check_face(mri, imnr  ,i-1,j-1,imnr  ,i  ,j-1,3,1,v_ind,0);
-          check_face(mri, imnr-1,i-1,j-1,imnr-1,i-1,j  ,5,2,v_ind,1);
-          check_face(mri, imnr-1,i  ,j-1,imnr-1,i  ,j  ,5,1,v_ind,1);
-          check_face(mri, imnr  ,i  ,j-1,imnr  ,i  ,j  ,5,0,v_ind,0);
-          check_face(mri, imnr  ,i-1,j-1,imnr  ,i-1,j  ,5,3,v_ind,0);
-        }
-      }
-    for (i=0; i<ynum; i++)
-      for (j=0; j<xnum; j++)
-        for (f=0; f<6; f++)
-        {
-          f_pack = f*ynum*xnum+i*xnum+j;
-          face_index_table0[f_pack] = face_index_table1[f_pack];
-        }
-  }
-}
-
-#define V4_LOAD(v, x, y, z, r)  (VECTOR_ELT(v,1)=x, VECTOR_ELT(v,2)=y, \
-                                  VECTOR_ELT(v,3)=z, VECTOR_ELT(v,4)=r) ;
-
-static void write_binary_surface(char *fname, MRI *mri, char *cmdline)
-{
-  int k,n;
-  double x,y,z;
-  FILE *fp;
-  MATRIX *m;
-  VECTOR *vw, *vv;
-  VOL_GEOM vg;
-
-  int useRealRAS = compatibility ? 0 : 1;
-  if (useRealRAS == 1)
-  {
-    printf("using real RAS to save vertex points...\n");
-  }
-  else
-  {
-    printf("using the conformed surface RAS to save vertex points...\n");
-  }
-
-  fp = fopen(fname,"w");
-  if (fp == NULL)
-    ErrorExit(ERROR_BADPARM, "%s: could not write a file %s",
-              Progname,fname) ;
-  else
-  {
-    fprintf(stdout, "writing %s\n", fname);
-  }
-
-<<<<<<< HEAD
-#if 0
-  fwrite3(-2,fp);	// Doug added this
-  fputs("\n",fp);	// mrisReadTriangleFile is expecting this
-  			// and it also expecting 4 byte ints instead of the fwrite3() of the vertex and face numbers below
-			// and it is having problems reading the tags
-#else
-  fprintf(stdout, "%s:%d write_binary_surface is writing the old -3 magic number\n", __FILE__, __LINE__);
-  fwrite3(-3,fp);	// old code
-#endif
-				// fprintf(stdout,"ftell:%ld before writing vertex_index:%d\n",ftell(fp),vertex_index);	
-  fwrite3(vertex_index,fp);     // fprintf(stdout,"ftell:%ld before writing face_index:%d\n",ftell(fp),face_index);
-=======
-  fwrite3(-3,fp); //fwrite3(-2,fp); -2 for MRIS_TRIANGULAR_SURFACE, but breaks
-  fwrite3(vertex_index,fp);
->>>>>>> 5e0c943d
-  fwrite3(face_index,fp);
-
-  // matrix is the same all the time so cache it
-  if (useRealRAS==1)
-  {
-    m = extract_i_to_r(mri);
-  }
-  else
-  {
-    m = surfaceRASFromVoxel_(mri);
-  }
-  printf("using vox2ras matrix:\n") ;
-  MatrixPrint(stdout, m) ;
-
-  vv = VectorAlloc(4, MATRIX_REAL);
-  vw = VectorAlloc(4, MATRIX_REAL);
-  for (k=0; k<vertex_index; k++)
-  {
-
-    V4_LOAD(vv, vertex[k].j-0.5, vertex[k].i-0.5, vertex[k].imnr-0.5, 1);
-    MatrixMultiply(m, vv, vw);
-    // we are doing the same thing as the following, but we save time in
-    // calculating the matrix at every point
-    // if (useRealRAS == 1)  // use the physical RAS as the vertex point
-    //   MRIvoxelToWorld(mri,
-    //                   vertex[k].j-0.5,
-    //                   vertex[k].i-0.5,
-    //                   vertex[k].imnr-0.5,
-    //                   &x, &y, &z);
-    // else
-    //   MRIvoxelToSurfaceRAS(mri,
-    //                        vertex[k].j-0.5,
-    //                        vertex[k].i-0.5,
-    //                        vertex[k].imnr-0.5,
-    //                        &x, &y, &z);
-    x = V3_X(vw);
-    y = V3_Y(vw);
-    z = V3_Z(vw);
-    fwriteFloat(x,fp);
-    fwriteFloat(y,fp);
-    fwriteFloat(z,fp);
-  }
-  MatrixFree(&m);
-  VectorFree(&vv);
-  VectorFree(&vw);
-
-  for (k=0; k<face_index; k++)
-  {
-    for (n=0; n<4; n++)
-    {
-      fwrite3(face[k].v[n],fp);
-    }
-  }
-  // record whether use the physical RAS or not
-#if 0
-  fwriteInt(TAG_USEREALRAS, fp); // first tag
-  fwriteInt(useRealRAS, fp);     // its value
-  // save geometry
-  fwriteInt(TAG_SURF_GEOM, fp);
-  getVolGeom(mri, &vg);
-  writeVolGeom(fp, &vg);
-#else
-  TAGwrite(fp, TAG_USEREALRAS, &useRealRAS, sizeof(useRealRAS)) ;
-  if (useRealRAS == 0) // messes up scuba if realras is true - don't know why (BRF)
-  {
-    fwriteInt(TAG_OLD_SURF_GEOM, fp);
-    getVolGeom(mri, &vg);
-    writeVolGeom(fp, &vg);
-  }
-  TAGwrite(fp, TAG_CMDLINE, cmdline, strlen(cmdline)+1) ;
-#endif
-
-  fclose(fp);
-}
-
-
-/*----------------------------------------------------------------------
-  Parameters:
-
-  Description:
-  ----------------------------------------------------------------------*/
-static int
-get_option(int argc, char *argv[])
-{
-  int  nargs = 0 ;
-  char *option ;
-
-  option = argv[1] + 1 ;            /* past '-' */
-
-  if (!stricmp(option, "an option")) {}
-  else if (!stricmp(option, "-help")||!stricmp(option, "-usage"))
-  {
-    usage_exit(0);
-  }
-  else if (!strcasecmp(option, "-version"))
-  {
-    fprintf(stderr, "Version: %s\n", MRI_TESSELLATE_VERSION);
-    exit(0);
-  }
-  else if (!stricmp(option, "seed"))
-  {
-    setRandomSeed(atol(argv[2])) ;
-    fprintf(stderr,"setting seed for random number generator to %d\n",
-            atoi(argv[2])) ;
-    nargs = 1 ;
-  }
-  else if (!stricmp(option, "maxv") || !stricmp(option, "max_vertices"))
-  {
-    MAXVERTICES = atol(argv[2]) ;
-    MAXFACES = 2*MAXVERTICES ;
-    fprintf(stderr,"setting max vertices = %ld, and max faces = %ld\n", MAXVERTICES, MAXFACES);
-    nargs = 2 ;
-  }
-  else if (!stricmp(option, "new")) UseMRIStessellate=1;
-  else switch (toupper(*option))
-    {
-    case 'H':
-      hippo_flag = 1 ;
-      compatibility = 0;
-      printf
-      ("tessellating the surface of all hippocampal voxels with different labels\n");
-      break ;
-    case 'A':
-      all_flag = 1 ;
-      printf
-      ("tessellating the surface of all voxels with different labels\n");
-      break ;
-    case 'N':
-      compatibility = 0;
-      printf
-      ("surface saved uses coordinates "
-       "in the real RAS where c_(r,a,s) != 0\n");
-      break;
-    case '?':
-    case 'U':
-      usage_exit(1);
-      break ;
-    default:
-      fprintf(stderr, "unknown option %s\n", argv[1]) ;
-      exit(1) ;
-      break ;
-    }
-
-  return(nargs) ;
-}
-int
-is_hippo(int label)
-{
-  switch (label)
-  {
-  case left_fimbria:
-  case left_subiculum:
-  case left_CA2_3:
-  case left_CA1:
-  case left_CA4_DG:
-  case left_presubiculum:
-  case left_hippocampal_fissure:
-  case left_alveus:
-  case right_alveus:
-  case right_hippocampal_fissure:
-  case right_presubiculum:
-  case Left_Hippocampus:
-  case Right_Hippocampus:
-  case right_fimbria:
-  case right_subiculum:
-  case right_CA2_3:
-  case right_CA1:
-  case right_CA4_DG:
-    return(1) ;
-  default:
-    break ;
-  }
-  return(0) ;
-}
-static int
-remove_non_hippo_voxels(MRI *mri)
-{
-  int    labels[MAX_LABEL+1], x, y, z, l ;
-
-  memset(labels, 0, sizeof(labels)) ;
-  for (x = 0 ; x < mri->width ; x++)
-    for (y = 0 ; y < mri->height ; y++)
-      for (z = 0 ; z < mri->depth ; z++)
-      {
-        l = nint(MRIgetVoxVal(mri, x, y, z, 0)) ;
-        if (is_hippo(l) == 0)
-        {
-          labels[l] = 1 ;
-        }
-      }
-
-  for (l = 0 ; l  <= MAX_LABEL ; l++)
-    if (labels[l])
-    {
-      MRIreplaceValues(mri, mri, l, 0) ;
-    }
-  return(NO_ERROR) ;
-}
-
-#include "mri_tessellate.help.xml.h"
-static void
-usage_exit(int code)
-{
-  outputHelpXml(mri_tessellate_help_xml,
-                mri_tessellate_help_xml_len);
-  exit(code) ;
-}
+/**
+ * @file  mri_tessellate.c
+ * @brief tessellate a volume to create a surface
+ *
+ * "Cortical Surface-Based Analysis I: Segmentation and Surface
+ * Reconstruction", Dale, A.M., Fischl, B., Sereno, M.I.
+ * (1999) NeuroImage 9(2):179-194
+ */
+/*
+ * Original Author: Bruce Fischl
+ * CVS Revision Info:
+ *    $Author: zkaufman $
+ *    $Date: 2016/07/20 21:05:04 $
+ *    $Revision: 1.39 $
+ *
+ * Copyright © 2011 The General Hospital Corporation (Boston, MA) "MGH"
+ *
+ * Terms and conditions for use, reproduction, distribution and contribution
+ * are found in the 'FreeSurfer Software License Agreement' contained
+ * in the file 'LICENSE' found in the FreeSurfer distribution, and here:
+ *
+ * https://surfer.nmr.mgh.harvard.edu/fswiki/FreeSurferSoftwareLicense
+ *
+ * Reporting: freesurfer@nmr.mgh.harvard.edu
+ *
+ */
+
+
+//
+// mri_tessellate.c
+//
+// How it works.
+//
+// 1. pick the boundary voxel position using the grey value given in input
+//
+//              O O O O O O O O            O O O O O O O O
+//              O O O O O O O O            O O O O O O O O
+//              O O x x x x O O    picks   O O B B B B B O
+//              0 O x x x x O O      ->    O O B O O O B O
+//              O O x x x x O O            O 0 B O O O B O
+//              O O x x x x O O            O O B O O O B O
+//              O O O O O O O O            O O B B B B B O
+//              O O O O O O O O  imnr = 3  O O O O O O O O
+//
+//    You see that there is a bias toward larger i, j, imnr.
+//    If you take the real surface in floating value voxel-index
+//    coordinate system in the following way,
+//
+//              -0.5  0.5   1.5
+//                |  0 |  1  |  ....
+//
+//    then the surface position defined as the voxel boundary is given by
+//
+//              v_surf = v_boundary - 1/2.
+//
+// 2. Even though the RAS coordinates of surface is given by
+//
+//    MRIvoxelToWorld(mri,
+//                    vertex[k].j-0.5,
+//                    vertex[k].i - 0.5,
+//                    vertex[k].imnr - 0.5,
+//                    &x, &y, &z);
+//
+//    currently we use the surface RAS being given by
+//    conformed volume with c_(r,a,s) = 0
+//
+//    MRIvoxelToSurfaceRAS()
+//
+
+
+char *MRI_TESSELLATE_VERSION = "$Revision: 1.39 $";
+#include <math.h>
+#include <stdio.h>
+#include <stdlib.h>
+#include <string.h>
+#include <ctype.h>
+#include "mri.h"
+#include "fio.h"
+#include "const.h"
+#include "tags.h"
+#include "diag.h"
+#include "proto.h"
+#include "macros.h"
+#include "error.h"
+#include "MRIio_old.h"
+#include "version.h"
+#include "tags.h"
+#include "matrix.h"
+#include "transform.h"
+#include "cma.h"
+#include "diag.h"
+#include "mrisurf.h"
+
+static char vcid[] =
+  "$Id: mri_tessellate.c,v 1.39 2016/07/20 21:05:04 zkaufman Exp $";
+
+/////////////////////////////////////////////
+#define MAXV 10000000
+static long MAXVERTICES = MAXV;
+static long  MAXFACES = (2*MAXV);
+
+////////////////////////////////////////////////
+// gather globals
+static int remove_non_hippo_voxels(MRI *mri) ;
+static int all_flag = 0 ;
+static int hippo_flag = 0 ;
+static int type_changed = 0;
+// orig->surface RAS is not MRIvoxelToWorld(), but more involved one
+int compatibility= 1;
+////////////////////////////////////////////////
+
+tface_type *face;
+int *face_index_table0;
+int *face_index_table1;
+
+tvertex_type *vertex;
+int *vertex_index_table;
+
+static int value;
+
+int main(int argc, char *argv[]) ;
+static MRI *read_images(char *fpref) ;
+static void add_face(MRI *mri, int imnr, int i, int j, int f, int prev_flag) ;
+static int add_vertex(MRI *mri, int imnr, int i, int j) ;
+static int facep(MRI *mri, int im0, int i0, int j0, int im1, int i1, int j1) ;
+static void check_face(MRI *mri, int im0, int i0, int j0,
+                       int im1, int i1,int j1,
+                       int f, int n, int v_ind, int prev_flag) ;
+static void make_surface(MRI *mri) ;
+static void write_binary_surface(char *fname, MRI *mri, char *cmdline) ;
+static int get_option(int argc, char *argv[]) ;
+static void usage_exit(int code);
+
+const char *Progname ;
+int UseMRIStessellate=0;
+
+int main(int argc, char *argv[])
+{
+  char cmdline[CMD_LINE_LEN], ofpref[STRLEN] /*,*data_dir*/;
+  int  nargs ;
+  MRI *mri = 0;
+  int xnum, ynum, numimg;
+
+  make_cmd_version_string
+  (argc, argv,
+   "$Id: mri_tessellate.c,v 1.39 2016/07/20 21:05:04 zkaufman Exp $",
+   "$Name:  $", cmdline);
+
+  /* rkt: check for and handle version tag */
+  nargs = handle_version_option
+          (argc, argv,
+           "$Id: mri_tessellate.c,v 1.39 2016/07/20 21:05:04 zkaufman Exp $",
+           "$Name:  $");
+  if (nargs && argc - nargs == 1)
+  {
+    exit (0);
+  }
+  argc -= nargs;
+
+  DiagInit(NULL, NULL, NULL) ;
+  ErrorInit(NULL, NULL, NULL) ;
+  Progname = argv[0] ;
+
+  for ( ; argc > 1 && ISOPTION(*argv[1]) ; argc--, argv++)
+  {
+    nargs = get_option(argc, argv) ;
+    argc -= nargs ;
+    argv += nargs ;
+  }
+  // we removed the option
+  if (argc<3) usage_exit(1);
+  if (argc == 3)   // value not specified on cmdline - figure it out from hemi in output surf
+  {
+    char *cp, fname[STRLEN]  ;
+
+    sprintf(ofpref,"%s",argv[2]);
+    FileNameOnly(ofpref, fname) ;
+    cp = strstr(fname, "h.") ;
+    if (cp == NULL)
+    {
+      ErrorExit(ERROR_UNSUPPORTED,
+                "%s: if no fillval is specified, then output hemi must be",
+                Progname) ;
+    }
+    if (*(cp-1) == 'r')
+    {
+      value = MRI_RIGHT_HEMISPHERE ;
+    }
+    else if (*(cp-1) == 'l')
+    {
+      value = MRI_LEFT_HEMISPHERE ;
+    }
+    else
+    {
+      ErrorExit(ERROR_UNSUPPORTED,
+                "%s: if no fillval is specified, then output hemi must be",
+                Progname) ;
+    }
+    printf("input fill value assumed to be %d based on output name\n", value) ;
+  }
+  else  // fill value specified explicitly
+  {
+    sscanf(argv[2],"%d",&value);  // this assumes that argv[2]
+    // can be changed to int
+    sprintf(ofpref,"%s",argv[3]); // this assumes argv[3] is the file
+  }
+
+  // passing dir/COR-
+  mri = read_images(argv[1]);
+  if (hippo_flag)
+  {
+    remove_non_hippo_voxels(mri) ;
+    all_flag = 1 ;
+  }
+
+  printf("%s\n",vcid);
+  printf("  %s\n",MRISurfSrcVersion());
+  fflush(stdout);
+
+  if(UseMRIStessellate){
+    MRIS *mris;
+    int err;
+    printf("Using MRIStessellate())\n");
+    mris = MRIStessellate(mri,value,all_flag);
+    if(mris == NULL){
+      printf("ERROR: mri_tessellate\n");
+      exit(1);
+    }
+    err = MRISwrite(mris,ofpref);
+    if(err) exit(1);
+    printf("mri_tessellate done\n");
+    exit(0);
+  }
+
+  // 4 connected (6 in 3D) neighbors
+  xnum = mri->width;
+  ynum = mri->height;
+  numimg = mri->depth;
+
+  face = (tface_type *)lcalloc(MAXFACES,sizeof(tface_type));
+
+  face_index_table0 = (int *)lcalloc(600*ynum*xnum,sizeof(int));
+  face_index_table1 = (int *)lcalloc(600*ynum*xnum,sizeof(int));
+
+  vertex = (tvertex_type *)lcalloc(MAXVERTICES,sizeof(tvertex_type));
+  vertex_index_table = (int *)lcalloc(800*ynum*xnum,sizeof(int));
+
+  make_surface(mri);
+
+  write_binary_surface(ofpref, mri, cmdline);
+
+  exit(0) ;
+}
+
+
+static MRI *read_images(char *fpref)
+{
+  MRI *mri = 0;
+
+  mri = MRIread(fpref);
+  if (!mri)
+  {
+    ErrorExit(ERROR_NOFILE, "could not open %s\n", fpref) ;
+  }
+  // change to UCHAR if not
+  if (mri->type!=MRI_UCHAR)
+  {
+    MRI *mri_tmp ;
+
+    type_changed = 1;
+    printf("changing type of input volume to 8 bits/voxel...\n") ;
+    mri_tmp = MRIchangeType(mri, MRI_UCHAR, 0.0, 0.999, TRUE) ;
+    MRIfree(&mri) ;
+    mri = mri_tmp ;
+  }
+  else
+  {
+    type_changed = 0 ;
+  }
+
+  return mri;
+}
+
+static int face_index, vertex_index;
+
+
+static void
+add_face(MRI *mri, int imnr, int i, int j, int f, int prev_flag)
+{
+  int xnum, ynum, pack;
+
+  xnum = mri->width;
+  ynum = mri->height;
+  pack = f*ynum*xnum+i*xnum+j;
+
+  if (face_index >= MAXFACES-1)
+    ErrorExit(ERROR_NOMEMORY, "%s: max faces %d exceeded",
+              Progname,MAXFACES) ;
+  if (prev_flag)
+  {
+    face_index_table0[pack] = face_index;
+  }
+  else
+  {
+    face_index_table1[pack] = face_index;
+  }
+  face[face_index].imnr = imnr; // z
+  face[face_index].i = i;       // y
+  face[face_index].j = j;       // x
+  face[face_index].f = f;
+  face[face_index].num = 0;
+  face_index++;
+}
+
+
+static int
+add_vertex(MRI *mri, int imnr, int i, int j)
+{
+  int xnum = mri->width;
+
+  int pack = i*(xnum+1)+j;
+
+  if (vertex_index >= MAXVERTICES-1)
+    ErrorExit(ERROR_NOMEMORY, "%s: max vertices %d exceeded",
+              Progname,MAXVERTICES) ;
+  vertex_index_table[pack] = vertex_index;
+  vertex[vertex_index].imnr = imnr; // z
+  vertex[vertex_index].i = i;       // y
+  vertex[vertex_index].j = j;       // x
+  vertex[vertex_index].num = 0;
+  return vertex_index++;
+}
+
+
+static int
+facep(MRI *mri, int im0, int i0, int j0, int im1, int i1, int j1)
+{
+  int numimg, imax, imin, jmax, jmin;
+  numimg = mri->depth;
+  // it is so confusing this guy uses j for width and i for height
+  jmax = mri->width;
+  jmin = 0;
+  imax = mri->height;
+  imin = 0;
+  return (im0>=0&&im0<numimg&&i0>=imin&&i0<imax&&j0>=jmin&&j0<jmax&&
+          im1>=0&&im1<numimg&&i1>=imin&&i1<imax&&j1>=jmin&&j1<jmax&&
+          MRIvox(mri, j0, i0, im0) != MRIvox(mri, j1, i1, im1) &&
+          ((MRIvox(mri, j0, i0, im0)==value ||
+            MRIvox(mri, j1, i1, im1)==value) || all_flag));
+}
+
+static void
+check_face(MRI *mri, int im0, int i0, int j0, int im1, int i1,int j1,
+           int f, int n, int v_ind, int prev_flag)
+{
+  int xnum, ynum, numimg, f_pack, f_ind;
+  int imax, imin, jmax, jmin;
+  xnum = mri->width;
+  ynum = mri->height;
+  numimg = mri->depth;
+  f_pack = f*ynum*xnum+i0*xnum+j0; // f= 0, 1, 2, 3, 4, 5
+
+  jmax = mri->width;
+  jmin = 0;
+  imax = mri->height;
+  imin = 0;
+
+  if ((im0>=0&&im0<numimg&&i0>=imin&&i0<imax&&j0>=jmin&&j0<jmax&&
+       im1>=0&&im1<numimg&&i1>=imin&&i1<imax&&j1>=jmin&&j1<jmax))
+  {
+    if ((all_flag &&
+         ((MRIvox(mri, j0, i0, im0) != 
+           MRIvox(mri, j1, i1, im1))/* && (MRIvox(mri, j1, i1, im1) == 0)*/))
+        ||
+        (((MRIvox(mri, j0, i0, im0)==value) && 
+          (MRIvox(mri, j1, i1, im1)!=value))))
+    {
+      if (n==0)
+      {
+        add_face(mri, im0,i0,j0,f,prev_flag);
+      }
+      if (prev_flag)
+      {
+        f_ind = face_index_table0[f_pack];
+      }
+      else
+      {
+        f_ind = face_index_table1[f_pack];
+      }
+      if (f_ind == Gdiag_no || f_ind == 311366)
+      {
+        DiagBreak() ;
+      }
+      face[f_ind].v[n] = v_ind;
+      if (vertex[v_ind].num<9)
+      {
+        vertex[v_ind].f[vertex[v_ind].num++] = f_ind;
+      }
+    }
+  }
+}
+
+static void make_surface(MRI *mri)
+{
+  int imnr,i,j,f_pack,v_ind,f;
+  int xnum, ynum, numimg;
+
+  face_index = 0;
+  vertex_index = 0;
+
+  xnum = mri->width;
+  ynum = mri->height;
+  numimg = mri->depth;
+
+  for (imnr=0; imnr<=numimg; imnr++)
+  {
+    if ((vertex_index || face_index) && !(imnr % 10))
+      printf("slice %d: %d vertices, %d faces\n",
+             imnr,vertex_index,face_index);
+    if (imnr == Gdiag_no)
+    {
+      DiagBreak() ;
+    }
+    // i is for width
+    for (i=0; i<=ynum; i++)
+      for (j=0; j<=xnum; j++)
+      {
+        if (j == Gx && i == Gy && imnr == Gz)
+        {
+          DiagBreak() ;
+        }
+        //              z, y,  x,     z,   y,   x
+        if (facep(mri,imnr,i-1,j-1,imnr-1,i-1,j-1) ||
+            facep(mri,imnr,i-1,j,imnr-1,i-1,j) ||
+            facep(mri,imnr,i,j,imnr-1,i,j) ||
+            facep(mri,imnr,i,j-1,imnr-1,i,j-1) ||
+            facep(mri,imnr-1,i,j-1,imnr-1,i-1,j-1) ||
+            facep(mri,imnr-1,i,j,imnr-1,i-1,j) ||
+            facep(mri,imnr,i,j,imnr,i-1,j) ||
+            facep(mri,imnr,i,j-1,imnr,i-1,j-1) ||
+            facep(mri,imnr-1,i-1,j,imnr-1,i-1,j-1) ||
+            facep(mri,imnr-1,i,j,imnr-1,i,j-1) ||
+            facep(mri,imnr,i,j,imnr,i,j-1) ||
+            facep(mri,imnr,i-1,j,imnr,i-1,j-1))
+        {
+          v_ind = add_vertex(mri, imnr,i,j);
+          check_face(mri, imnr  ,i-1,j-1,imnr-1,i-1,j-1,0,2,v_ind,0);
+          check_face(mri, imnr  ,i-1,j  ,imnr-1,i-1,j  ,0,3,v_ind,0);
+          check_face(mri, imnr  ,i  ,j  ,imnr-1,i  ,j  ,0,0,v_ind,0);
+          check_face(mri, imnr  ,i  ,j-1,imnr-1,i  ,j-1,0,1,v_ind,0);
+          check_face(mri, imnr-1,i  ,j-1,imnr-1,i-1,j-1,2,2,v_ind,1);
+          check_face(mri, imnr-1,i  ,j  ,imnr-1,i-1,j  ,2,1,v_ind,1);
+          check_face(mri, imnr  ,i  ,j  ,imnr  ,i-1,j  ,2,0,v_ind,0);
+          check_face(mri, imnr  ,i  ,j-1,imnr  ,i-1,j-1,2,3,v_ind,0);
+          check_face(mri, imnr-1,i-1,j  ,imnr-1,i-1,j-1,4,2,v_ind,1);
+          check_face(mri, imnr-1,i  ,j  ,imnr-1,i  ,j-1,4,3,v_ind,1);
+          check_face(mri, imnr  ,i  ,j  ,imnr  ,i  ,j-1,4,0,v_ind,0);
+          check_face(mri, imnr  ,i-1,j  ,imnr  ,i-1,j-1,4,1,v_ind,0);
+
+          check_face(mri, imnr-1,i-1,j-1,imnr  ,i-1,j-1,1,2,v_ind,1);
+          check_face(mri, imnr-1,i-1,j  ,imnr  ,i-1,j  ,1,1,v_ind,1);
+          check_face(mri, imnr-1,i  ,j  ,imnr  ,i  ,j  ,1,0,v_ind,1);
+          check_face(mri, imnr-1,i  ,j-1,imnr  ,i  ,j-1,1,3,v_ind,1);
+          check_face(mri, imnr-1,i-1,j-1,imnr-1,i  ,j-1,3,2,v_ind,1);
+          check_face(mri, imnr-1,i-1,j  ,imnr-1,i  ,j  ,3,3,v_ind,1);
+          check_face(mri, imnr  ,i-1,j  ,imnr  ,i  ,j  ,3,0,v_ind,0);
+          check_face(mri, imnr  ,i-1,j-1,imnr  ,i  ,j-1,3,1,v_ind,0);
+          check_face(mri, imnr-1,i-1,j-1,imnr-1,i-1,j  ,5,2,v_ind,1);
+          check_face(mri, imnr-1,i  ,j-1,imnr-1,i  ,j  ,5,1,v_ind,1);
+          check_face(mri, imnr  ,i  ,j-1,imnr  ,i  ,j  ,5,0,v_ind,0);
+          check_face(mri, imnr  ,i-1,j-1,imnr  ,i-1,j  ,5,3,v_ind,0);
+        }
+      }
+    for (i=0; i<ynum; i++)
+      for (j=0; j<xnum; j++)
+        for (f=0; f<6; f++)
+        {
+          f_pack = f*ynum*xnum+i*xnum+j;
+          face_index_table0[f_pack] = face_index_table1[f_pack];
+        }
+  }
+}
+
+#define V4_LOAD(v, x, y, z, r)  (VECTOR_ELT(v,1)=x, VECTOR_ELT(v,2)=y, \
+                                  VECTOR_ELT(v,3)=z, VECTOR_ELT(v,4)=r) ;
+
+static void write_binary_surface(char *fname, MRI *mri, char *cmdline)
+{
+  int k,n;
+  double x,y,z;
+  FILE *fp;
+  MATRIX *m;
+  VECTOR *vw, *vv;
+  VOL_GEOM vg;
+
+  int useRealRAS = compatibility ? 0 : 1;
+  if (useRealRAS == 1)
+  {
+    printf("using real RAS to save vertex points...\n");
+  }
+  else
+  {
+    printf("using the conformed surface RAS to save vertex points...\n");
+  }
+
+  fp = fopen(fname,"w");
+  if (fp == NULL)
+    ErrorExit(ERROR_BADPARM, "%s: could not write a file %s",
+              Progname,fname) ;
+  else
+  {
+    fprintf(stdout, "writing %s\n", fname);
+  }
+
+  fwrite3(-3,fp); //fwrite3(-2,fp); -2 for MRIS_TRIANGULAR_SURFACE, but breaks
+  fwrite3(vertex_index,fp);
+
+  fwrite3(face_index,fp);
+
+  // matrix is the same all the time so cache it
+  if (useRealRAS==1)
+  {
+    m = extract_i_to_r(mri);
+  }
+  else
+  {
+    m = surfaceRASFromVoxel_(mri);
+  }
+  printf("using vox2ras matrix:\n") ;
+  MatrixPrint(stdout, m) ;
+
+  vv = VectorAlloc(4, MATRIX_REAL);
+  vw = VectorAlloc(4, MATRIX_REAL);
+  for (k=0; k<vertex_index; k++)
+  {
+
+    V4_LOAD(vv, vertex[k].j-0.5, vertex[k].i-0.5, vertex[k].imnr-0.5, 1);
+    MatrixMultiply(m, vv, vw);
+    // we are doing the same thing as the following, but we save time in
+    // calculating the matrix at every point
+    // if (useRealRAS == 1)  // use the physical RAS as the vertex point
+    //   MRIvoxelToWorld(mri,
+    //                   vertex[k].j-0.5,
+    //                   vertex[k].i-0.5,
+    //                   vertex[k].imnr-0.5,
+    //                   &x, &y, &z);
+    // else
+    //   MRIvoxelToSurfaceRAS(mri,
+    //                        vertex[k].j-0.5,
+    //                        vertex[k].i-0.5,
+    //                        vertex[k].imnr-0.5,
+    //                        &x, &y, &z);
+    x = V3_X(vw);
+    y = V3_Y(vw);
+    z = V3_Z(vw);
+    fwriteFloat(x,fp);
+    fwriteFloat(y,fp);
+    fwriteFloat(z,fp);
+  }
+  MatrixFree(&m);
+  VectorFree(&vv);
+  VectorFree(&vw);
+
+  for (k=0; k<face_index; k++)
+  {
+    for (n=0; n<4; n++)
+    {
+      fwrite3(face[k].v[n],fp);
+    }
+  }
+  // record whether use the physical RAS or not
+#if 0
+  fwriteInt(TAG_USEREALRAS, fp); // first tag
+  fwriteInt(useRealRAS, fp);     // its value
+  // save geometry
+  fwriteInt(TAG_SURF_GEOM, fp);
+  getVolGeom(mri, &vg);
+  writeVolGeom(fp, &vg);
+#else
+  TAGwrite(fp, TAG_USEREALRAS, &useRealRAS, sizeof(useRealRAS)) ;
+  if (useRealRAS == 0) // messes up scuba if realras is true - don't know why (BRF)
+  {
+    fwriteInt(TAG_OLD_SURF_GEOM, fp);
+    getVolGeom(mri, &vg);
+    writeVolGeom(fp, &vg);
+  }
+  TAGwrite(fp, TAG_CMDLINE, cmdline, strlen(cmdline)+1) ;
+#endif
+
+  fclose(fp);
+}
+
+
+/*----------------------------------------------------------------------
+  Parameters:
+
+  Description:
+  ----------------------------------------------------------------------*/
+static int
+get_option(int argc, char *argv[])
+{
+  int  nargs = 0 ;
+  char *option ;
+
+  option = argv[1] + 1 ;            /* past '-' */
+
+  if (!stricmp(option, "an option")) {}
+  else if (!stricmp(option, "-help")||!stricmp(option, "-usage"))
+  {
+    usage_exit(0);
+  }
+  else if (!strcasecmp(option, "-version"))
+  {
+    fprintf(stderr, "Version: %s\n", MRI_TESSELLATE_VERSION);
+    exit(0);
+  }
+  else if (!stricmp(option, "seed"))
+  {
+    setRandomSeed(atol(argv[2])) ;
+    fprintf(stderr,"setting seed for random number generator to %d\n",
+            atoi(argv[2])) ;
+    nargs = 1 ;
+  }
+  else if (!stricmp(option, "maxv") || !stricmp(option, "max_vertices"))
+  {
+    MAXVERTICES = atol(argv[2]) ;
+    MAXFACES = 2*MAXVERTICES ;
+    fprintf(stderr,"setting max vertices = %ld, and max faces = %ld\n", MAXVERTICES, MAXFACES);
+    nargs = 2 ;
+  }
+  else if (!stricmp(option, "new")) UseMRIStessellate=1;
+  else switch (toupper(*option))
+    {
+    case 'H':
+      hippo_flag = 1 ;
+      compatibility = 0;
+      printf
+      ("tessellating the surface of all hippocampal voxels with different labels\n");
+      break ;
+    case 'A':
+      all_flag = 1 ;
+      printf
+      ("tessellating the surface of all voxels with different labels\n");
+      break ;
+    case 'N':
+      compatibility = 0;
+      printf
+      ("surface saved uses coordinates "
+       "in the real RAS where c_(r,a,s) != 0\n");
+      break;
+    case '?':
+    case 'U':
+      usage_exit(1);
+      break ;
+    default:
+      fprintf(stderr, "unknown option %s\n", argv[1]) ;
+      exit(1) ;
+      break ;
+    }
+
+  return(nargs) ;
+}
+int
+is_hippo(int label)
+{
+  switch (label)
+  {
+  case left_fimbria:
+  case left_subiculum:
+  case left_CA2_3:
+  case left_CA1:
+  case left_CA4_DG:
+  case left_presubiculum:
+  case left_hippocampal_fissure:
+  case left_alveus:
+  case right_alveus:
+  case right_hippocampal_fissure:
+  case right_presubiculum:
+  case Left_Hippocampus:
+  case Right_Hippocampus:
+  case right_fimbria:
+  case right_subiculum:
+  case right_CA2_3:
+  case right_CA1:
+  case right_CA4_DG:
+    return(1) ;
+  default:
+    break ;
+  }
+  return(0) ;
+}
+static int
+remove_non_hippo_voxels(MRI *mri)
+{
+  int    labels[MAX_LABEL+1], x, y, z, l ;
+
+  memset(labels, 0, sizeof(labels)) ;
+  for (x = 0 ; x < mri->width ; x++)
+    for (y = 0 ; y < mri->height ; y++)
+      for (z = 0 ; z < mri->depth ; z++)
+      {
+        l = nint(MRIgetVoxVal(mri, x, y, z, 0)) ;
+        if (is_hippo(l) == 0)
+        {
+          labels[l] = 1 ;
+        }
+      }
+
+  for (l = 0 ; l  <= MAX_LABEL ; l++)
+    if (labels[l])
+    {
+      MRIreplaceValues(mri, mri, l, 0) ;
+    }
+  return(NO_ERROR) ;
+}
+
+#include "mri_tessellate.help.xml.h"
+static void
+usage_exit(int code)
+{
+  outputHelpXml(mri_tessellate_help_xml,
+                mri_tessellate_help_xml_len);
+  exit(code) ;
+}