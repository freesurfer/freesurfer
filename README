<<<<<<< HEAD
~~~~PAUL WAS HERE~~~~

FreeSurfer © 2011-2016 The General Hospital Corporation (Boston, MA) "MGH"
=======
FreeSurfer © 2011-2017 The General Hospital Corporation (Boston, MA) "MGH"
>>>>>>> 67baebe2

Terms and conditions for use, reproduction, distribution and contribution
are found in the 'FreeSurfer Software License Agreement' contained
in the file 'LICENSE' found in the FreeSurfer distribution, and here:

https://surfer.nmr.mgh.harvard.edu/fswiki/FreeSurferSoftwareLicense

For instructions on how to obtain and build the source code, see:

https://surfer.nmr.mgh.harvard.edu/fswiki/DevelopersGuide

FreeSurfer documentation is found online at:

http://surfer.nmr.mgh.harvard.edu/fswiki

For questions and support, email: 

freesurfer@nmr.mgh.harvard.edu
<|MERGE_RESOLUTION|>--- conflicted
+++ resolved
@@ -1,10 +1,6 @@
-<<<<<<< HEAD
 ~~~~PAUL WAS HERE~~~~
 
-FreeSurfer © 2011-2016 The General Hospital Corporation (Boston, MA) "MGH"
-=======
 FreeSurfer © 2011-2017 The General Hospital Corporation (Boston, MA) "MGH"
->>>>>>> 67baebe2
 
 Terms and conditions for use, reproduction, distribution and contribution
 are found in the 'FreeSurfer Software License Agreement' contained
