project(vtkutils)

if(VTK_FOUND AND KWWidgets_FOUND AND TCLTKTIXBLT_FOUND)

  include_directories(
    ${CMAKE_SOURCE_DIR}/include
    ${CMAKE_CURRENT_SOURCE_DIR}
    ${TIFF_INCLUDE_DIR}
    ${VTK_INCLUDE_DIRS}
    ${KWWidgets_INCLUDE_DIR}
  )

  # use vtkWrapTcl to create the tcl-wrapped code for these objects
  add_custom_command(
    OUTPUT vtkKWRGBATransferFunctionEditorTcl.cxx
<<<<<<< HEAD
    DEPENDS vtkKWRGBATransferFunctionEditor.h
    COMMAND ${VTK_WRAP_TCL_EXE} vtkKWRGBATransferFunctionEditor.h 
            ${VTK_LIBRARY_DIR}/hints 1 vtkKWRGBATransferFunctionEditorTcl.cxx
=======
    DEPENDS ${CMAKE_CURRENT_SOURCE_DIR}/vtkKWRGBATransferFunctionEditor.h
    COMMAND ${VTK_WRAP_TCL_EXE} ${CMAKE_CURRENT_SOURCE_DIR}/vtkKWRGBATransferFunctionEditor.h 
            ${VTK_LIBRARY_DIRS}/hints 1 vtkKWRGBATransferFunctionEditorTcl.cxx
>>>>>>> ceb248a0
  )

  add_custom_command(
    OUTPUT vtkKWBltGraphTcl.cxx
<<<<<<< HEAD
    DEPENDS vtkKWBltGraph.h
    COMMAND ${VTK_WRAP_TCL_EXE} vtkKWBltGraph.h 
            ${VTK_LIBRARY_DIR}/hints 1 vtkKWBltGraphTcl.cxx
=======
    DEPENDS ${CMAKE_CURRENT_SOURCE_DIR}/vtkKWBltGraph.h
    COMMAND ${VTK_WRAP_TCL_EXE} ${CMAKE_CURRENT_SOURCE_DIR}/vtkKWBltGraph.h 
            ${VTK_LIBRARY_DIRS}/hints 1 vtkKWBltGraphTcl.cxx
>>>>>>> ceb248a0
  )

  set(SOURCES
    vtkKWProgressDialog.cxx
    vtkKWRGBATransferFunctionEditor.cxx
    vtkKWRGBATransferFunctionEditorTcl.cxx
    vtkKWBltGraph.cxx vtkKWBltGraphTcl.cxx
    vtkFreesurferLookupTable.cxx
    vtkArrowPipeline.cxx
    vtkRGBATransferFunction.cxx
    vtkRGBAColorTransferFunction.cxx
    vtkFDTensorGlyph.cxx
    vtkODFGlyph.cxx
    vtkInflatePolyData.cxx
    IconLoader.cxx
  )

  set(CMAKE_CXX_FLAGS "${CMAKE_CXX_FLAGS} -Wno-deprecated")

  add_library(vtkutils STATIC ${SOURCES})
  target_link_libraries(vtkutils ${TIFF_LIBRARIES} ${VTK_LIBRARIES} ${KWWidgets_LIBRARIES} ${TCLTKTIXBLT_LIBRARIES})

endif()<|MERGE_RESOLUTION|>--- conflicted
+++ resolved
@@ -13,28 +13,16 @@
   # use vtkWrapTcl to create the tcl-wrapped code for these objects
   add_custom_command(
     OUTPUT vtkKWRGBATransferFunctionEditorTcl.cxx
-<<<<<<< HEAD
-    DEPENDS vtkKWRGBATransferFunctionEditor.h
-    COMMAND ${VTK_WRAP_TCL_EXE} vtkKWRGBATransferFunctionEditor.h 
-            ${VTK_LIBRARY_DIR}/hints 1 vtkKWRGBATransferFunctionEditorTcl.cxx
-=======
     DEPENDS ${CMAKE_CURRENT_SOURCE_DIR}/vtkKWRGBATransferFunctionEditor.h
     COMMAND ${VTK_WRAP_TCL_EXE} ${CMAKE_CURRENT_SOURCE_DIR}/vtkKWRGBATransferFunctionEditor.h 
             ${VTK_LIBRARY_DIRS}/hints 1 vtkKWRGBATransferFunctionEditorTcl.cxx
->>>>>>> ceb248a0
   )
 
   add_custom_command(
     OUTPUT vtkKWBltGraphTcl.cxx
-<<<<<<< HEAD
-    DEPENDS vtkKWBltGraph.h
-    COMMAND ${VTK_WRAP_TCL_EXE} vtkKWBltGraph.h 
-            ${VTK_LIBRARY_DIR}/hints 1 vtkKWBltGraphTcl.cxx
-=======
     DEPENDS ${CMAKE_CURRENT_SOURCE_DIR}/vtkKWBltGraph.h
     COMMAND ${VTK_WRAP_TCL_EXE} ${CMAKE_CURRENT_SOURCE_DIR}/vtkKWBltGraph.h 
             ${VTK_LIBRARY_DIRS}/hints 1 vtkKWBltGraphTcl.cxx
->>>>>>> ceb248a0
   )
 
   set(SOURCES
