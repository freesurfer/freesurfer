project(vtkutils)

<<<<<<< HEAD
if(VTK_FOUND AND KWWidgets_FOUND)
=======
if(VTK_FOUND AND KWWidgets_FOUND AND TCLTKTIXBLT_FOUND)
>>>>>>> 3e74d70c

  include_directories(
    ${CMAKE_SOURCE_DIR}/include
    ${TIFF_INCLUDE_DIR}
    ${VTK_INCLUDE_DIR}
    ${KWWidgets_INCLUDE_DIR}
  )

  # use vtkWrapTcl to create the tcl-wrapped code for these objects
  add_custom_command(
    OUTPUT vtkKWRGBATransferFunctionEditorTcl.cxx
    DEPENDS vtkKWRGBATransferFunctionEditor.h
<<<<<<< HEAD
    COMMAND ${VTK_DIR}/bin/vtkWrapTcl vtkKWRGBATransferFunctionEditor.h 
=======
    COMMAND ${VTK_WRAP_TCL_EXE} vtkKWRGBATransferFunctionEditor.h 
>>>>>>> 3e74d70c
            ${VTK_LIBRARY_DIR}/hints 1 vtkKWRGBATransferFunctionEditorTcl.cxx
  )

  add_custom_command(
    OUTPUT vtkKWBltGraphTcl.cxx
    DEPENDS vtkKWBltGraph.h
<<<<<<< HEAD
    COMMAND ${VTK_DIR}/bin/vtkWrapTcl vtkKWBltGraph.h 
=======
    COMMAND ${VTK_WRAP_TCL_EXE} vtkKWBltGraph.h 
>>>>>>> 3e74d70c
            ${VTK_LIBRARY_DIR}/hints 1 vtkKWBltGraphTcl.cxx
  )

  set(SOURCES
    vtkKWProgressDialog.cxx
    vtkKWRGBATransferFunctionEditor.cxx
    vtkKWRGBATransferFunctionEditorTcl.cxx
    vtkKWBltGraph.cxx vtkKWBltGraphTcl.cxx
    vtkFreesurferLookupTable.cxx
    vtkArrowPipeline.cxx
    vtkRGBATransferFunction.cxx
    vtkRGBAColorTransferFunction.cxx
    vtkFDTensorGlyph.cxx
    vtkODFGlyph.cxx
    vtkInflatePolyData.cxx
    IconLoader.cxx
  )

  set(CMAKE_CXX_FLAGS "${CMAKE_CXX_FLAGS} -Wno-deprecated")

  add_library(vtkutils STATIC ${SOURCES})
  target_link_libraries(vtkutils ${TIFF_LIBRARIES} ${VTK_LIBRARIES} ${KWWidgets_LIBRARIES} ${TCLTKTIXBLT_LIBRARIES})

endif()<|MERGE_RESOLUTION|>--- conflicted
+++ resolved
@@ -1,10 +1,6 @@
 project(vtkutils)
 
-<<<<<<< HEAD
-if(VTK_FOUND AND KWWidgets_FOUND)
-=======
 if(VTK_FOUND AND KWWidgets_FOUND AND TCLTKTIXBLT_FOUND)
->>>>>>> 3e74d70c
 
   include_directories(
     ${CMAKE_SOURCE_DIR}/include
@@ -17,22 +13,14 @@
   add_custom_command(
     OUTPUT vtkKWRGBATransferFunctionEditorTcl.cxx
     DEPENDS vtkKWRGBATransferFunctionEditor.h
-<<<<<<< HEAD
-    COMMAND ${VTK_DIR}/bin/vtkWrapTcl vtkKWRGBATransferFunctionEditor.h 
-=======
     COMMAND ${VTK_WRAP_TCL_EXE} vtkKWRGBATransferFunctionEditor.h 
->>>>>>> 3e74d70c
             ${VTK_LIBRARY_DIR}/hints 1 vtkKWRGBATransferFunctionEditorTcl.cxx
   )
 
   add_custom_command(
     OUTPUT vtkKWBltGraphTcl.cxx
     DEPENDS vtkKWBltGraph.h
-<<<<<<< HEAD
-    COMMAND ${VTK_DIR}/bin/vtkWrapTcl vtkKWBltGraph.h 
-=======
     COMMAND ${VTK_WRAP_TCL_EXE} vtkKWBltGraph.h 
->>>>>>> 3e74d70c
             ${VTK_LIBRARY_DIR}/hints 1 vtkKWBltGraphTcl.cxx
   )
 
