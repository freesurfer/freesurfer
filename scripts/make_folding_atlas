--- conflicted
+++ resolved
@@ -19,10 +19,7 @@
 set DoVol = 1;
 set icoorder = 7
 set ShortSleep = 0;
-<<<<<<< HEAD
 set NoTemplateOnly = 0;
-=======
->>>>>>> ee0a1fda
 
 #set tmpdir = ();
 #set cleanup = 1;
@@ -281,7 +278,6 @@
 
   echo "i=$nthIter Launched $nRunning surfreg processes" | tee -a $LF
   if($nRunning > 0 && $RunIt) then
-<<<<<<< HEAD
     if($ShortSleep == 0) then      
       echo "Sleeping 60 min (surfreg)" | tee -a $LF
       sleep 3600
@@ -289,11 +285,6 @@
       echo "Sleeping 10 sec (surfreg)" | tee -a $LF
       sleep 10
     endif
-=======
-    echo "Sleeping 60 min (surfreg)" | tee -a $LF
-    #sleep 3600
-    sleep 10
->>>>>>> ee0a1fda
   endif
 
   # Start polling
@@ -475,16 +466,13 @@
       set icoorder = $argv[1]; shift;
       breaksw
 
-<<<<<<< HEAD
-    case "--no-template-only":
+case "--no-template-only":
       # allows making average surface files under conditions when
       # usually only a surface temlate gif would be created
       # Eg, when only use one hemi or with --no-vol
       set NoTemplateOnly = 1
       breaksw
 
-=======
->>>>>>> ee0a1fda
     case "--threads":
     case "--nthreads":
       if($#argv < 1) goto arg1err;
@@ -601,10 +589,7 @@
   echo "  --q : spec queue to use (eg, max100)"
   echo "  --no-q : use default queue"
   echo "  --short-sleep : sleep for shorter time before polling"
-<<<<<<< HEAD
   echo "  --no-template-only : make avg surf files even with a single hemi or --no-vol"
-=======
->>>>>>> ee0a1fda
   echo "  --threads N "
   echo ""
 
