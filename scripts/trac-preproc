--- conflicted
+++ resolved
@@ -7,7 +7,7 @@
 #
 # Original Author: Anastasia Yendiki
 #
-# Copyright © 2021 The General Hospital Corporation (Boston, MA) "MGH"
+# Copyright © 2011 The General Hospital Corporation (Boston, MA) "MGH"
 #
 # Terms and conditions for use, reproduction, distribution and contribution
 # are found in the 'FreeSurfer Software License Agreement' contained
@@ -2098,40 +2098,8 @@
 
   foreach ntrain ($ntrainlist)
     # Use a subset of the training subjects
-<<<<<<< HEAD
-    set slistfile = /tmp/subj$ntrain.$subj.$$.txt
+    set slistfile = `fs_temp_file --suffix .$ntrain.$subj.txt`
     printf '%s\n' $trainsubjlist[1-$ntrain] > $slistfile
-=======
-    set slistfile = `fs_temp_file --suffix .$ntrain.$subj.txt`
-    echo "$trainsubjlist[1-$ntrain]" > $slistfile
-
-    foreach xspace ($xspacelist)
-      foreach reg ($reglist)
-        set avgmode = $avgname${ntrain}_${xspace}_$reg
-
-        set outdir = $labdir/$xspace
-        set outlist = `printf "%s_$avgmode " $pathlist`
-
-        set trklist = `printf "dlabel/$xspace/%s.$reg.trk " $pathlist`
-
-        set roilist = ()
-        set lablist = ()
-        foreach pathname ($pathlist)
-          set roilist = ($roilist \
-                         dlabel/$xspace/${pathname}_roi1.$reg.nii.gz \
-                         dlabel/$xspace/${pathname}_roi2.$reg.nii.gz)
-
-          if ($pathname =~ *cst*) then
-            set lablist = ($lablist 16)		# Add brainstem
-          else if ($pathname =~ lh.atr*) then
-            set lablist = ($lablist 10)		# Add left thalamus proper
-          else if ($pathname =~ rh.atr*) then
-            set lablist = ($lablist 49)		# Add right thalamus proper
-          else
-            set lablist = ($lablist 0)		# Add nothing
-          endif
-        end
->>>>>>> 05050e2f
 
     set avgmode = $avgname${ntrain}_${xspace}_$reg
 
@@ -2210,42 +2178,8 @@
 
   foreach ntrain ($ntrainlist)
     # Use a subset of the training subjects
-<<<<<<< HEAD
     set slistfile = /tmp/subj$ntrain.$subj.$$.txt
     printf '%s\n' $trainsubjlist[1-$ntrain] > $slistfile
-=======
-    set slistfile = `fs_temp_file --suffix .$ntrain.$subj.txt`
-    echo "$trainsubjlist[1-$ntrain]" > $slistfile
-
-    foreach xspace ($xspacelist)
-      mkdir -p $labdir/$xspace
-
-      foreach reg ($reglist)
-        set avgmode = $avgname${ntrain}_${xspace}_$reg
-
-        set outdir = $labdir/$xspace
-        set outlist = `printf "%s_$avgmode " $pathlist`
-
-        set trklist = `printf "dlabel/$xspace/%s.$reg.trk " $pathlist`
-
-        set roilist = ()
-        set lablist = ()
-        foreach pathname ($pathlist)
-          set roilist = ($roilist \
-                         dlabel/$xspace/${pathname}_roi1.$reg.nii.gz \
-                         dlabel/$xspace/${pathname}_roi2.$reg.nii.gz)
-
-          if ($pathname =~ *cst*) then
-            set lablist = ($lablist 16)		# Add brainstem
-          else if ($pathname =~ lh.atr*) then
-            set lablist = ($lablist 10)		# Add left thalamus proper
-          else if ($pathname =~ rh.atr*) then
-            set lablist = ($lablist 49)		# Add right thalamus proper
-          else
-            set lablist = ($lablist 0)		# Add nothing
-          endif
-        end
->>>>>>> 05050e2f
 
     set avgmode = $avgname${ntrain}_${xspace}_$reg
 
