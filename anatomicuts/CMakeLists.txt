--- conflicted
+++ resolved
@@ -1,57 +1,36 @@
 
 project(anatomicuts)
 
-if(ITK_FOUND AND VTK_FOUND)
+if(VTK_FOUND)
+
+  include_directories(
+    ${FS_INCLUDE_DIRS}
+    ${CMAKE_CURRENT_SOURCE_DIR}/Code
+    ${CMAKE_SOURCE_DIR}/freeview/track_io
+    ${ITK_INCLUDE_DIRS}
+    ${VTK_INCLUDE_DIRS}
+  )
 
   include(${ITK_USE_FILE})  
 
-  include_directories(
-    ${ITK_INCLUDE_DIRS}
-    ${VTK_INCLUDE_DIRS}
-    Code
-    ${FS_INCLUDE_DIRS}
-    #${FS_INCLUDE_DIRS}/utils/
-    ${CMAKE_SOURCE_DIR}/freeview/track_io
-  )
-
   set(CMAKE_CXX_FLAGS "${CMAKE_CXX_FLAGS} -Wno-deprecated -Wmaybe-uninitialized")
 
-<<<<<<< HEAD
+#AnatomiCuts correspondences
   add_executable(AnatomiCuts.bin AnatomiCuts.cxx ../freeview/track_io/TrackIO.cpp)
-=======
-#AnatomiCuts correspondences
-  add_executable(AnatomiCuts_correspondences.bin
-    AnatomiCuts_correspondences.cxx ../freeview/track_io/TrackIO.cpp
-  )
-  target_link_libraries(AnatomiCuts_correspondences.bin ${ITK_LIBRARIES} ${VTK_LIBRARIES} utils)
-  install(TARGETS AnatomiCuts_correspondences.bin DESTINATION bin)
-  install(PROGRAMS AnatomiCuts_correspondences_wrapper DESTINATION bin RENAME AnatomiCuts_correspondences)
-
-
-#AnatomiCuts
-  add_executable(AnatomiCuts.bin
-    AnatomiCuts.cxx ../freeview/track_io/TrackIO.cpp
-  )
->>>>>>> bf87a7c7
   target_link_libraries(AnatomiCuts.bin utils ${ITK_LIBRARIES} ${VTK_LIBRARIES})
   install(TARGETS AnatomiCuts.bin DESTINATION bin)
   install(PROGRAMS AnatomiCuts_wrapper DESTINATION bin RENAME AnatomiCuts)
 
-<<<<<<< HEAD
+#AnatomiCuts
   add_executable(AnatomiCuts_correspondences.bin AnatomiCuts_correspondences.cxx ../freeview/track_io/TrackIO.cpp)
   target_link_libraries(AnatomiCuts_correspondences.bin utils ${ITK_LIBRARIES} ${VTK_LIBRARIES})
   install(TARGETS AnatomiCuts_correspondences.bin DESTINATION bin)
   install(PROGRAMS AnatomiCuts_correspondences_wrapper DESTINATION bin RENAME AnatomiCuts_correspondences)
-=======
 
 #TRK tools for header
-  add_executable(trk_tools.bin
-    trk_tools.cxx ../freeview/track_io/TrackIO.cpp
-  )
+  add_executable(trk_tools.bin trk_tools.cxx ../freeview/track_io/TrackIO.cpp)
   target_link_libraries(trk_tools.bin utils ${ITK_LIBRARIES} ${VTK_LIBRARIES})
   install(TARGETS trk_tools.bin DESTINATION bin)
   install(PROGRAMS trk_tools_wrapper DESTINATION bin RENAME trk_tools)
->>>>>>> bf87a7c7
-
   
 endif()