
project(anatomicuts)

if(ITK_FOUND AND VTK_FOUND)

  include(${ITK_USE_FILE})  

  include_directories(
    ${ITK_INCLUDE_DIRS}
    ${VTK_INCLUDE_DIRS}
    Code
    ${FS_INCLUDE_DIRS}
    #${FS_INCLUDE_DIRS}/utils/
    ${CMAKE_SOURCE_DIR}/freeview/track_io
  )

  set(CMAKE_CXX_FLAGS "${CMAKE_CXX_FLAGS} -Wno-deprecated -Wmaybe-uninitialized")

#AnatomiCuts correspondences
  add_executable(AnatomiCuts_correspondences.bin
    AnatomiCuts_correspondences.cxx ../freeview/track_io/TrackIO.cpp
  )
<<<<<<< HEAD
# ../utils/colortab.c
=======
>>>>>>> 10923421
  target_link_libraries(AnatomiCuts_correspondences.bin ${ITK_LIBRARIES} ${VTK_LIBRARIES} utils)
  install(TARGETS AnatomiCuts_correspondences.bin DESTINATION bin)
  install(PROGRAMS AnatomiCuts_correspondences_wrapper DESTINATION bin RENAME AnatomiCuts_correspondences)


#AnatomiCuts
  add_executable(AnatomiCuts.bin
    AnatomiCuts.cxx ../freeview/track_io/TrackIO.cpp
  )
  target_link_libraries(AnatomiCuts.bin utils ${ITK_LIBRARIES} ${VTK_LIBRARIES})
  install(TARGETS AnatomiCuts.bin DESTINATION bin)
  install(PROGRAMS AnatomiCuts_wrapper DESTINATION bin RENAME AnatomiCuts)


#TRK tools for header
  add_executable(trk_tools.bin
    trk_tools.cxx ../freeview/track_io/TrackIO.cpp
  )
  target_link_libraries(trk_tools.bin utils ${ITK_LIBRARIES} ${VTK_LIBRARIES})
<<<<<<< HEAD
  install(TARGETS trk_tools.bin DESTINATION bin)
  install(PROGRAMS trk_tools_wrapper DESTINATION bin RENAME trk_tools)
=======
  # install(TARGETS trk_tools.bin DESTINATION bin)
  # install(PROGRAMS source_vtk_wrapper DESTINATION bin RENAME trk_tools)
>>>>>>> 10923421

  
endif()<|MERGE_RESOLUTION|>--- conflicted
+++ resolved
@@ -20,10 +20,6 @@
   add_executable(AnatomiCuts_correspondences.bin
     AnatomiCuts_correspondences.cxx ../freeview/track_io/TrackIO.cpp
   )
-<<<<<<< HEAD
-# ../utils/colortab.c
-=======
->>>>>>> 10923421
   target_link_libraries(AnatomiCuts_correspondences.bin ${ITK_LIBRARIES} ${VTK_LIBRARIES} utils)
   install(TARGETS AnatomiCuts_correspondences.bin DESTINATION bin)
   install(PROGRAMS AnatomiCuts_correspondences_wrapper DESTINATION bin RENAME AnatomiCuts_correspondences)
@@ -43,13 +39,8 @@
     trk_tools.cxx ../freeview/track_io/TrackIO.cpp
   )
   target_link_libraries(trk_tools.bin utils ${ITK_LIBRARIES} ${VTK_LIBRARIES})
-<<<<<<< HEAD
   install(TARGETS trk_tools.bin DESTINATION bin)
   install(PROGRAMS trk_tools_wrapper DESTINATION bin RENAME trk_tools)
-=======
-  # install(TARGETS trk_tools.bin DESTINATION bin)
-  # install(PROGRAMS source_vtk_wrapper DESTINATION bin RENAME trk_tools)
->>>>>>> 10923421
 
   
 endif()