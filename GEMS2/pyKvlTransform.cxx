#include "pyKvlTransform.h"
#include "pyKvlNumpy.h"


KvlTransform::KvlTransform(const py::array_t<double> transformMatrix) {
    m_transform = TransformType::New();
    TransformType::ParametersType  parameters( 12 );
    const double* const data = transformMatrix.data(0);

    for ( unsigned int row = 0; row < 3; row++ )
    {
        for ( unsigned int col = 0; col < 3; col++ )
        {
            parameters[ row * 3 + col ] = data[ col * 4 + row ];
        }
        parameters[ 9 + row ] = data[ 12 + row ];
    }
    m_transform->SetParameters( parameters );
}

py::array_t<double> KvlTransform::AsNumpyArray() {
    auto *data = new double[16];
    auto parameters = m_transform->GetParameters();
    for ( unsigned int row = 0; row < 3; row++ )
    {
        for ( unsigned int col = 0; col < 3; col++ )
        {
            data[ col * 4 + row ] = parameters[ row * 3 + col ];
        }
        data[ 12 + row ] = parameters[ 9 + row ];
    }
    for ( unsigned int col = 0; col < 3; col++ )
    {
        data[ col * 4 + 3 ] = 0.0f;
    }
    data[ 15 ] = 1.0f;
    return createNumpyArrayFStyle({4, 4}, data);
<<<<<<< HEAD
}

TransformPointer NumpyToTransform(py::array_t<double> transform) {
    return NULL;
}

KvlTransform::KvlTransform(const py::array_t<double> &transformMatrix) {
    // Create the ITK transform object and fill in its elements
    m_transform = TransformType::New();
    TransformType::ParametersType  parameters( 12 );
    for ( unsigned int row = 0; row < 3; row++ )
    {
        for ( unsigned int col = 0; col < 3; col++ )
        {
            std::cout << transformMatrix.at(row, col);
            parameters[ row * 3 + col ] = transformMatrix.at(row, col);
        }
        parameters[ 9 + row ] =  transformMatrix.at(row, 4);
    }
    m_transform->SetParameters( parameters );
=======
>>>>>>> 319769b8
}<|MERGE_RESOLUTION|>--- conflicted
+++ resolved
@@ -2,7 +2,7 @@
 #include "pyKvlNumpy.h"
 
 
-KvlTransform::KvlTransform(const py::array_t<double> transformMatrix) {
+KvlTransform::KvlTransform(const py::array_t<double> &transformMatrix) {
     m_transform = TransformType::New();
     TransformType::ParametersType  parameters( 12 );
     const double* const data = transformMatrix.data(0);
@@ -18,7 +18,7 @@
     m_transform->SetParameters( parameters );
 }
 
-py::array_t<double> KvlTransform::AsNumpyArray() {
+py::array_t<double> KvlTransform::AsNumpyArray() const {
     auto *data = new double[16];
     auto parameters = m_transform->GetParameters();
     for ( unsigned int row = 0; row < 3; row++ )
@@ -35,27 +35,4 @@
     }
     data[ 15 ] = 1.0f;
     return createNumpyArrayFStyle({4, 4}, data);
-<<<<<<< HEAD
-}
-
-TransformPointer NumpyToTransform(py::array_t<double> transform) {
-    return NULL;
-}
-
-KvlTransform::KvlTransform(const py::array_t<double> &transformMatrix) {
-    // Create the ITK transform object and fill in its elements
-    m_transform = TransformType::New();
-    TransformType::ParametersType  parameters( 12 );
-    for ( unsigned int row = 0; row < 3; row++ )
-    {
-        for ( unsigned int col = 0; col < 3; col++ )
-        {
-            std::cout << transformMatrix.at(row, col);
-            parameters[ row * 3 + col ] = transformMatrix.at(row, col);
-        }
-        parameters[ 9 + row ] =  transformMatrix.at(row, 4);
-    }
-    m_transform->SetParameters( parameters );
-=======
->>>>>>> 319769b8
 }