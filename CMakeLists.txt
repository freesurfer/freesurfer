<<<<<<< HEAD

=======
>>>>>>> 715e1503
# before starting the project, set gcc/g++ as default
find_program(CMAKE_C_COMPILER NAMES $ENV{CC} gcc PATHS ENV PATH NO_DEFAULT_PATH)
find_program(CMAKE_CXX_COMPILER NAMES $ENV{CXX} g++ PATHS ENV PATH NO_DEFAULT_PATH)

# project info
project(freesurfer)
cmake_minimum_required(VERSION 3.5)
enable_language(C CXX Fortran)

# a few build options
option(BUILD_GUIS "Build GUIs" ON)
option(NMR_INSTALL "Install NMR files" OFF)
if(APPLE)
  option(BUILD_OSX_TK_GUIS "Compile OSX Tk GUIs" OFF)
endif()

# enable ctest
enable_testing()

# include our custom cmake functions (and others)
include(cmake/functions.cmake)
include(TestBigEndian)
include(CheckFunctionExists)

# prevents itk from importing as a system
set(CMAKE_NO_SYSTEM_FROM_IMPORTED TRUE)

# xxd is used to generate the helptext headers - make sure it exists
find_program(XXD xxd)
if(NOT XXD)
  message(FATAL_ERROR "The xxd program is required to build freesurfer")
endif()

# allow reading installation dir from environment var, but if not defined,
# then override default install dir /usr/local (too messy to install there)
if(DEFINED FS_INSTALL_DIR)
  set(CMAKE_INSTALL_PREFIX "${FS_INSTALL_DIR}" CACHE INTERNAL "Copied from -DFS_INSTALL_DIR")
else()
  if(NOT "$ENV{FS_INSTALL_DIR}" STREQUAL "")
    set(CMAKE_INSTALL_PREFIX "$ENV{FS_INSTALL_DIR}" CACHE INTERNAL "Copied from environment variable")
  else()
    set(CMAKE_INSTALL_PREFIX "/usr/local/freesurfer")
  endif()
endif()


# --------------------------------------------------
#   library dependencies and third-party packages
# --------------------------------------------------

# Most of the packages required by freesurfer are located by custom find-modules stored in the
# 'cmake' subdir. The find-modules expect each package to be installed under a common
# path defined by FS_PACKAGES_DIR. On Martinos machines, this variable automatically defaults
# to /usr/pubsw/packages, but external developers must provide this path manually. External developers
# can run the packages/build_packages.py script to compile the dependencies locally. If a package
# is not found under FS_PACKAGES_DIR, cmake will continue to look through the default search paths.
# Additionally, alternative paths to package installs can be specified with the <PACKAGE>_DIR variables
# Note: FS_PACKAGES_DIR can be defined in an environment variable

if(NOT DEFINED FS_PACKAGES_DIR)
  if(NOT "$ENV{FS_PACKAGES_DIR}" STREQUAL "")
    set(FS_PACKAGES_DIR "$ENV{FS_PACKAGES_DIR}" CACHE INTERNAL "Copied from environment variable")
  endif()
endif()

if(NOT FS_PACKAGES_DIR)
  if(NOT "$ENV{FS_PACKAGES_DIR}" STREQUAL "")
    # check if FS_PACKAGES_DIR has been set 
    set(FS_PACKAGES_DIR "$ENV{FS_PACKAGES_DIR}" CACHE INTERNAL "Copied from FS_PACKAGES_DIR environment variable")
  elseif(EXISTS /usr/pubsw/packages)
    # if the user is at Martinos, default to /usr/pubsw/packages
    set(FS_PACKAGES_DIR /usr/pubsw/packages CACHE INTERNAL "Default Martinos packages dir")
  else()
    # setting FS_PACKAGES_DIR is required if the user is outside Martinos
    if(APPLE)
      set(FS_PACKAGES_URL "http://surfer.nmr.mgh.harvard.edu/pub/data/fspackages/prebuilt/osx10.11-packages.tar.gz")
    else()
      set(FS_PACKAGES_URL "http://surfer.nmr.mgh.harvard.edu/pub/data/fspackages/prebuilt/centos7-packages.tar.gz")
    endif()
    message(FATAL_ERROR "External FreeSurfer developers must provide a valid FS_PACKAGES_DIR path! "
                        "Required FS dependencies can be built locally by running:\n"
                        "    packages/build_packages.sh \"/desired/packages/install/dir\"\n"
                        "Or they can be downloaded from here:\n"
                        "    ${FS_PACKAGES_URL}\n"
                        "After the dependencies have been setup, cmake should be configured with:\n"
                        "    -DFS_PACKAGES_DIR=\"/path/to/fs-packages\"")
  endif()
endif()

# all custom find-modules are stored in the cmake subdir
list(APPEND CMAKE_MODULE_PATH "${CMAKE_SOURCE_DIR}/cmake")

# -------- zlib --------
find_package(ZLIB REQUIRED)
add_definitions(-DHAVE_ZLIB)

if(NOT APPLE)

  # -------- gfortran --------
  find_library(GFORTRAN_LIBRARIES HINTS /usr/lib/gcc/x86_64-linux-gnu/4.8 NAMES libgfortran.a)

  # -------- blas and lapack --------
  find_library(BLAS_LIBRARIES NAMES libblas.a)
  find_library(LAPACK_LIBRARIES NAMES liblapack.a)

endif()

# -------- jpeg --------
find_package(JPEG REQUIRED)

# -------- tiff --------
find_package(TIFF REQUIRED)

# -------- expat --------
find_package(Expat REQUIRED)

# -------- xml2 --------
find_package(XML2 REQUIRED)

# -------- netcdf --------
set(NetCDF_INCLUDE_DIR ${CMAKE_SOURCE_DIR}/netcdf_3_6_0_p1)
set(NetCDF_LIBRARIES netcdf_3_6_0_p1)

# -------- minc --------
set(MINC_INCLUDE_DIR ${CMAKE_SOURCE_DIR}/minc_1_5_1)
set(MINC_LIBRARIES minc_1_5_1)
add_definitions(-DUSE_LOCAL_MINC)

# -------- tetgen --------
find_package(Tetgen REQUIRED)

# -------- petsc --------
find_package(PETSC)

# -------- itk --------
if(NOT ITK_DIR)
  set(ITK_DIR ${FS_PACKAGES_DIR}/itk/5.0.0)
endif()
find_package(ITK HINTS ${ITK_DIR} REQUIRED)
add_definitions(-DHAVE_ITK_LIBS)

# -------- boost --------
set(BOOST_ROOT ${FS_PACKAGES_DIR}/boost/1.53)
find_package(Boost COMPONENTS program_options)

# -------- ann --------
# ANN is only used by mris_resample
find_package(ANN)

# -------- gts --------
# only used by mris_decimate and mris_decimate_gui
find_package(GTS)

# -------- openMP --------
find_package(OpenMP)
if(OPENMP_FOUND)
  add_definitions(-DHAVE_OPENMP)
  set(CMAKE_C_FLAGS "${CMAKE_C_FLAGS} ${OpenMP_C_FLAGS}")
  set(CMAKE_CXX_FLAGS "${CMAKE_CXX_FLAGS} ${OpenMP_CXX_FLAGS}")
  set(CMAKE_Fortran_FLAGS "${CMAKE_Fortran_FLAGS} ${OpenMP_Fortran_FLAGS}")
endif()

# -------- openCV --------
find_package(OpenCV)

# -------- openCL --------
find_package(OpenCL)

# -------- X11 ---------
find_package(X11 REQUIRED)

# search for GUI libraries
if(BUILD_GUIS)

  # -------- openGL --------
  find_package(OpenGL)
  if(OPENGL_FOUND)
    add_definitions(-DHAVE_OPENGL)
    # since we have OpenGL, make sure we have glut too!
    find_package(GLUT REQUIRED)
    add_definitions(-DHAVE_GLUT_LIBS)
  endif()

  # -------- qt --------
  set(PACKAGES_QT ${FS_PACKAGES_DIR}/qt/5.6.2/5.6/gcc_64/lib/cmake/Qt5)
  if(NOT Qt5_DIR AND EXISTS ${PACKAGES_QT})
    set(Qt5_DIR ${PACKAGES_QT})
  endif()
  # set components to search for
  set(QT_COMPONENTS Core Widgets)
  if(NOT APPLE)
    set(QT_COMPONENTS ${QT_COMPONENTS} X11Extras)
  endif()
  # actually find qt
  find_package(Qt5 COMPONENTS ${QT_COMPONENTS})
  if(Qt5_FOUND)
    get_filename_component(QT_INSTALL_DIR "${Qt5_DIR}/../../.." ABSOLUTE)
    if(NOT APPLE)
      symlink(${QT_INSTALL_DIR} ${CMAKE_INSTALL_PREFIX}/lib/qt)
    endif()
  endif()

  # -------- vtk --------
  find_package(VTK)

  # -------- tcltktixblt --------
  find_package(TCLTKTIXBLT)

  # -------- kwwidgets --------
  find_package(KWWidgets)

  # -------- wxwidgets --------
  # only used by mris_decimate_gui
  find_package(WXWidgets)

endif()


# --------------------------------------------------
#             global build configuration
# --------------------------------------------------

add_definitions(-D${CMAKE_SYSTEM_NAME})

# general check for big endian
test_big_endian(IS_BIG_ENDIAN)

# compiler warnings
if(APPLE) # clang on Mac complains about -Wno-unused-but-set-variable and says to use -Wno-unused-const-variable
  set(C_CXX_FLAGS "${C_CXX_FLAGS} -Wall -Wno-unused-const-variable -Wno-unused-result -Wno-unused-local-typedefs")
else()
  set(C_CXX_FLAGS "${C_CXX_FLAGS} -Wall -Wno-unused-but-set-variable -Wno-unused-result -Wno-unused-local-typedefs")
endif()

# ANSI
add_definitions(-DANSI)

# todo: write some logic to set this correctly
# SSE matrix and math functions (affine.h and sse_mathfun.h)
add_definitions(-DUSE_SSE_MATHFUN)
set(C_CXX_FLAGS "${C_CXX_FLAGS} -msse2 -mfpmath=sse")

# -g compiles debugging info for use by debuggers like gdb. Normally we want
# that in the build, but here we add the FS_DEBUG option, which greatly
# reduces the size of compiled binaries when turned OFF
option(DEBUG "Compile with the -g flag" ON)
if(DEBUG)
  set(C_CXX_FLAGS "${C_CXX_FLAGS} -g")
endif()

# large file support: support for files > 2GB
if(APPLE)
  add_definitions(-D_FILE_OFFSET_BITS=64 -D_LARGEFILE_SOURCE)
endif()

# optimization
# todo: implement processor-based logic to determine this
set(C_CXX_FLAGS "${C_CXX_FLAGS} -O3 -m64")

# for stripping unused code
if(APPLE)
  set(STRIP_FLAGS "-dead_strip")
else()
  set(STRIP_FLAGS "-fdata-sections -ffunction-sections -Wl,--gc-sections")
  set(C_CXX_FLAGS "${C_CXX_FLAGS} ${STRIP_FLAGS}")
endif()
set(CMAKE_EXE_LINKER_FLAGS "${CMAKE_EXE_LINKER_FLAGS} ${STRIP_FLAGS}")

# link map (only for linux)
if(NOT APPLE)
  set(CMAKE_EXE_LINKER_FLAGS "${CMAKE_EXE_LINKER_FLAGS} -Wl,-Map,ld_map.txt -Wl,--no-demangle")
endif()

# check for 
if(APPLE)
  check_function_exists(clock_gettime HAVE_CLOCK_GETTIME)
  if(HAVE_CLOCK_GETTIME)
    add_definitions(-DHAVE_CLOCK_GETTIME)
  endif()
endif()

# apply C and CXX flags
set(CMAKE_C_FLAGS   "${CMAKE_C_FLAGS}   ${C_CXX_FLAGS}")
set(CMAKE_CXX_FLAGS "${CMAKE_CXX_FLAGS} ${C_CXX_FLAGS}")


# --------------------------------------------------
#                 build freesurfer
# --------------------------------------------------

# first, prepare the freesurfer distribution
add_subdirectories(distribution images)

# the top-level include dir contain the most commonly
# included freesurfer header files
set(FS_INCLUDE_DIRS ${CMAKE_SOURCE_DIR} ${CMAKE_SOURCE_DIR}/include ${MINC_INCLUDE_DIR} ${NetCDF_INCLUDE_DIR})

# now build the freesurfer static libraries (order here matters!)
add_subdirectories(
  unix
  log
  rgb
  hipsstubs
  dicom
  utils
  utilscpp
  fsgdf
  svm-lib
  opencl_algorithms
  minc_1_5_1
  netcdf_3_6_0_p1
)

# the following utility libs are required for freeview and qdec
add_subdirectories(vtkfsio vtkutils lineprof)

# the fem elastic subdir also builds a library, so it should be added first
add_subdirectory(fem_elastic)


# --------------------------------------------------
#                      programs
# --------------------------------------------------

# configure the remaining FS subdirs

add_subdirectories(
  anatomicuts
  BrainstemSS
  check_siemens_dir
  connectgraph
  diffusion_tool
  dmri_tensoreig
  dngtester
  freeview
  fsfast
  fslutils
  hiam_make_surfaces
  hiam_make_template
  hiam_register
  HippoSF
  histo_compute_joint_density
  histo_fix_topology
  histo_register
  histo_register_block
  histo_segment
  histo_synthesize
  label2flat
  label2patch
  label_area
  label_border
  lta_convert
  mkxsubjreg
  matlab
  mri_add_xform_to_header
  mri_and
  mri_annotation2label
  mri_aparc2aseg
  mri_aparc2wmseg
  mri_apply_inu_correction
  mri_aseg_edit_reclassify
  mri_aseg_edit_train
  mri_auto_fill
  mri_average
  mri_bc_sc_bias_correct
  mri_bias
  mri_binarize
  mri_build_priors
  mri_ca_label
  mri_ca_normalize
  mri_ca_register
  mri_ca_tissue_parms
  mri_ca_train
  mri_cal_renormalize_gca
  mri_cc
  mri_cht2p
  mri_classify
  mri_cnr
  mri_compile_edits
  mri_compute_change_map
  mri_compute_overlap
  mri_compute_seg_overlap
  mri_compute_structure_transforms
  mri_compute_volume_fractions
  mri_concat
  mri_concatenate_gcam
  mri_concatenate_lta
  mri_convert
  mri_convert_mdh
  mri_copy_values
  mri_cor2label
  mri_coreg
  mri_correct_segmentations
  mri_cvs_register
  mri_dct_align
  mri_deface
  mri_diff
  mri_distance_transform
  mri_divide_segmentation
  mri_edit_segmentation
  mri_edit_segmentation_with_surfaces
  mri_edit_wm_with_aseg
  mri_elastic_energy
  mri_em_register
  mri_estimate_tissue_parms
  mri_evaluate_morph
  mri_extract
  mri_extract_conditions
  mri_extract_fcd_features
  mri_extract_label
  mri_extract_largest_CC
  mri_fcili
  mri_fdr
  mri_fieldsign
  mri_fill
  mri_fit_bias
  mri_fslmat_to_lta
  mri_fuse_intensity_images
  mri_fuse_segmentations
  mri_fwhm
  mri_gca_ambiguous
  mri_gcab_train
  mri_gcut
  mri_gdfglm
  mri_glmfit
  mri_gtmpvc
  mri_gtmseg
  mri_hausdorff_dist
  mri_head
  mri_hires_register
  mri_histo_eq
  mri_histo_normalize
  mri_ibmc
  mri_info
  mri_interpolate
  mri_jacobian
  mri_joint_density
  mri_label2label
  mri_label2vol
  mri_label_accuracy
  mri_label_histo
  mri_label_vals
  mri_label_volume
  mri_linear_register
  mri_log_likelihood
  mri_make_bem_surfaces
  mri_make_density_map
  mri_make_labels
  mri_make_register
  mri_make_template
  mri_map_cpdat
  mri_mark_temporal_lobe
  mri_mask
  mri_matrix_multiply
  mri_mc
  mri_mcsim
  mri_mi
  mri_modify
  mri_morphology
  mri_mosaic
  mri_ms_EM
  mri_ms_EM_with_atlas
  mri_ms_fitparms
  mri_ms_LDA
  mri_multiscale_segment
  mri_multispectral_segment
  mri_nlfilter
  mri_normalize
  mri_normalize_tp2
  mri_otl
  mri_paint
  mri_parse_sdcmdir
  mri_parselabel
  mri_partial_ribbon
  mri_path2label
  mri_polv
  mri_probe_ima
  mri_probedicom
  mri_reduce
  mri_register
  mri_relabel_hypointensities
  mri_relabel_nonwm_hypos
  mri_remove_neck
  mri_rf_label
  mri_rf_long_label
  mri_rf_long_train
  mri_rf_train
  mri_ribbon
  mri_rigid_register
  mri_robust_register
  mri_sbbr
  mri_seg_diff
  mri_segcentroids
  mri_seghead
  mri_segment
  mri_segment_tumor
  mri_segment_wm_damage
  mri_segreg
  mri_segstats
  mri_simulate_atrophy
  mri_stats2seg
  mri_strip_nonwhite
  mri_strip_subject_info
  mri_surf2surf
  mri_surf2vol
  mri_surfacemask
  mri_surfcluster
  mri_synthesize
  mri_tessellate
  mri_threshold
  mri_topologycorrection
  mri_train
  mri_train_autoencoder
  mri_transform
  mri_transform_to_COR
  mri_twoclass
  mri_update_gca
  mri_vol2roi
  mri_vol2surf
  mri_vol2vol
  mri_volcluster
  mri_voldiff
  mri_volsynth
  mri_warp_concat
  mri_warp_convert
  mri_watershed
  mri_wbc
  mri_wmfilter
  mri_xcorr
  mri_xvolavg
  mri_z2p
  mris2rgb
  mris_add_template
  mris_anatomical_stats
  mris_annot_to_segmentation
  mris_apply_reg
  mris_aseg_distance
  mris_average_curvature
  mris_average_parcellation
  mris_BA_segment
  mris_ca_label
  mris_ca_train
  mris_calc
  mris_classify_thickness
  mris_compute_acorr
  mris_compute_lgi
  mris_compute_optimal_kernel
  mris_compute_overlap
  mris_compute_parc_overlap
  mris_compute_volume_fractions
  mris_congeal
  mris_convert
  mris_copy_header
  mris_curvature
  mris_curvature_stats
  mris_decimate
  mris_decimate_gui
  mris_defects_pointset
  mris_deform
  mris_density
  mris_diff
  mris_distance_map
  mris_distance_to_label
  mris_distance_transform
  mris_divide_parcellation
  mris_entropy
  mris_errors
  mris_euler_number
  mris_expand
  mris_extract_patches
  mris_fbirn_annot
  mris_fill
  mris_find_flat_regions
  mris_fix_topology
  mris_flatten
  mris_fwhm
  mris_glm
  mris_hausdorff_dist
  mris_inflate
  mris_info
  mris_init_global_tractography
  mris_interpolate_warp
  mris_jacobian
  mris_label2annot
  mris_label_area
  mris_label_calc
  mris_label_mode
  mris_left_right_register
  mris_longitudinal_surfaces
  mris_make_average_surface
  mris_make_face_parcellation
  mris_make_map_surfaces
  mris_make_surfaces
  mris_make_template
  mris_map_cuts
  mris_merge_parcellations
  mris_mesh_subdivide
  mris_morph_stats
  mris_ms_refine
  mris_ms_surface_CNR
  mris_multiscale_stats
  mris_niters2fwhm
  mris_parcellate_connectivity
  mris_pmake
  mris_register
  mris_register_label_map
  mris_register_to_volume
  mris_remove_variance
  mris_resample
  mris_rescale
  mris_reverse
  mris_rf_label
  mris_rf_train
  mris_rotate
  mris_sample_label
  mris_sample_parc
  mris_seg2annot
  mris_segment
  mris_segment_vals
  mris_segmentation_stats
  mris_shrinkwrap
  mris_simulate_atrophy
  mris_smooth
  mris_sphere
  mris_spherical_average
  mris_surface_change
  mris_surface_stats
  mris_surface_to_vol_distances
  mris_svm_classify
  mris_svm_train
  mris_talairach
  mris_thickness
  mris_thickness_comparison
  mris_thickness_diff
  mris_topo_fixer
  mris_transform
  mris_translate_annotation
  mris_transmantle_dysplasia_paths
  mris_twoclass
  mris_volmask
  mris_volume
  mris_w_to_curv
  mris_warp
  mris_watershed
  mrisp_paint
  mrisp_write
  oct_register_mosaic
  oct_train
  optseq2
  qdecproject
  qdec
  qdec_glmfit
  rbftest
  regdat2xfm
  repair_siemens_file
  scripts
  spherical_stats
  spline3
  stat_normalize
  stim_polar
  swi_processing
  talairach_afd
  talairach_avi
  template
  test_makevol
  ThalamicNuclei
  tkmedit
  tkregister2
  tksurfer
  trc
  tridec
)<|MERGE_RESOLUTION|>--- conflicted
+++ resolved
@@ -1,7 +1,3 @@
-<<<<<<< HEAD
-
-=======
->>>>>>> 715e1503
 # before starting the project, set gcc/g++ as default
 find_program(CMAKE_C_COMPILER NAMES $ENV{CC} gcc PATHS ENV PATH NO_DEFAULT_PATH)
 find_program(CMAKE_CXX_COMPILER NAMES $ENV{CXX} g++ PATHS ENV PATH NO_DEFAULT_PATH)
