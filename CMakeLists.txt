# before starting the project, set gcc/g++ as default
find_program(CMAKE_C_COMPILER NAMES $ENV{CC} gcc PATHS ENV PATH NO_DEFAULT_PATH)
find_program(CMAKE_CXX_COMPILER NAMES $ENV{CXX} g++ PATHS ENV PATH NO_DEFAULT_PATH)

# project info
project(freesurfer)
cmake_minimum_required(VERSION 3.5)
enable_language(C CXX Fortran)

# a few build options
option(BUILD_GUIS "Build GUIs" ON)
if(APPLE)
  option(BUILD_OSX_TK_GUIS "Compile OSX Tk GUIs" OFF)
endif()

# enable ctest
enable_testing()

# include our custom cmake functions (and others)
include(cmake/functions.cmake)
include(TestBigEndian)
include(CheckFunctionExists)

# prevents itk from importing as a system
set(CMAKE_NO_SYSTEM_FROM_IMPORTED TRUE)

# xxd is used to generate the helptext headers - make sure it exists
find_program(XXD xxd)
if(NOT XXD)
  message(FATAL_ERROR "The xxd program is required to build freesurfer")
endif()

# allow reading installation dir from environment var, but if not defined,
# then override default install dir /usr/local (too messy to install there)
if(CMAKE_INSTALL_PREFIX_INITIALIZED_TO_DEFAULT)
  if(NOT "$ENV{FS_INSTALL_DIR}" STREQUAL "")
    set(CMAKE_INSTALL_PREFIX "$ENV{FS_INSTALL_DIR}" CACHE PATH "Copied from FS_INSTALL_DIR env variable" FORCE)
  else()
    set(CMAKE_INSTALL_PREFIX "/usr/local/freesurfer" CACHE PATH "Default install path" FORCE)
  endif()
endif()

<<<<<<< HEAD
# set the default build type to 'Release' for optimization purposes
if (NOT CMAKE_BUILD_TYPE AND NOT CMAKE_CONFIGURATION_TYPES)
  message(STATUS "No build type selected - defaulting to Release")
  set(CMAKE_BUILD_TYPE "Release" CACHE STRING "Default build type" FORCE)
endif()
=======
# create a custom target "make install-nmr" to only install nmr-component files 
add_custom_target(install-nmr COMMAND ${CMAKE_COMMAND} -D COMPONENT=nmr -P cmake_install.cmake)

>>>>>>> bf87a7c7

# --------------------------------------------------
#   library dependencies and third-party packages
# --------------------------------------------------

# Most of the packages required by freesurfer are located by custom find-modules stored in the
# 'cmake' subdir. The find-modules expect each package to be installed under a common
# path defined by FS_PACKAGES_DIR. On Martinos machines, this variable automatically defaults
# to /usr/pubsw/packages, but external developers must provide this path manually. External developers
# can run the packages/build_packages.py script to compile the dependencies locally. If a package
# is not found under FS_PACKAGES_DIR, cmake will continue to look through the default search paths.
# Additionally, alternative paths to package installs can be specified with the <PACKAGE>_DIR variables
# Note: FS_PACKAGES_DIR can be defined in an environment variable

if(NOT FS_PACKAGES_DIR)
  if(NOT "$ENV{FS_PACKAGES_DIR}" STREQUAL "")
    # check if FS_PACKAGES_DIR has been set 
    set(FS_PACKAGES_DIR "$ENV{FS_PACKAGES_DIR}" CACHE INTERNAL "Copied from FS_PACKAGES_DIR environment variable")
  elseif(EXISTS /usr/pubsw/packages)
    # if the user is at Martinos, default to /usr/pubsw/packages
    set(FS_PACKAGES_DIR /usr/pubsw/packages CACHE INTERNAL "Default Martinos packages dir")
  else()
    # setting FS_PACKAGES_DIR is required if the user is outside Martinos
    if(APPLE)
      set(FS_PACKAGES_URL "http://surfer.nmr.mgh.harvard.edu/pub/data/fspackages/prebuilt/osx10.11-packages.tar.gz")
    else()
      set(FS_PACKAGES_URL "http://surfer.nmr.mgh.harvard.edu/pub/data/fspackages/prebuilt/centos7-packages.tar.gz")
    endif()
    message(FATAL_ERROR "External FreeSurfer developers must provide a valid FS_PACKAGES_DIR path! "
                        "Required FS dependencies can be built locally by running:\n"
                        "    packages/build_packages.sh \"/desired/packages/install/dir\"\n"
                        "Or they can be downloaded from here:\n"
                        "    ${FS_PACKAGES_URL}\n"
                        "After the dependencies have been setup, cmake should be configured with:\n"
                        "    -DFS_PACKAGES_DIR=\"/path/to/fs-packages\"")
  endif()
endif()

# all custom find-modules are stored in the cmake subdir
list(APPEND CMAKE_MODULE_PATH "${CMAKE_SOURCE_DIR}/cmake")

# -------- zlib --------
find_package(ZLIB REQUIRED)
add_definitions(-DHAVE_ZLIB)

if(NOT APPLE)

  # -------- gfortran --------
  find_library(GFORTRAN_LIBRARIES HINTS /usr/lib/gcc/x86_64-linux-gnu/4.8 NAMES libgfortran.a)

  # -------- blas and lapack --------
  find_library(BLAS_LIBRARIES NAMES libblas.a)
  find_library(LAPACK_LIBRARIES NAMES liblapack.a)

endif()

# -------- jpeg --------
find_package(JPEG REQUIRED)

# -------- tiff --------
find_package(TIFF REQUIRED)

# -------- expat --------
find_package(Expat REQUIRED)

# -------- xml2 --------
find_package(XML2 REQUIRED)

# -------- tetgen --------
find_package(Tetgen REQUIRED)

# -------- petsc --------
find_package(PETSC)

# -------- itk --------
if(NOT ITK_DIR)
  set(ITK_DIR ${FS_PACKAGES_DIR}/itk/5.0.0)
endif()
find_package(ITK HINTS ${ITK_DIR} REQUIRED)
add_definitions(-DHAVE_ITK_LIBS)

# -------- boost --------
set(BOOST_ROOT ${FS_PACKAGES_DIR}/boost/1.53)
find_package(Boost COMPONENTS program_options)

# -------- ann --------
# ANN is only used by mris_resample
find_package(ANN)

# -------- gts --------
# only used by mris_decimate and mris_decimate_gui
find_package(GTS)

# -------- openMP --------
find_package(OpenMP)
if(OPENMP_FOUND)
  add_definitions(-DHAVE_OPENMP)
  set(CMAKE_C_FLAGS "${CMAKE_C_FLAGS} ${OpenMP_C_FLAGS}")
  set(CMAKE_CXX_FLAGS "${CMAKE_CXX_FLAGS} ${OpenMP_CXX_FLAGS}")
  set(CMAKE_Fortran_FLAGS "${CMAKE_Fortran_FLAGS} ${OpenMP_Fortran_FLAGS}")
endif()

# -------- openCV --------
find_package(OpenCV)

# -------- openCL --------
find_package(OpenCL)

# -------- X11 ---------
find_package(X11 REQUIRED)

# search for GUI libraries
if(BUILD_GUIS)

  # -------- openGL --------
  find_package(OpenGL)
  if(OPENGL_FOUND)
    add_definitions(-DHAVE_OPENGL)
    # since we have OpenGL, make sure we have glut too!
    find_package(GLUT REQUIRED)
    add_definitions(-DHAVE_GLUT_LIBS)
  endif()

  # -------- qt --------
  set(PACKAGES_QT ${FS_PACKAGES_DIR}/qt/5.6.2/5.6/gcc_64/lib/cmake/Qt5)
  if(NOT Qt5_DIR AND EXISTS ${PACKAGES_QT})
    set(Qt5_DIR ${PACKAGES_QT})
  endif()
  # set components to search for
  set(QT_COMPONENTS Core Widgets)
  if(NOT APPLE)
    set(QT_COMPONENTS ${QT_COMPONENTS} X11Extras)
  endif()
  # actually find qt
  find_package(Qt5 COMPONENTS ${QT_COMPONENTS})
  if(Qt5_FOUND)
    get_filename_component(QT_INSTALL_DIR "${Qt5_DIR}/../../.." ABSOLUTE)
    if(NOT APPLE)
      symlink(${QT_INSTALL_DIR} ${CMAKE_INSTALL_PREFIX}/lib/qt)
    endif()
  endif()

  # -------- vtk --------
  find_package(VTK)

  # -------- tcltktixblt --------
  find_package(TCLTKTIXBLT)

  # -------- kwwidgets --------
  find_package(KWWidgets)

  # -------- wxwidgets --------
  # only used by mris_decimate_gui
  find_package(WXWidgets)

endif()

# --------------------------------------------------
#             global build configuration
# --------------------------------------------------

add_definitions(-D${CMAKE_SYSTEM_NAME})

# general check for big endian
test_big_endian(IS_BIG_ENDIAN)

# compiler warnings
set(C_CXX_FLAGS "${C_CXX_FLAGS} -Wall -Wno-unused-result -Wno-unused-local-typedefs")
# clang complains about -Wno-unused-but-set-variable and says to use -Wno-unused-const-variable
if(CMAKE_CXX_COMPILER_ID MATCHES "Clang")
  set(C_CXX_FLAGS "${C_CXX_FLAGS} -Wno-unused-const-variable")
else()
  set(C_CXX_FLAGS "${C_CXX_FLAGS} -Wno-unused-but-set-variable")
endif()

# ANSI
add_definitions(-DANSI)

# SSE matrix and math functions (affine.h and sse_mathfun.h)
# todo: write some logic to set this correctly
add_definitions(-DUSE_SSE_MATHFUN)
set(C_CXX_FLAGS "${C_CXX_FLAGS} -msse2 -mfpmath=sse")

# large file support: support for files > 2GB
if(APPLE)
  add_definitions(-D_FILE_OFFSET_BITS=64 -D_LARGEFILE_SOURCE)
endif()

# todo: implement processor-based logic to determine this
set(C_CXX_FLAGS "${C_CXX_FLAGS} -m64")

# for stripping unused code
if(APPLE)
  set(STRIP_FLAGS "-dead_strip")
else()
  set(STRIP_FLAGS "-fdata-sections -ffunction-sections -Wl,--gc-sections")
  set(C_CXX_FLAGS "${C_CXX_FLAGS} ${STRIP_FLAGS}")
endif()
set(CMAKE_EXE_LINKER_FLAGS "${CMAKE_EXE_LINKER_FLAGS} ${STRIP_FLAGS}")

# link map (only for linux)
if(NOT APPLE)
  set(CMAKE_EXE_LINKER_FLAGS "${CMAKE_EXE_LINKER_FLAGS} -Wl,-Map,ld_map.txt -Wl,--no-demangle")
endif()

# check for clock_gettime on mac
if(APPLE)
  check_function_exists(clock_gettime HAVE_CLOCK_GETTIME)
  if(HAVE_CLOCK_GETTIME)
    add_definitions(-DHAVE_CLOCK_GETTIME)
  endif()
endif()

# apply C and CXX flags
set(CMAKE_C_FLAGS   "${CMAKE_C_FLAGS}   ${C_CXX_FLAGS}")
set(CMAKE_CXX_FLAGS "${CMAKE_CXX_FLAGS} ${C_CXX_FLAGS}")

# enable std c++11
set(CMAKE_CXX_STANDARD 11)

# --------------------------------------------------
#                 build freesurfer
# --------------------------------------------------

# first, prepare the freesurfer distribution
add_subdirectory(distribution)
if(NOT MINIMAL)
  add_subdirectory(images)
endif()

# the top-level include dir contain the most commonly
# included freesurfer header files
set(FS_INCLUDE_DIRS
  ${CMAKE_SOURCE_DIR}
  ${CMAKE_SOURCE_DIR}/include
  ${CMAKE_SOURCE_DIR}/minc_1_5_1
  ${CMAKE_SOURCE_DIR}/netcdf_3_6_0_p1
)

# make sure to use the local minc source
add_definitions(-DUSE_LOCAL_MINC)

# now build the freesurfer static libraries (order here matters!)
add_subdirectories(
  minc_1_5_1
  netcdf_3_6_0_p1
  unix
  log
  rgb
  hipsstubs
  dicom
  utils
  utilscpp
  fsgdf
  svm-lib
  opencl_algorithms
)

# the following utility libraries are required for freeview and qdec
add_subdirectories(vtkfsio vtkutils lineprof)

# the fem elastic subdir also builds a library, so it should be added first
add_subdirectory(fem_elastic)

# build the gems python library
set(GEMS_BUILD_PYTHON ON)
add_subdirectories(GEMS2)

# --------------------------------------------------
#                      programs
# --------------------------------------------------

# the following subdirectories contain programs required for recon-all
# and should be included during a "minimal" install. Extra programs that aren't
# used in the standard stream should be added further down
add_subdirectories(
  lta_convert
  mri_and
  mri_add_xform_to_header
  mri_annotation2label
  mri_aparc2aseg
  mri_aparc2wmseg
  mri_binarize
  mri_ca_label
  mri_ca_normalize
  mri_ca_register
  mri_cc
  mri_compute_overlap
  mri_compute_seg_overlap
  mri_concat
  mri_concatenate_lta
  mri_convert
  mri_coreg
  mri_deface
  mri_diff
  mri_edit_segmentation
  mri_edit_segmentation_with_surfaces
  mri_edit_wm_with_aseg
  mri_em_register
  mri_extract_largest_CC
  mri_fill
  mri_fuse_segmentations
  mri_fwhm
  mri_gcut
  mri_info
  mri_label2label
  mri_label2vol
  mri_log_likelihood
  mri_mask
  mri_matrix_multiply
  mri_mc
  mri_normalize
  mri_normalize_tp2
  mri_probedicom
  mri_relabel_hypointensities
  mri_relabel_nonwm_hypos
  mri_remove_neck
  mri_robust_register
  mri_segment
  mri_segreg
  mri_segstats
  mri_stats2seg
  mri_surf2surf
  mri_surf2vol
  mri_surfcluster
  mri_tessellate
  mri_vol2surf
  mri_vol2vol
  mri_voldiff
  mri_watershed
  mris_anatomical_stats
  mris_ca_label
  mris_calc
  mris_convert
  mris_curvature
  mris_curvature_stats
  mris_decimate
  mris_diff
  mris_divide_parcellation
  mris_euler_number
  mris_fix_topology
  mris_inflate
  mris_info
  mris_jacobian
  mris_label2annot
  mris_left_right_register
  mris_make_surfaces
  mris_register
  mris_smooth
  mris_sphere
  mris_surface_stats
  mris_thickness
  mris_thickness_diff
  mris_topo_fixer
  mris_volmask
  mrisp_paint
<<<<<<< HEAD
  mrisp_write
  oct_register_mosaic
  oct_train
  optseq2
  python
  qdecproject
  qdec
  qdec_glmfit
  rbftest
  regdat2xfm
  repair_siemens_file
  samseg
=======
>>>>>>> bf87a7c7
  scripts
  talairach_afd
  talairach_avi
  tkregister2
)

# the following program subdirectories aren't required in the standard
# recon-all stream - they will be built by default, but not if a minimal build
# is configured
if(NOT MINIMAL)
  add_subdirectories(
    anatomicuts
    BrainstemSS
    check_siemens_dir
    connectgraph
    diffusion_tool
    dmri_tensoreig
    dngtester
    freeview
    fsfast
    fslutils
    hiam_make_surfaces
    hiam_make_template
    hiam_register
    HippoSF
    histo_compute_joint_density
    histo_fix_topology
    histo_register
    histo_register_block
    histo_segment
    histo_synthesize
    label2flat
    label2patch
    label_area
    label_border
    mkxsubjreg
    matlab
    mri_apply_inu_correction
    mri_aseg_edit_reclassify
    mri_aseg_edit_train
    mri_auto_fill
    mri_average
    mri_bc_sc_bias_correct
    mri_bias
    mri_build_priors
    mri_ca_tissue_parms
    mri_ca_train
    mri_cal_renormalize_gca
    mri_cht2p
    mri_classify
    mri_cnr
    mri_compile_edits
    mri_compute_change_map
    mri_compute_structure_transforms
    mri_compute_volume_fractions
    mri_concatenate_gcam
    mri_convert_mdh
    mri_copy_values
    mri_cor2label
    mri_correct_segmentations
    mri_cvs_register
    mri_dct_align
    mri_distance_transform
    mri_divide_segmentation
    mri_elastic_energy
    mri_estimate_tissue_parms
    mri_evaluate_morph
    mri_extract
    mri_extract_conditions
    mri_extract_fcd_features
    mri_extract_label
    mri_fcili
    mri_fdr
    mri_fieldsign
    mri_fit_bias
    mri_fslmat_to_lta
    mri_fuse_intensity_images
    mri_gca_ambiguous
    mri_gcab_train
    mri_gdfglm
    mri_glmfit
    mri_gtmpvc
    mri_gtmseg
    mri_hausdorff_dist
    mri_head
    mri_hires_register
    mri_histo_eq
    mri_histo_normalize
    mri_ibmc
    mri_interpolate
    mri_jacobian
    mri_joint_density
    mri_label_accuracy
    mri_label_histo
    mri_label_vals
    mri_label_volume
    mri_linear_register
    mri_make_bem_surfaces
    mri_make_density_map
    mri_make_labels
    mri_make_register
    mri_make_template
    mri_map_cpdat
    mri_mark_temporal_lobe
    mri_mcsim
    mri_mi
    mri_modify
    mri_morphology
    mri_mosaic
    mri_ms_EM
    mri_ms_EM_with_atlas
    mri_ms_fitparms
    mri_ms_LDA
    mri_multiscale_segment
    mri_multispectral_segment
    mri_nlfilter
    mri_otl
    mri_paint
    mri_parse_sdcmdir
    mri_parselabel
    mri_partial_ribbon
    mri_path2label
    mri_polv
    mri_probe_ima
    mri_reduce
    mri_register
    mri_rf_label
    mri_rf_long_label
    mri_rf_long_train
    mri_rf_train
    mri_ribbon
    mri_rigid_register
    mri_sbbr
    mri_seg_diff
    mri_segcentroids
    mri_seghead
    mri_segment_tumor
    mri_segment_wm_damage
    mri_simulate_atrophy
    mri_strip_nonwhite
    mri_strip_subject_info
    mri_surfacemask
    mri_synthesize
    mri_threshold
    mri_topologycorrection
    mri_train
    mri_train_autoencoder
    mri_transform
    mri_transform_to_COR
    mri_twoclass
    mri_update_gca
    mri_vol2roi
    mri_volcluster
    mri_volsynth
    mri_warp_concat
    mri_warp_convert
    mri_wbc
    mri_wmfilter
    mri_xcorr
    mri_xvolavg
    mri_z2p
    mris2rgb
    mris_add_template
    mris_annot_to_segmentation
    mris_apply_reg
    mris_aseg_distance
    mris_average_curvature
    mris_average_parcellation
    mris_BA_segment
    mris_ca_train
    mris_classify_thickness
    mris_compute_acorr
    mris_compute_lgi
    mris_compute_optimal_kernel
    mris_compute_overlap
    mris_compute_parc_overlap
    mris_compute_volume_fractions
    mris_congeal
    mris_copy_header
    mris_decimate_gui
    mris_defects_pointset
    mris_deform
    mris_density
    mris_distance_map
    mris_distance_to_label
    mris_distance_transform
    mris_entropy
    mris_errors
    mris_expand
    mris_extract_patches
    mris_fbirn_annot
    mris_fill
    mris_find_flat_regions
    mris_flatten
    mris_fwhm
    mris_glm
    mris_hausdorff_dist
    mris_init_global_tractography
    mris_interpolate_warp
    mris_label_area
    mris_label_calc
    mris_label_mode
    mris_longitudinal_surfaces
    mris_make_average_surface
    mris_make_face_parcellation
    mris_make_map_surfaces
    mris_make_template
    mris_map_cuts
    mris_merge_parcellations
    mris_mesh_subdivide
    mris_morph_stats
    mris_ms_refine
    mris_ms_surface_CNR
    mris_multiscale_stats
    mris_niters2fwhm
    mris_parcellate_connectivity
    mris_pmake
    mris_register_label_map
    mris_register_to_volume
    mris_remove_variance
    mris_resample
    mris_rescale
    mris_reverse
    mris_rf_label
    mris_rf_train
    mris_rotate
    mris_sample_label
    mris_sample_parc
    mris_seg2annot
    mris_segment
    mris_segment_vals
    mris_segmentation_stats
    mris_shrinkwrap
    mris_simulate_atrophy
    mris_spherical_average
    mris_surface_change
    mris_surface_to_vol_distances
    mris_svm_classify
    mris_svm_train
    mris_talairach
    mris_thickness_comparison
    mris_transform
    mris_translate_annotation
    mris_transmantle_dysplasia_paths
    mris_twoclass
    mris_volume
    mris_w_to_curv
    mris_warp
    mris_watershed
    mrisp_write
    oct_register_mosaic
    oct_train
    optseq2
    qdecproject
    qdec
    qdec_glmfit
    rbftest
    regdat2xfm
    repair_siemens_file
    resurf
    spherical_stats
    spline3
    stat_normalize
    stim_polar
    swi_processing
    template
    test_makevol
    ThalamicNuclei
    tkmedit
    tksurfer
    trc
    tridec
  )
endif()<|MERGE_RESOLUTION|>--- conflicted
+++ resolved
@@ -40,17 +40,14 @@
   endif()
 endif()
 
-<<<<<<< HEAD
 # set the default build type to 'Release' for optimization purposes
 if (NOT CMAKE_BUILD_TYPE AND NOT CMAKE_CONFIGURATION_TYPES)
   message(STATUS "No build type selected - defaulting to Release")
   set(CMAKE_BUILD_TYPE "Release" CACHE STRING "Default build type" FORCE)
 endif()
-=======
+
 # create a custom target "make install-nmr" to only install nmr-component files 
 add_custom_target(install-nmr COMMAND ${CMAKE_COMMAND} -D COMPONENT=nmr -P cmake_install.cmake)
-
->>>>>>> bf87a7c7
 
 # --------------------------------------------------
 #   library dependencies and third-party packages
@@ -407,21 +404,8 @@
   mris_topo_fixer
   mris_volmask
   mrisp_paint
-<<<<<<< HEAD
-  mrisp_write
-  oct_register_mosaic
-  oct_train
-  optseq2
   python
-  qdecproject
-  qdec
-  qdec_glmfit
-  rbftest
-  regdat2xfm
-  repair_siemens_file
   samseg
-=======
->>>>>>> bf87a7c7
   scripts
   talairach_afd
   talairach_avi
