# WARNING: this is in development and should not yet be used to replace automake

# before starting the project, set gcc/g++ as default
find_program(CMAKE_C_COMPILER NAMES $ENV{CC} gcc PATHS ENV PATH NO_DEFAULT_PATH)
find_program(CMAKE_CXX_COMPILER NAMES $ENV{CXX} g++ PATHS ENV PATH NO_DEFAULT_PATH)

# project info
project(freesurfer)
cmake_minimum_required(VERSION 3.5)
enable_language(C CXX Fortran)

# a few build options
enable_testing()
option(BUILD_GUIS "Build GUIs" ON)
option(SMALL_INSTALL "Install a minimal FS distribution" OFF)
<<<<<<< HEAD

# include our custom cmake functions
include(cmake/functions.cmake)

=======

# include our custom cmake functions
include(cmake/functions.cmake)

>>>>>>> 3e74d70c
# prevents itk from importing as a system
set(CMAKE_NO_SYSTEM_FROM_IMPORTED TRUE)


# --------------------------------------------------
#   library dependencies and third-party packages
# --------------------------------------------------

<<<<<<< HEAD
if(NOT FS_PACKAGES_DIR)
  if(EXISTS /usr/pubsw/packages)
    # if the user is at Martinos, default to /usr/pubsw/packages
    set(FS_PACKAGES_DIR /usr/pubsw/packages)
  else()
    # setting FS_PACKAGES_DIR is required if the user is outside Martinos
    message(FATAL_ERROR "External FreeSurfer developers must provide a valid FS_PACKAGES_DIR path! "
                        "Required FS dependencies can be built locally by running:\n"
                        "    packages/build_packages.sh \"/desired/packages/install/dir\"\n"
                         "After packages have been built, cmake should be configured with:\n"
                        "    -DFS_PACKAGES_DIR=\"/desired/packages/install/dir\"")
  endif()
endif()

list(APPEND CMAKE_MODULE_PATH "${CMAKE_SOURCE_DIR}/cmake")

# -------- zlib --------
find_package(ZLIB REQUIRED)
add_definitions(-DHAVE_ZLIB)

# -------- gfortran --------
find_library(GFORTRAN_LIBRARIES NAMES libgfortran.a)

# -------- blas and lapack --------
find_library(BLAS_LIBRARIES NAMES libblas.a)
find_library(LAPACK_LIBRARIES NAMES liblapack.a)

# -------- jpeg --------
find_package(JPEG REQUIRED)

# -------- tiff --------
find_package(TIFF REQUIRED)

# -------- expat --------
find_package(Expat REQUIRED)

# -------- xml2 --------
find_package(XML2 REQUIRED)

# -------- netcdf --------
find_package(NetCDF REQUIRED)

# -------- minc --------
find_package(MINC REQUIRED)
add_definitions(-DUSE_LOCAL_MINC)

=======
# Most of the packages required by freesurfer are located by custom find-modules stored in the
# 'cmake' subdir. The find-modules expect each package to be installed under a common
# path defined by FS_PACKAGES_DIR. On Martinos machines, this variable automatically defaults
# to /usr/pubsw/packages, but external developers must provide this path manually. External developers
# can run the packages/build_packages.py script to compile the dependencies locally. If a package
# is not found under FS_PACKAGES_DIR, cmake will continue to look through the default search paths.
# Additionally, alternative paths to package installs can be specified with the <PACKAGE>_DIR variables

if(NOT FS_PACKAGES_DIR)
  if(EXISTS /usr/pubsw/packages)
    # if the user is at Martinos, default to /usr/pubsw/packages
    set(FS_PACKAGES_DIR /usr/pubsw/packages)
  else()
    # setting FS_PACKAGES_DIR is required if the user is outside Martinos
    message(FATAL_ERROR "External FreeSurfer developers must provide a valid FS_PACKAGES_DIR path! "
                        "Required FS dependencies can be built locally by running:\n"
                        "    packages/build_packages.sh \"/desired/packages/install/dir\"\n"
                         "After packages have been built, cmake should be configured with:\n"
                        "    -DFS_PACKAGES_DIR=\"/desired/packages/install/dir\"")
  endif()
endif()

# all custom find-modules are stored in the cmake subdir
list(APPEND CMAKE_MODULE_PATH "${CMAKE_SOURCE_DIR}/cmake")

# -------- zlib --------
find_package(ZLIB REQUIRED)
add_definitions(-DHAVE_ZLIB)

# -------- gfortran --------
find_library(GFORTRAN_LIBRARIES NAMES libgfortran.a)

# -------- blas and lapack --------
find_library(BLAS_LIBRARIES NAMES libblas.a)
find_library(LAPACK_LIBRARIES NAMES liblapack.a)

# -------- jpeg --------
find_package(JPEG REQUIRED)

# -------- tiff --------
find_package(TIFF REQUIRED)

# -------- expat --------
find_package(Expat REQUIRED)

# -------- xml2 --------
find_package(XML2 REQUIRED)

# -------- netcdf --------
find_package(NetCDF REQUIRED)

# -------- minc --------
find_package(MINC REQUIRED)
add_definitions(-DUSE_LOCAL_MINC)

>>>>>>> 3e74d70c
# -------- tetgen --------
find_package(Tetgen REQUIRED)

# -------- petsc --------
<<<<<<< HEAD
find_package(PETSC REQUIRED)
=======
find_package(PETSC)
>>>>>>> 3e74d70c

# -------- itk --------
if(NOT ITK_DIR)
  set(ITK_DIR ${FS_PACKAGES_DIR}/itk/5.0.0)
endif()
<<<<<<< HEAD
find_package(ITK PATHS ${ITK_DIR} REQUIRED)
=======
find_package(ITK HINTS ${ITK_DIR} REQUIRED)
>>>>>>> 3e74d70c
add_definitions(-DHAVE_ITK_LIBS)

# -------- boost program options --------
find_package(Boost COMPONENTS program_options)
<<<<<<< HEAD

# -------- ann --------
# ANN is only used by mris_resample
find_package(ANN REQUIRED)

# -------- gts --------
# only used by mris_decimate and mris_decimate_gui
find_package(GTS)

=======

# -------- ann --------
# ANN is only used by mris_resample
find_package(ANN)

# -------- gts --------
# only used by mris_decimate and mris_decimate_gui
find_package(GTS)

>>>>>>> 3e74d70c
# -------- openMP --------
find_package(OpenMP)
if(OPENMP_FOUND)
  add_definitions(-DHAVE_OPENMP)
  set(CMAKE_C_FLAGS "${CMAKE_C_FLAGS} ${OpenMP_C_FLAGS}")
  set(CMAKE_CXX_FLAGS "${CMAKE_CXX_FLAGS} ${OpenMP_CXX_FLAGS}")
endif()

# -------- openGL --------
find_package(OpenGL)
if(OPENGL_FOUND)
  add_definitions(-DHAVE_OPENGL)
  # since we have OpenGL, make sure we have glut too!
  find_package(GLUT REQUIRED)
  add_definitions(-DHAVE_GLUT_LIBS)
endif()

# -------- openCV --------
find_package(OpenCV)

# search for GUI libraries
if(BUILD_GUIS)

  # -------- qt --------
  set(MARTINOS_Qt5 /usr/pubsw/packages/qt/5.6.2/5.6/gcc_64/lib/cmake/Qt5)
  if(NOT Qt5_DIR AND EXISTS ${MARTINOS_Qt5})
    set(Qt5_DIR ${MARTINOS_Qt5})
  endif()
  find_package(Qt5 COMPONENTS Core Widgets X11Extras)
<<<<<<< HEAD
  add_definitions(-DUSING_QT_5)
=======
  if(Qt5_FOUND)
    add_definitions(-DUSING_QT_5)
  endif()
>>>>>>> 3e74d70c

  # -------- vtk --------
  find_package(VTK)

  # -------- tcltktixblt --------
  find_package(TCLTKTIXBLT)

  # -------- kwwidgets --------
  find_package(KWWidgets)

  # -------- wxwidgets --------
  # only used by mris_decimate_gui
  find_package(WXWidgets)

endif()


# --------------------------------------------------
#             global build configuration
# --------------------------------------------------

add_definitions(-D${CMAKE_SYSTEM_NAME})
<<<<<<< HEAD

# general check for big endian
include(TestBigEndian)
test_big_endian(IS_BIG_ENDIAN)

# todo: config.h

# compiler warnings
set(COMPILE_FLAGS "${COMPILE_FLAGS} -Wall -Wno-unused-but-set-variable -Wno-unused-result -Wno-unused-local-typedefs")

=======

# general check for big endian
include(TestBigEndian)
test_big_endian(IS_BIG_ENDIAN)

# todo: config.h

# compiler warnings
set(COMPILE_FLAGS "${COMPILE_FLAGS} -Wall -Wno-unused-but-set-variable -Wno-unused-result -Wno-unused-local-typedefs")

>>>>>>> 3e74d70c
# not entirely sure what this ANSI is used for
add_definitions(-DANSI)

# todo: write some logic to set this correctly
# SSE matrix and math functions (affine.h and sse_mathfun.h)
add_definitions(-DUSE_SSE_MATHFUN)
set(COMPILE_FLAGS "${COMPILE_FLAGS} -msse2 -mfpmath=sse")

# -g compiles debugging info for use by debuggers like gdb. Normally we want
# that in the build, but here we add the FS_DEBUG option, which greatly
# reduces the size of compiled binaries when turned OFF
option(FS_DEBUG "Compile with the -g flag" ON)
if(FS_DEBUG)
  set(COMPILE_FLAGS "${COMPILE_FLAGS} -g")
endif()

# for stripping unused code
if(APPLE)
  set(COMPILE_FLAGS "${COMPILE_FLAGS} -dead_strip")
else()
  set(COMPILE_FLAGS "${COMPILE_FLAGS} -fdata-sections -ffunction-sections -Wl,--gc-sections")
endif()

# optimization
# todo: implement processor-based logic to determine this
set(COMPILE_FLAGS "${COMPILE_FLAGS} -O3 -m64")

set(CMAKE_C_FLAGS "${CMAKE_C_FLAGS} ${COMPILE_FLAGS}")
set(CMAKE_CXX_FLAGS "${CMAKE_CXX_FLAGS} ${COMPILE_FLAGS}")

# link map (only on linux)
if(NOT APPLE)
  set(CMAKE_EXE_LINKER_FLAGS "${CMAKE_EXE_LINKER_FLAGS} -Wl,-Map,ld_map.txt -Wl,--no-demangle")
endif()

# this is just a way to properly include netcdf in include/minc_volume_io.h
<<<<<<< HEAD
# todo: there should be a better way to include netcdf and this macro should be removed
add_definitions(-DCMAKE) 

# --------------------------------------------------
#                    freesurfer
=======
# todo: this macro should be removed once the above gets sorted out
add_definitions(-DCMAKE) 


# --------------------------------------------------
#                 build freesurfer
>>>>>>> 3e74d70c
# --------------------------------------------------

# first, prepare the freesurfer distribution
add_subdirectories(distribution images)

<<<<<<< HEAD
# now build the freesurfer libraries (order here matters!)
=======
# now build the freesurfer static libraries (order here matters!)
>>>>>>> 3e74d70c
add_subdirectories(
  unix
  log
  rgb
  hipsstubs
  dicom
  utils
  utilscpp
  fsgdf
  svm-lib
  opencl_algorithms
)

# the following utility libs are required for freeview
add_subdirectories(vtkfsio vtkutils lineprof)

<<<<<<< HEAD
=======
# the fem elastic subdir also builds a library, so it should be added first
add_subdirectory(fem_elastic)

>>>>>>> 3e74d70c

# --------------------------------------------------
#                      programs
# --------------------------------------------------

<<<<<<< HEAD
=======
# configure the remaining FS subdirs

>>>>>>> 3e74d70c
add_subdirectories(
  BrainstemSS
  check_siemens_dir
  connectgraph
  dmri_tensoreig
  dummy
<<<<<<< HEAD
  fem_elastic
=======
>>>>>>> 3e74d70c
  freeview
  fsfast
  fslutils
  hiam_make_surfaces
  hiam_make_template
  hiam_register
  HippoSF
  histo_compute_joint_density
  histo_fix_topology
  histo_register
  histo_register_block
  histo_segment
  histo_synthesize
  label2flat
  label2patch
  label_area
  label_border
  lta_convert
  mkxsubjreg
  matlab
  mri_add_xform_to_header
  mri_and
  mri_annotation2label
  mri_aparc2aseg
  mri_aparc2wmseg
  mri_apply_inu_correction
  mri_aseg_edit_reclassify
  mri_aseg_edit_train
  mri_auto_fill
  mri_average
  mri_bc_sc_bias_correct
  mri_bias
  mri_binarize
  mri_build_priors
  mri_ca_label
  mri_ca_normalize
  mri_ca_register
  mri_ca_tissue_parms
  mri_ca_train
  mri_cal_renormalize_gca
  mri_cc
  mri_cht2p
  mri_classify
  mri_cnr
  mri_compile_edits
  mri_compute_change_map
  mri_compute_overlap
  mri_compute_seg_overlap
  mri_compute_structure_transforms
  mri_compute_volume_fractions
  mri_concat
  mri_concatenate_gcam
  mri_concatenate_lta
  mri_convert
  mri_convert_mdh
  mri_copy_values
  mri_cor2label
  mri_coreg
  mri_correct_segmentations
  mri_cvs_register
  mri_dct_align
  mri_deface
  mri_diff
  mri_distance_transform
  mri_divide_segmentation
  mri_edit_segmentation
  mri_edit_segmentation_with_surfaces
  mri_edit_wm_with_aseg
  mri_elastic_energy
  mri_em_register
  mri_estimate_tissue_parms
  mri_evaluate_morph
  mri_extract
  mri_extract_conditions
  mri_extract_fcd_features
  mri_extract_label
  mri_extract_largest_CC
  mri_fcili
  mri_fdr
  mri_fieldsign
  mri_fill
  mri_fit_bias
  mri_fslmat_to_lta
  mri_fuse_intensity_images
  mri_fuse_segmentations
  mri_fwhm
  mri_gca_ambiguous
  mri_gcab_train
  mri_gcut
  mri_gdfglm
  mri_glmfit
  mri_gtmpvc
  mri_gtmseg
  mri_hausdorff_dist
  mri_head
  mri_hires_register
  mri_histo_eq
  mri_histo_normalize
  mri_ibmc
  mri_info
  mri_interpolate
  mri_jacobian
  mri_joint_density
  mri_label2label
  mri_label2vol
  mri_label_accuracy
  mri_label_histo
  mri_label_vals
  mri_label_volume
  mri_linear_register
  mri_log_likelihood
  mri_make_bem_surfaces
  mri_make_density_map
  mri_make_labels
  mri_make_register
  mri_make_template
  mri_map_cpdat
  mri_mark_temporal_lobe
  mri_mask
  mri_matrix_multiply
  mri_mc
  mri_mcsim
  mri_mi
  mri_modify
  mri_morphology
  mri_mosaic
  mri_ms_EM
  mri_ms_EM_with_atlas
  mri_ms_fitparms
  mri_ms_LDA
  mri_multiscale_segment
  mri_multispectral_segment
  mri_nlfilter
  mri_normalize
  mri_normalize_tp2
  mri_otl
  mri_paint
  mri_parse_sdcmdir
  mri_parselabel
  mri_partial_ribbon
  mri_path2label
  mri_polv
  mri_probe_ima
  mri_probedicom
  mri_reduce
  mri_register
  mri_relabel_hypointensities
  mri_relabel_nonwm_hypos
  mri_remove_neck
  mri_rf_label
  mri_rf_long_label
  mri_rf_long_train
  mri_rf_train
  mri_ribbon
  mri_rigid_register
  mri_robust_register
  mri_sbbr
  mri_seg_diff
  mri_segcentroids
  mri_seghead
  mri_segment
  mri_segment_tumor
  mri_segment_wm_damage
  mri_segreg
  mri_segstats
  mri_simulate_atrophy
  mri_stats2seg
  mri_strip_nonwhite
  mri_strip_subject_info
  mri_surf2surf
  mri_surf2vol
  mri_surfacemask
  mri_surfcluster
  mri_synthesize
  mri_tessellate
  mri_threshold
  mri_topologycorrection
  mri_train
  mri_train_autoencoder
  mri_transform
  mri_transform_to_COR
  mri_twoclass
  mri_update_gca
  mri_vol2roi
  mri_vol2surf
  mri_vol2vol
  mri_volcluster
  mri_voldiff
  mri_volsynth
  mri_warp_concat
  mri_warp_convert
  mri_watershed
  mri_wbc
  mri_wmfilter
  mri_xcorr
  mri_xvolavg
  mri_z2p
  mris2rgb
  mris_add_template
  mris_anatomical_stats
  mris_annot_to_segmentation
  mris_apply_reg
  mris_aseg_distance
  mris_average_curvature
  mris_average_parcellation
  mris_BA_segment
  mris_ca_label
  mris_ca_train
  mris_calc
  mris_classify_thickness
  mris_compute_acorr
  mris_compute_lgi
  mris_compute_optimal_kernel
  mris_compute_overlap
  mris_compute_parc_overlap
  mris_compute_volume_fractions
  mris_congeal
  mris_convert
  mris_copy_header
  mris_curvature
  mris_curvature_stats
  mris_decimate
  mris_deform
  mris_density
  mris_diff
  mris_distance_map
  mris_distance_to_label
  mris_distance_transform
  mris_divide_parcellation
  mris_entropy
  mris_errors
  mris_euler_number
  mris_expand
  mris_extract_patches
  mris_fbirn_annot
  mris_fill
  mris_find_flat_regions
  mris_fix_topology
  mris_flatten
  mris_fwhm
  mris_glm
  mris_hausdorff_dist
  mris_inflate
  mris_info
  mris_init_global_tractography
  mris_interpolate_warp
  mris_jacobian
  mris_label2annot
  mris_label_area
  mris_label_calc
  mris_label_mode
  mris_left_right_register
  mris_longitudinal_surfaces
  mris_make_average_surface
  mris_make_face_parcellation
  mris_make_map_surfaces
  mris_make_surfaces
  mris_make_template
  mris_map_cuts
  mris_merge_parcellations
  mris_mesh_subdivide
  mris_morph_stats
  mris_ms_refine
  mris_ms_surface_CNR
  mris_multiscale_stats
  mris_niters2fwhm
  mris_parcellate_connectivity
  mris_pmake
  mris_register
  mris_register_label_map
  mris_register_to_volume
  mris_remove_variance
  mris_resample
  mris_rescale
  mris_reverse
  mris_rf_label
  mris_rf_train
  mris_rotate
  mris_sample_label
  mris_sample_parc
  mris_seg2annot
  mris_segment
  mris_segment_vals
  mris_segmentation_stats
  mris_shrinkwrap
  mris_simulate_atrophy
  mris_smooth
  mris_sphere
  mris_spherical_average
  mris_surface_change
  mris_surface_stats
  mris_surface_to_vol_distances
  mris_svm_classify
  mris_svm_train
  mris_talairach
  mris_thickness
  mris_thickness_comparison
  mris_thickness_diff
  mris_topo_fixer
  mris_transform
  mris_translate_annotation
  mris_transmantle_dysplasia_paths
  mris_twoclass
  mris_volmask
  mris_volume
  mris_w_to_curv
  mris_warp
  mris_watershed
  mrisp_paint
  mrisp_write
  oct_register_mosaic
  oct_train
  optseq2
  qdecproject
  qdec
  qdec_glmfit
  rbftest
  regdat2xfm
  repair_siemens_file
  scripts
  spherical_stats
  spline3
  stat_normalize
  stim_polar
  swi_processing
  talairach_afd
  talairach_avi
  template
  test_makevol
  ThalamicNuclei
  tkmedit
  tkregister2
  tksurfer
  trc
  tridec
)<|MERGE_RESOLUTION|>--- conflicted
+++ resolved
@@ -13,17 +13,10 @@
 enable_testing()
 option(BUILD_GUIS "Build GUIs" ON)
 option(SMALL_INSTALL "Install a minimal FS distribution" OFF)
-<<<<<<< HEAD
 
 # include our custom cmake functions
 include(cmake/functions.cmake)
 
-=======
-
-# include our custom cmake functions
-include(cmake/functions.cmake)
-
->>>>>>> 3e74d70c
 # prevents itk from importing as a system
 set(CMAKE_NO_SYSTEM_FROM_IMPORTED TRUE)
 
@@ -32,7 +25,14 @@
 #   library dependencies and third-party packages
 # --------------------------------------------------
 
-<<<<<<< HEAD
+# Most of the packages required by freesurfer are located by custom find-modules stored in the
+# 'cmake' subdir. The find-modules expect each package to be installed under a common
+# path defined by FS_PACKAGES_DIR. On Martinos machines, this variable automatically defaults
+# to /usr/pubsw/packages, but external developers must provide this path manually. External developers
+# can run the packages/build_packages.py script to compile the dependencies locally. If a package
+# is not found under FS_PACKAGES_DIR, cmake will continue to look through the default search paths.
+# Additionally, alternative paths to package installs can be specified with the <PACKAGE>_DIR variables
+
 if(NOT FS_PACKAGES_DIR)
   if(EXISTS /usr/pubsw/packages)
     # if the user is at Martinos, default to /usr/pubsw/packages
@@ -47,6 +47,7 @@
   endif()
 endif()
 
+# all custom find-modules are stored in the cmake subdir
 list(APPEND CMAKE_MODULE_PATH "${CMAKE_SOURCE_DIR}/cmake")
 
 # -------- zlib --------
@@ -79,107 +80,30 @@
 find_package(MINC REQUIRED)
 add_definitions(-DUSE_LOCAL_MINC)
 
-=======
-# Most of the packages required by freesurfer are located by custom find-modules stored in the
-# 'cmake' subdir. The find-modules expect each package to be installed under a common
-# path defined by FS_PACKAGES_DIR. On Martinos machines, this variable automatically defaults
-# to /usr/pubsw/packages, but external developers must provide this path manually. External developers
-# can run the packages/build_packages.py script to compile the dependencies locally. If a package
-# is not found under FS_PACKAGES_DIR, cmake will continue to look through the default search paths.
-# Additionally, alternative paths to package installs can be specified with the <PACKAGE>_DIR variables
-
-if(NOT FS_PACKAGES_DIR)
-  if(EXISTS /usr/pubsw/packages)
-    # if the user is at Martinos, default to /usr/pubsw/packages
-    set(FS_PACKAGES_DIR /usr/pubsw/packages)
-  else()
-    # setting FS_PACKAGES_DIR is required if the user is outside Martinos
-    message(FATAL_ERROR "External FreeSurfer developers must provide a valid FS_PACKAGES_DIR path! "
-                        "Required FS dependencies can be built locally by running:\n"
-                        "    packages/build_packages.sh \"/desired/packages/install/dir\"\n"
-                         "After packages have been built, cmake should be configured with:\n"
-                        "    -DFS_PACKAGES_DIR=\"/desired/packages/install/dir\"")
-  endif()
-endif()
-
-# all custom find-modules are stored in the cmake subdir
-list(APPEND CMAKE_MODULE_PATH "${CMAKE_SOURCE_DIR}/cmake")
-
-# -------- zlib --------
-find_package(ZLIB REQUIRED)
-add_definitions(-DHAVE_ZLIB)
-
-# -------- gfortran --------
-find_library(GFORTRAN_LIBRARIES NAMES libgfortran.a)
-
-# -------- blas and lapack --------
-find_library(BLAS_LIBRARIES NAMES libblas.a)
-find_library(LAPACK_LIBRARIES NAMES liblapack.a)
-
-# -------- jpeg --------
-find_package(JPEG REQUIRED)
-
-# -------- tiff --------
-find_package(TIFF REQUIRED)
-
-# -------- expat --------
-find_package(Expat REQUIRED)
-
-# -------- xml2 --------
-find_package(XML2 REQUIRED)
-
-# -------- netcdf --------
-find_package(NetCDF REQUIRED)
-
-# -------- minc --------
-find_package(MINC REQUIRED)
-add_definitions(-DUSE_LOCAL_MINC)
-
->>>>>>> 3e74d70c
 # -------- tetgen --------
 find_package(Tetgen REQUIRED)
 
 # -------- petsc --------
-<<<<<<< HEAD
-find_package(PETSC REQUIRED)
-=======
 find_package(PETSC)
->>>>>>> 3e74d70c
 
 # -------- itk --------
 if(NOT ITK_DIR)
   set(ITK_DIR ${FS_PACKAGES_DIR}/itk/5.0.0)
 endif()
-<<<<<<< HEAD
-find_package(ITK PATHS ${ITK_DIR} REQUIRED)
-=======
 find_package(ITK HINTS ${ITK_DIR} REQUIRED)
->>>>>>> 3e74d70c
 add_definitions(-DHAVE_ITK_LIBS)
 
 # -------- boost program options --------
 find_package(Boost COMPONENTS program_options)
-<<<<<<< HEAD
 
 # -------- ann --------
 # ANN is only used by mris_resample
-find_package(ANN REQUIRED)
+find_package(ANN)
 
 # -------- gts --------
 # only used by mris_decimate and mris_decimate_gui
 find_package(GTS)
 
-=======
-
-# -------- ann --------
-# ANN is only used by mris_resample
-find_package(ANN)
-
-# -------- gts --------
-# only used by mris_decimate and mris_decimate_gui
-find_package(GTS)
-
->>>>>>> 3e74d70c
 # -------- openMP --------
 find_package(OpenMP)
 if(OPENMP_FOUND)
@@ -209,13 +133,9 @@
     set(Qt5_DIR ${MARTINOS_Qt5})
   endif()
   find_package(Qt5 COMPONENTS Core Widgets X11Extras)
-<<<<<<< HEAD
-  add_definitions(-DUSING_QT_5)
-=======
   if(Qt5_FOUND)
     add_definitions(-DUSING_QT_5)
   endif()
->>>>>>> 3e74d70c
 
   # -------- vtk --------
   find_package(VTK)
@@ -238,7 +158,6 @@
 # --------------------------------------------------
 
 add_definitions(-D${CMAKE_SYSTEM_NAME})
-<<<<<<< HEAD
 
 # general check for big endian
 include(TestBigEndian)
@@ -249,18 +168,6 @@
 # compiler warnings
 set(COMPILE_FLAGS "${COMPILE_FLAGS} -Wall -Wno-unused-but-set-variable -Wno-unused-result -Wno-unused-local-typedefs")
 
-=======
-
-# general check for big endian
-include(TestBigEndian)
-test_big_endian(IS_BIG_ENDIAN)
-
-# todo: config.h
-
-# compiler warnings
-set(COMPILE_FLAGS "${COMPILE_FLAGS} -Wall -Wno-unused-but-set-variable -Wno-unused-result -Wno-unused-local-typedefs")
-
->>>>>>> 3e74d70c
 # not entirely sure what this ANSI is used for
 add_definitions(-DANSI)
 
@@ -297,30 +204,18 @@
 endif()
 
 # this is just a way to properly include netcdf in include/minc_volume_io.h
-<<<<<<< HEAD
-# todo: there should be a better way to include netcdf and this macro should be removed
-add_definitions(-DCMAKE) 
-
-# --------------------------------------------------
-#                    freesurfer
-=======
 # todo: this macro should be removed once the above gets sorted out
 add_definitions(-DCMAKE) 
 
 
 # --------------------------------------------------
 #                 build freesurfer
->>>>>>> 3e74d70c
 # --------------------------------------------------
 
 # first, prepare the freesurfer distribution
 add_subdirectories(distribution images)
 
-<<<<<<< HEAD
-# now build the freesurfer libraries (order here matters!)
-=======
 # now build the freesurfer static libraries (order here matters!)
->>>>>>> 3e74d70c
 add_subdirectories(
   unix
   log
@@ -337,32 +232,22 @@
 # the following utility libs are required for freeview
 add_subdirectories(vtkfsio vtkutils lineprof)
 
-<<<<<<< HEAD
-=======
 # the fem elastic subdir also builds a library, so it should be added first
 add_subdirectory(fem_elastic)
 
->>>>>>> 3e74d70c
 
 # --------------------------------------------------
 #                      programs
 # --------------------------------------------------
 
-<<<<<<< HEAD
-=======
 # configure the remaining FS subdirs
 
->>>>>>> 3e74d70c
 add_subdirectories(
   BrainstemSS
   check_siemens_dir
   connectgraph
   dmri_tensoreig
   dummy
-<<<<<<< HEAD
-  fem_elastic
-=======
->>>>>>> 3e74d70c
   freeview
   fsfast
   fslutils
