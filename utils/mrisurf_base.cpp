#define COMPILING_MRISURF_TOPOLOGY_FRIEND_CHECKED
/*
 * @file utilities common to mrisurf*.c but not used outside them
 *
 */
/*
 * surfaces Author: Bruce Fischl, extracted from mrisurf.c by Bevin Brett
 *
 * $ © copyright-2014,2018 The General Hospital Corporation (Boston, MA) "MGH"
 *
 * Terms and conditions for use, reproduction, distribution and contribution
 * are found in the 'FreeSurfer Software License Agreement' contained
 * in the file 'LICENSE' found in the FreeSurfer distribution, and here:
 *
 * https://surfer.nmr.mgh.harvard.edu/fswiki/FreeSurferSoftwareLicense
 *
 * Reporting: freesurfer@nmr.mgh.harvard.edu
 *
 */
#include "mrisurf_base.h"


int mris_sort_compare_float(const void *pc1, const void *pc2)
{
  float c1, c2;

  c1 = *(float *)pc1;
  c2 = *(float *)pc2;

  /*  return(c1 > c2 ? 1 : c1 == c2 ? 0 : -1) ;*/
  if (c1 > c2) {
    return (1);
  }
  else if (c1 < c2) {
    return (-1);
  }

  return (0);
}


const char* MRIS_Status_text(MRIS_Status s1)
{
    switch (s1) {
#define SEP
#define ELT(S,D) case S : return #S;
    MRIS_Status_ELTS
#undef ELT
#undef SEP
    default: cheapAssert(false); return "<Bad MRIS_Status>";
    }
}


MRIS_Status_DistanceFormula MRIS_Status_distanceFormula(MRIS_Status s1)
{
    switch (s1) {
#define SEP
#define ELT(S,D) case S : return MRIS_Status_DistanceFormula_##D;
    MRIS_Status_ELTS
#undef ELT
#undef SEP
    default: cheapAssert(false); return MRIS_Status_DistanceFormula_0;
    }
}


bool areCompatible(MRIS_Status s1, MRIS_Status s2)
{
  return MRIS_Status_distanceFormula(s1) == MRIS_Status_distanceFormula(s2);
}


void checkOrigXYZCompatibleWkr(MRIS_Status s1, MRIS_Status s2, const char* file, int line) {
  if (areCompatible(s1,s2)) return;
  fprintf(stderr, "%s:%d using incompatible %s %s\n", file, line, 
    MRIS_Status_text(s1), MRIS_Status_text(s2));
}


int  MRIS_acquireTemp(MRIS* mris, MRIS_TempAssigned temp) {
  int const bits = 1 << temp;
  int const * tc = &mris->tempsAssigned;
  cheapAssert(!(bits & *tc));
  int* tv = (int*)tc;
  *tv |= bits;
  return 123;   // hack
}

void MRIS_checkAcquiredTemp(MRIS* mris, MRIS_TempAssigned temp, int MRIS_acquireTemp_result) {
  int const bits = 1 << temp;
  int const * tc = &mris->tempsAssigned;
  cheapAssert((bits & *tc));
}


void MRIS_releaseTemp(MRIS* mris, MRIS_TempAssigned temp, int MRIS_acquireTemp_result) {
  int const bits = 1 << temp;
  int const * tc = &mris->tempsAssigned;
  cheapAssert((bits & *tc));
  int* tv = (int*)tc;
  *tv &= ~bits;
}


// Create temps, and don't let the nvertices change until it is freed
//
float* MRISmakeFloatPerVertex(MRIS *mris) {
  MRISacquireNverticesFrozen(mris);
  float* p = (float*)malloc(mris->nvertices*sizeof(float));
  return p;  
}

void MRISfreeFloatPerVertex(MRIS *mris, float** pp) {
  freeAndNULL(*pp);
  MRISreleaseNverticesFrozen(mris);
}


// This is for backwards compatibility for when we don't want to fix the vertex area. 
// Default is to fix, but this can be changed by setting to 0.
//
int fix_vertex_area = 1;

int MRISsetFixVertexAreaValue(int value)
{
  fix_vertex_area = value;
  return (fix_vertex_area);
}

int MRISgetFixVertexAreaValue(void)
{
  return (fix_vertex_area);
}

int MRISsetInflatedFileName(char *inflated_name)
{
  char fname[STRLEN];

  mrisurf_surface_names[0] = inflated_name;
  sprintf(fname, "%s.H", inflated_name);
  char * copy = (char *)calloc(strlen(fname) + 1, sizeof(char));
  strcpy(copy, fname);
  curvature_names[0] = copy;
  return (NO_ERROR);
}

int MRISsetSulcFileName(const char *sulc_name)
{
  char * copy = (char *)calloc(strlen(sulc_name) + 1, sizeof(char));
  strcpy(copy, sulc_name);
  curvature_names[1] = copy;
  return (NO_ERROR);
}

int MRISsetOriginalFileName(char *orig_name)
{
  mrisurf_surface_names[1] = mrisurf_surface_names[2] = orig_name;
  return (NO_ERROR);
}



double NEG_AREA_K = 10.0; /* was 200 */



// An accelerator for a hot function
//
typedef struct ActiveRealmTree {
    RealmTree*          realmTree;
    MRIS const*         mris;
    GetXYZ_FunctionType getXYZ;
} ActiveRealmTree;



#ifdef HAVE_OPENMP
static volatile bool    activeRealmTreesLockInited = false;
static omp_lock_t       activeRealmTreesLock;
#endif

static void acquireActiveRealmTrees() {
#ifdef HAVE_OPENMP
    if (!activeRealmTreesLockInited) {	// avoid critical if possible
        #pragma omp critical
    	if (!activeRealmTreesLockInited) {
	    omp_init_lock(&activeRealmTreesLock);
	    activeRealmTreesLockInited = true;
    	}
    }
    omp_set_lock(&activeRealmTreesLock);
#endif
}

static void releaseActiveRealmTrees() {
#ifdef HAVE_OPENMP
    omp_unset_lock(&activeRealmTreesLock);
#endif
}

static int              activeRealmTreesCapacity;
static ActiveRealmTree* activeRealmTrees;

void insertActiveRealmTree(MRIS const * const mris, RealmTree* realmTree, GetXYZ_FunctionType getXYZ)
{
    acquireActiveRealmTrees();
    if (mrisurf_activeRealmTreesSize == activeRealmTreesCapacity) {
        activeRealmTreesCapacity++;
        activeRealmTrees = 
            (ActiveRealmTree*)realloc(
                activeRealmTrees, activeRealmTreesCapacity*sizeof(ActiveRealmTree));
    }

    ActiveRealmTree* art = &activeRealmTrees[mrisurf_activeRealmTreesSize++];
    art->realmTree = realmTree;
    art->mris      = mris;
    art->getXYZ    = getXYZ;
    releaseActiveRealmTrees();
}

void removeActiveRealmTree(RealmTree* realmTree)
{
    acquireActiveRealmTrees();
    int i;
    for (i = 0; activeRealmTrees[i].realmTree != realmTree; i++) ;
    i++;
    for (; i != mrisurf_activeRealmTreesSize; i++) activeRealmTrees[i-1] = activeRealmTrees[i];
    mrisurf_activeRealmTreesSize--;
    releaseActiveRealmTrees();
}

int noteVnoMovedInActiveRealmTreesCount;
void noteVnoMovedInActiveRealmTrees(MRIS const * const mris, int vno) {
    acquireActiveRealmTrees();
    int i;
    noteVnoMovedInActiveRealmTreesCount++;
    for (i = 0; i < mrisurf_activeRealmTreesSize; i++) {
        if (activeRealmTrees[i].mris != mris) continue;
        if (0)
            fprintf(stderr,"Thread:%d updating realmTree:%p vno:%d\n", 
                omp_get_thread_num(), activeRealmTrees[i].realmTree, vno);
        noteIfXYZChangedRealmTree(
            activeRealmTrees[i].realmTree, 
            activeRealmTrees[i].mris,
            activeRealmTrees[i].getXYZ, 
            vno);
    }
    releaseActiveRealmTrees();
}

void notifyActiveRealmTreesChangedNFacesNVertices(MRIS const * const mris) {
    acquireActiveRealmTrees();
    int i;
    for (i = 0; i < mrisurf_activeRealmTreesSize; i++) {
        if (activeRealmTrees[i].mris != mris) continue;
        if (0)
            fprintf(stderr,"Thread:%d updating realmTree:%p\n", 
                omp_get_thread_num(), activeRealmTrees[i].realmTree);
        updateRealmTree(
            activeRealmTrees[i].realmTree, 
            activeRealmTrees[i].mris,
            activeRealmTrees[i].getXYZ);
    }
    releaseActiveRealmTrees();
}


// dist and dist_orig must be managed separately because 
//      changing xyz        invalidates dist 
//      changing origxyz    invalidates dist_orig
//      changing v          invalidates both
//
// By keeping their storage allocation independent of the VERTEX
// it is very fast to change VERTEX::dist and VERTEX::dist_orig between NULL and !NULL
// so the code can make the ->dist or ->dist_orig become NULL, making the bad values immediately inaccessible
// and then quickly having them available again when they are computed
//     
static void freeDistOrDistOrig(bool doOrig, VERTEX* v) {
  if (doOrig) { *(void**)(&v->dist_orig) = NULL; v->dist_orig_capacity = 0; }
  else        { *(void**)(&v->dist     ) = NULL; v->dist_capacity      = 0; }
}

static void changeDistOrDistOrig(bool doOrig, MRIS *mris, int vno, int oldSize, int neededCapacity) 
{
  VERTEX const * const v = &mris->vertices[vno];

  const int    * pcCap = doOrig ? &v->dist_orig_capacity : &v->dist_capacity; 
  float* const * pc    = doOrig ? &v->dist_orig          : &v->dist;

  if (*pcCap < neededCapacity) {
  
    void** p_storage = doOrig ? &mris->dist_orig_storage[vno] : &mris->dist_storage[vno];
    float* alloced = (float*)realloc(*p_storage, neededCapacity*sizeof(float));
    *p_storage = (void*)alloced;

    if (!*pc) {
      char const flag = (char)(1)<<doOrig;
      mris->dist_alloced_flags |= flag;
    }
    
    *(float**)pc    = alloced;
    *(int   *)pcCap = neededCapacity;
  }
  
  if (neededCapacity > oldSize) {
    bzero((*pc) + oldSize, (neededCapacity-oldSize)*sizeof(float));
  }
}

float* mrisStealDistStore(MRIS* mris, int vno, int capacity) {

  // mrisSetDist may be called later, so stealing it now (if it is not being used) 
  // will avoid the need to malloc some now and to free later
  //
  VERTEX const * const v = &mris->vertices[vno];
  
  float* p = NULL;
  if (v->dist == NULL) { p = (float *)mris->dist_storage[vno]; mris->dist_storage[vno] = NULL; }
  
  return (float*)realloc(p, capacity*sizeof(float));
}

void mrisSetDist(MRIS* mris, int vno, float* dist, int newCapacity) {
  // Some code has already computed the dist into a vector.
  // Here is a quick way of putting it into the vertex
  // The capacity must not be smaller than the current capacity
  //
  bool const doOrig = false;
  char const flag = (char)(1)<<doOrig;
  mris->dist_alloced_flags |= flag;
    
  VERTEX const * const v = &mris->vertices[vno];

  cheapAssert(newCapacity >= v->dist_capacity);

  float * const * pc = &v->dist;
  float *       * p  = (float**)pc;
  
  if (mris->dist_storage[vno]) free(mris->dist_storage[vno]);   // very frequently avoid the lock
  mris->dist_storage[vno] = dist;
  *p = dist;
  
  const int * pcCap = &v->dist_capacity; *(int*)pcCap = newCapacity;
}

static void growDistOrDistOrig(bool doOrig, MRIS *mris, int vno, int minimumCapacity)
{
  VERTEX_TOPOLOGY const * const vt = &mris->vertices_topology[vno];
  VERTEX          const * const v  = &mris->vertices         [vno];
  int oldSize = doOrig ? v->dist_orig_capacity : vt->vtotal;
  int vSize = mrisVertexVSize(mris, vno);
  if (vSize < minimumCapacity) vSize = minimumCapacity;
  changeDistOrDistOrig(doOrig, mris, vno, oldSize, vSize);
}

<<<<<<< HEAD
=======

// VERTEX, FACE, EDGE primitives
//
static void VERTEX_TOPOLOGYdtr(VERTEX_TOPOLOGY* v) {
  freeAndNULL(v->v);
  freeAndNULL(v->f);
  freeAndNULL(v->n);
  if(v->e) freeAndNULL(v->e);
}

static void VERTEXdtr(VERTEX* v) {
  freeDistOrDistOrig(false, v);
  freeDistOrDistOrig(true,  v);
}

static void FACEdtr(FACE* f) {
  if (f->norm) DMatrixFree(&f->norm);
  int k;
  for (k=0; k < 3; k++){
    if (f->gradNorm[k]) DMatrixFree(&f->gradNorm[k]);
  }
}

static void MRIS_EDGEdtr(MRI_EDGE* e) {
  int k;
  for (k=0; k<4; k++){
    if (e->gradDot[k]) DMatrixFree(&e->gradDot[k]);
  }
  if(e->gradU) DMatrixFree(&e->gradU);
}

static void MRIS_CORNERdtr(MRI_CORNER* c) {
  int k;
  for (k=0; k<3; k++){
    if (c->gradDot[k]) DMatrixFree(&c->gradDot[k]);
  }
}

>>>>>>> 12a1bd90
void MRISgrowDist(MRIS *mris, int vno, int minimumCapacity)
{
  growDistOrDistOrig(false, mris, vno, minimumCapacity);
}

void MRISgrowDistOrig(MRIS *mris, int vno, int minimumCapacity)
{
  growDistOrDistOrig(true, mris, vno, minimumCapacity);
}

static void makeDistOrDistOrig(bool doOrig, MRIS *mris, int vno) 
{
  int vSize = mrisVertexVSize(mris, vno);
  changeDistOrDistOrig(doOrig, mris, vno, 0, vSize);
}

void MRISmakeDist(MRIS *mris, int vno) 
{
  makeDistOrDistOrig(false, mris, vno);
}

void MRISmakeDistOrig(MRIS *mris, int vno) 
{
  makeDistOrDistOrig(true, mris, vno);
}


// Freeing
//
static void freeDistsOrDistOrigs(bool doOrig, MRIS *mris)
{
  char const flag = (char)(1)<<doOrig;

  if (!(mris->dist_alloced_flags & flag)) return;
  
  int vno;
  for (vno = 0; vno < mris->nvertices; vno++) {
    freeDistOrDistOrig(doOrig, &mris->vertices[vno]);
  }
  
  mris->dist_alloced_flags ^= flag;
}

void MRISfreeDistsButNotOrig(MRIS* mris)
  // Maybe should not be here...
{
  mris->dist_nsize = 0;
  freeDistsOrDistOrigs(false,mris);
}

void MRISfreeDistOrigs(MRIS* mris)
  // Maybe should not be here...
{
  freeDistsOrDistOrigs(true,mris);
}

void MRISfreeDistsButNotOrig(MRIS_MP* mris)
{
  cheapAssert(!"MRISfreeDistsButNotOrig(MRIS_MP* mris) NYI");  
}
void MRISfreeDistsButNotOrig(MRISPV* mris)
{
  cheapAssert(!"MRISfreeDistsButNotOrig(MRISPV* mris) NYI");  
}


// VERTEX, FACE, EDGE primitives
//
static void VERTEX_TOPOLOGYdtr(VERTEX_TOPOLOGY* v) {
  freeAndNULL(v->v);
  freeAndNULL(v->f);
  freeAndNULL(v->n);
}

static void VERTEXdtr(VERTEX* v) {
  freeDistOrDistOrig(false, v);
  freeDistOrDistOrig(true,  v);
}

static void FACEdtr(FACE* f) {
  if (f->norm) DMatrixFree(&f->norm);
  int k;
  for (k=0; k < 3; k++){
    if (f->gradNorm[k]) DMatrixFree(&f->gradNorm[k]);
  }
}

static void MRIS_EDGEdtr(MRI_EDGE* e) {
  int k;
  for (k=0; k<4; k++){
    if (e->gradDot[k]) DMatrixFree(&e->gradDot[k]);
  }
}

// MRIS 
//
void mrisDumpVertex(FILE* file, MRIS const * mris, int vno) {
  VERTEX_TOPOLOGY const * const vt = &mris->vertices_topology[vno];
  VERTEX          const * const v  = &mris->vertices         [vno];
  
  fprintf(file, "vno:%d ripflag:%d marked:%d nsizeCur:%d nsizeMax:%d vnum:%d v2num:%d v3num:%d vtotal:%d nsizeCur:%d nsizeMax:%d x:%f y:%f z:%f",
    vno, v->ripflag, v->marked, vt->nsizeCur, vt->nsizeMax, vt->vnum, vt->v2num, vt->v3num, vt->vtotal, vt->nsizeCur, vt->nsizeMax, v->x, v->y, v->z);
  
  int const vsize = mrisVertexVSize(mris, vno);
  int i;
  for (i = 0; i < vsize; i++) {
    fprintf(file, " [%d] v:%d dist:%f dist_orig:%f",
      i, vt->v[i], v->dist ? v->dist[i] : -1.0f, v->dist_orig ? v->dist_orig[i] : -1.0f);
  } fprintf(file, "\n");

  for (i = 0; i < vt->num; i++) {
    fprintf(file, " [%d] f:%d n:%d",
      i, vt->f[i], vt->n[i]);
  } fprintf(file, "\n");
  
}

void mrisDumpFace(MRIS const * mris, int fno, FILE* file) {
  FACE const * const f = &mris->faces[fno];
  fprintf(file, "fno:%d ripflag:%d marked:%d\n",
    fno, f->ripflag, f->marked);
  int i;
  for (i = 0; i < VERTICES_PER_FACE; i++) {
    fprintf(file, " [%d] v:%d",
      i, f->v[i]);
  } fprintf(file, "\n");
}

void mrisDumpShape(FILE* file, MRIS const * mris) {
  fprintf(file, "mrisDumpShape {\n");
  fprintf(file, "nvertices:%d nfaces:%d max_nsize:%d nsize:%d\n",
    mris->nvertices, mris->nfaces, mris->max_nsize, mris->nsize);
  int vno;
  for (vno = 0; vno < MIN(10,mris->nvertices); vno++) mrisDumpVertex(file, mris, vno);
  int fno;
  for (fno = 0; fno < MIN(10,mris->nfaces); fno++) mrisDumpFace(mris, fno, file);
  fprintf(file, "} // mrisDumpShape\n");
}

static void MRISchangedNFacesNVertices(MRIS * mris, bool scrambled) {
  // useful for debugging
}

void MRISacquireNverticesFrozen(MRIS *mris) {
  #pragma omp atomic
  (*(int*)&mris->nverticesFrozen)++;
}
void MRISreleaseNverticesFrozen(MRIS *mris) {
  #pragma omp atomic
  (*(int*)&mris->nverticesFrozen)--;
}

bool MRISreallocVertices(MRIS * mris, int max_vertices, int nvertices) {

  // mris->max_vertices should only ever grow
  // because this code does not know how to free existing ones
  //
  if (max_vertices < mris->max_vertices) max_vertices = mris->max_vertices;
  
  cheapAssert(nvertices >= 0);
  cheapAssert(max_vertices >= nvertices);
  cheapAssert(!mris->nverticesFrozen);
  
  mris->vertices = (VERTEX *)realloc(mris->vertices, max_vertices*sizeof(VERTEX));
  if (!mris->vertices) return false;
  #ifndef SEPARATE_VERTEX_TOPOLOGY
    mris->vertices_topology = mris->vertices;
  #else
    mris->vertices_topology = (VERTEX_TOPOLOGY *)realloc(mris->vertices_topology, max_vertices*sizeof(VERTEX_TOPOLOGY));
  #endif
  
  mris->dist_storage      = (void**)realloc(mris->dist_storage,      max_vertices*sizeof(void*));
  mris->dist_orig_storage = (void**)realloc(mris->dist_orig_storage, max_vertices*sizeof(void*));
  
  int change = max_vertices - mris->nvertices;
  if (change > 0) { // all above nvertices must be zero'ed, since MRISgrowNVertices does not...
    bzero(mris->vertices          + mris->nvertices,     change*sizeof(VERTEX));
#ifdef SEPARATE_VERTEX_TOPOLOGY
    bzero(mris->vertices_topology + mris->nvertices,     change*sizeof(VERTEX_TOPOLOGY));
#endif
  }
  
  change = max_vertices - mris->max_vertices;
  if (change > 0) {
    bzero(mris->dist_storage      + mris->max_vertices, change*sizeof(void*));
    bzero(mris->dist_orig_storage + mris->max_vertices, change*sizeof(void*));
  }

  *(int*)(&mris->max_vertices) = max_vertices;    // get around const
  *(int*)(&mris->nvertices)    = nvertices;       // get around const
    
  notifyActiveRealmTreesChangedNFacesNVertices(mris);
  
  return true;
}

void MRISgrowNVertices(MRIS * mris, int nvertices) {
  cheapAssert(nvertices <= mris->max_vertices);
  MRISchangedNFacesNVertices(mris, false);
  *(int*)(&mris->nvertices) = nvertices;  // get around const
}

void MRIStruncateNVertices(MRIS * mris, int nvertices) {
  cheapAssert(mris->nvertices >= nvertices);
  MRISchangedNFacesNVertices(mris, false);
  *(int*)(&mris->nvertices) = nvertices;  // get around const
}

void MRISremovedVertices(MRIS * mris, int nvertices) {
  cheapAssert(mris->nvertices >= nvertices);
  MRISchangedNFacesNVertices(mris, true);
  *(int*)(&mris->nvertices) = nvertices;  // get around const
}



bool MRISreallocFaces(MRIS * mris, int max_faces, int nfaces) {
  cheapAssert(nfaces >= 0);
  cheapAssert(max_faces >= nfaces);
  
  mris->faces  =
    (FACE *)realloc(mris->faces, max_faces*sizeof(FACE));
  cheapAssert(mris->faces);

  mris->faceNormCacheEntries =
    (FaceNormCacheEntry*)realloc(mris->faceNormCacheEntries, max_faces*sizeof(FaceNormCacheEntry));
  cheapAssert(mris->faceNormCacheEntries);
 
  mris->faceNormDeferredEntries =
    (FaceNormDeferredEntry*)realloc(mris->faceNormDeferredEntries, max_faces*sizeof(FaceNormDeferredEntry));
  cheapAssert(mris->faceNormDeferredEntries);
  
  
  int change = max_faces - mris->nfaces;
  if (change > 0) { // all above nfaces must be zero'ed, since MRISgrowNFaces does not...
      bzero(mris->faces                   + mris->nfaces, change*sizeof(FACE));
      bzero(mris->faceNormCacheEntries    + mris->nfaces, change*sizeof(FaceNormCacheEntry));
      bzero(mris->faceNormDeferredEntries + mris->nfaces, change*sizeof(FaceNormDeferredEntry));
  }

  *(int*)(&mris->max_faces) = max_faces;    // get around const
  *(int*)(&mris->nfaces)    = nfaces;       // get around const
    
  return true;
}

bool MRISallocateFaces(MRIS * mris, int nfaces) {
    return MRISreallocFaces(mris, nfaces, nfaces);
}

void MRISgrowNFaces(MRIS * mris, int nfaces) {
  cheapAssert(nfaces <= mris->max_faces);
  MRISchangedNFacesNVertices(mris, false);
  *(int*)(&mris->nfaces) = nfaces;  // get around const
}

void MRIStruncateNFaces(MRIS * mris, int nfaces) {
  cheapAssert(mris->nfaces >= nfaces);
  MRISchangedNFacesNVertices(mris, false);
  *(int*)(&mris->nfaces) = nfaces;  // get around const
}

void MRISremovedFaces(MRIS * mris, int nfaces) {
  cheapAssert(mris->nfaces >= nfaces);
  MRISchangedNFacesNVertices(mris, true);
  *(int*)(&mris->nfaces) = nfaces;  // get around const
}


void MRISoverAllocVerticesAndFaces(MRIS* mris, int max_vertices, int max_faces, int nvertices, int nfaces)
{
  MRISchangedNFacesNVertices(mris, false);
  cheapAssert(nvertices >= 0);
  cheapAssert(nfaces    >= 0);

  if (max_vertices <= nvertices) max_vertices = nvertices;
  if (max_faces    <= nfaces   ) max_faces    = nfaces;

  MRISreallocVertices(mris, max_vertices, nvertices);
  MRISreallocFaces(mris, max_faces, nfaces);
}


void MRISreallocVerticesAndFaces(MRIS *mris, int nvertices, int nfaces) {
  MRISoverAllocVerticesAndFaces(mris, nvertices, nfaces, nvertices, nfaces);
}


void MRISctr(MRIS *mris, int max_vertices, int max_faces, int nvertices, int nfaces) {
  // This should be the ONLY place where an MRIS is constructed
  //
  bzero(mris, sizeof(MRIS));
  MRISoverAllocVerticesAndFaces(mris, max_vertices, max_faces, nvertices, nfaces);
  
  mris->max_nsize = mris->nsize = 1;      // only 1-connected neighbors initially
}

void MRISdtr(MRIS *mris) {
  freeAndNULL(mris->dx2);
  freeAndNULL(mris->dy2);
  freeAndNULL(mris->dz2);
  freeAndNULL(mris->labels);
  
  if (mris->ct) CTABfree(&mris->ct);

  
  int vno;
  for (vno = 0; vno < mris->nvertices; vno++) {
    VERTEX_TOPOLOGYdtr(&mris->vertices_topology[vno]);
    VERTEXdtr         (&mris->vertices         [vno]);
  }
  freeAndNULL(mris->vertices);

  freeAndNULL(mris->faceNormDeferredEntries);
  freeAndNULL(mris->faceNormCacheEntries);
  
  int faceno;
  for(faceno = 0; faceno < mris->nfaces; faceno++){
    FACEdtr(&mris->faces[faceno]);
  }
  freeAndNULL(mris->faces);

  int edgeNo;
  for (edgeNo=0; edgeNo < mris->nedges; edgeNo++) {
    MRIS_EDGEdtr(&mris->edges[edgeNo]);
  }
  freeAndNULL(mris->edges);

  int cornerNo;
  for (cornerNo=0; cornerNo < mris->ncorners; cornerNo++) {
    MRIS_CORNERdtr(&mris->corners[cornerNo]);
  }
  freeAndNULL(mris->corners);

  if (mris->free_transform) {
    if (mris->SRASToTalSRAS_) {
      MatrixFree(&(mris->SRASToTalSRAS_));
    }
    if (mris->TalSRASToSRAS_) {
      MatrixFree(&(mris->TalSRASToSRAS_));
    }
    if (mris->lta) {
      LTAfree(&(mris->lta));
    }
  }

  int i;
  for (i = 0; i < mris->ncmds; i++) {
    freeAndNULL(mris->cmdlines[i]);
  }

  if (mris->m_sras2vox) {
    MatrixFree(&mris->m_sras2vox);
  }

  for (vno = 0; vno < mris->max_vertices; vno++) {
    freeAndNULL(mris->dist_storage     [vno]);
    freeAndNULL(mris->dist_orig_storage[vno]);
  }

  freeAndNULL(mris->dist_storage);
  freeAndNULL(mris->dist_orig_storage);
}


// Heap allocators are simply malloc and ctr the object, freeing is the opposite
//
MRIS *MRISoverAlloc(int max_vertices, int max_faces, int nvertices, int nfaces)
{
  MRIS* mris = (MRIS *)malloc(sizeof(MRIS));
  if (!mris) ErrorExit(ERROR_NO_MEMORY, 
                "MRISalloc(%d, %d): could not allocate mris structure", max_vertices, max_faces);

  MRISctr(mris, max_vertices, max_faces, nvertices, nfaces);

  return (mris);
}

MRIS* MRISalloc(int nvertices, int nfaces)
{
  return MRISoverAlloc(nvertices, nfaces, nvertices, nfaces);
}

void MRISfree(MRIS **pmris)
{
  MRIS *mris = *pmris;
  *pmris = NULL;
  MRISdtr(mris);
  free(mris);
}


//======
// ripped
//
char* MRISexportFaceRipflags(MRIS* mris) {
  char* flags = (char*)malloc(mris->nfaces * sizeof(char));
  int fno;
  for (fno = 0 ; fno < mris->nfaces ; fno++){
    flags[fno] = mris->faces[fno].ripflag;
  }
  return flags;
}

void  MRISimportFaceRipflags(MRIS* mris, const char* flags) {
  int fno;
  for (fno = 0 ; fno < mris->nfaces ; fno++){
    mris->faces[fno].ripflag = flags[fno];
  }
}


char* MRISexportVertexRipflags(MRIS* mris) {
  char* flags = (char*)malloc(mris->nvertices * sizeof(char));
  int vno;
  for (vno = 0 ; vno < mris->nvertices ; vno++){
    flags[vno] = mris->vertices[vno].ripflag;
  }
  return flags;
}

void MRISimportVertexRipflags(MRIS* mris, const char* flags) {
  int vno;
  for (vno = 0 ; vno < mris->nvertices ; vno++){
    mris->vertices[vno].ripflag = flags[vno];
  }
} 

int MRIScountRipped(MRIS *mris)
{
  int nripped=0, vno;
  for (vno = 0 ; vno < mris->nvertices ; vno++){
    if(mris->vertices[vno].ripflag) nripped++;
  }
  return(nripped);
}


int MRISstoreRipFlags(MRIS *mris)
{
  int vno, fno;
  VERTEX *v;
  FACE *f;

  for (vno = 0; vno < mris->nvertices; vno++) {
    v = &mris->vertices[vno];
    v->oripflag = v->ripflag;
  }
  for (fno = 0; fno < mris->nfaces; fno++) {
    f = &mris->faces[fno];
    f->oripflag = f->ripflag;
  }
  return (NO_ERROR);
}

int MRISrestoreRipFlags(MRIS *mris)
{
  int vno, fno;
  VERTEX *v;
  FACE *f;

  for (vno = 0; vno < mris->nvertices; vno++) {
    v = &mris->vertices[vno];
    v->ripflag = v->oripflag;
  }

  for (fno = 0; fno < mris->nfaces; fno++) {
    f = &mris->faces[fno];
    f->ripflag = f->oripflag;
  }

  return (NO_ERROR);
}

int MRISunrip(MRIS *mris)
{
  int vno, fno;

  for (vno = 0; vno < mris->nvertices; vno++) {
    mris->vertices[vno].ripflag = 0;
  }
  for (fno = 0; fno < mris->nfaces; fno++) {
    mris->faces[fno].ripflag = 0;
  }
  return (NO_ERROR);
}



char const * mrisurf_surface_names[3] = {"inflated", "smoothwm", "smoothwm"};
char const * curvature_names      [3] = {"inflated.H", "sulc", NULL};

int MRISsetCurvatureName(int nth, char const *name)
{
  if (nth > 2) {
    printf("ERROR: MRISsetCurvatureName() nth=%d > 2\n", nth);
    return (1);
  }
  curvature_names[nth] = strcpyalloc(name);
  return (0);
}

int MRISprintCurvatureNames(FILE *fp)
{
  for (unsigned int k = 0; k < sizeof(curvature_names) / sizeof(curvature_names[0]); k++) {
    if (curvature_names[k])
      printf("%d %s\n", k, curvature_names[k]);
    else if (mrisurf_surface_names[k])
      printf("%d %s (computed)\n", k, mrisurf_surface_names[k]);
  }
  return (0);
}


static const float sigmas_default[] = {
    //    16.00, 4.0f, 2.0f, 1.0f, 0.5f
    //    8.00f, 4.00f, 2.0f, 0.5f
    4.00f,
    2.0f,
    1.0f,
    0.5f};
const float * sigmas = sigmas_default;      // can be changed by caller
double nsigmas = (sizeof(sigmas_default) / sizeof(sigmas_default[0]));

int MRISsetRegistrationSigmas(float *sigmas_local, int nsigmas_local)
{
  if (sigmas_local == NULL) {
    nsigmas = (sizeof(sigmas_default) / sizeof(sigmas_default[0]));
    sigmas  = sigmas_default;
  }
  else {
    nsigmas = nsigmas_local;
    sigmas  = sigmas_local;
  }
  return (NO_ERROR);
}


VOXEL_LIST **vlst_alloc(MRIS *mris, int max_vox)
{
  int vno;
  VOXEL_LIST **vl;

  vl = (VOXEL_LIST **)calloc(mris->nvertices, sizeof(VOXEL_LIST *));
  if (vl == NULL) ErrorExit(ERROR_NOMEMORY, "vlst_alloc(%d): could not allocate vl array", max_vox);
  for (vno = 0; vno < mris->nvertices; vno++) {
    vl[vno] = VLSTalloc(max_vox);
    if (vl[vno] == NULL) ErrorExit(ERROR_NOMEMORY, "vlst_alloc(%d): could not allocate list for vno %d", max_vox, vno);
    vl[vno]->nvox = 0;
  }
  return (vl);
}

int vlst_free(MRIS *mris, VOXEL_LIST ***pvl)
{
  VOXEL_LIST **vl = *pvl;
  int vno;

  *pvl = NULL;
  for (vno = 0; vno < mris->nvertices; vno++) VLSTfree(&vl[vno]);
  free(vl);
  return (NO_ERROR);
}

int vlst_enough_data(MRIS *mris, int vno, VOXEL_LIST *vl, double displacement)
{
  double dot, dx, dy, dz;
  int i, nin, nout;
  VERTEX *v;
  double xs, ys, zs;

  v = &mris->vertices[vno];
  xs = v->x + displacement * v->nx;
  ys = v->y + displacement * v->ny;
  zs = v->z + displacement * v->nz;
  for (nin = nout = i = 0; i < vl->nvox; i++) {
    dx = vl->xd[i] - xs;
    dy = vl->yd[i] - ys;
    dz = vl->zd[i] - zs;
    dot = dx * v->nx + dy * v->ny + dz * v->nz;
    if (dot > 0)  // outside surface
      nout++;
    else  // inside the surface
      nin++;
  }
  return ((nout >= 2 && nin >= 2) || (nout >= 10 && nin >= 1) || (nout + nin > 4));
}

int vlst_add_to_list(VOXEL_LIST *vl_src, VOXEL_LIST *vl_dst)
{
  int i;

  for (i = 0; i < vl_src->nvox; i++)
    VLSTaddUnique(vl_dst, vl_src->xi[i], vl_src->yi[i], vl_src->zi[i], vl_src->xd[i], vl_src->yd[i], vl_src->zd[i]);

  return (NO_ERROR);
}



/*-----------------------------------------------------
  Parameters:

  Returns value:

  Description
  ------------------------------------------------------*/
static int edgesIntersectStable(MRIS *mris, EDGE *edge1, EDGE *edge2);

#if SPHERE_INTERSECTION

/* check for intersection on the sphere */
int edgesIntersect(MRIS *mris, EDGE *edge1, EDGE *edge2)
{
  VERTEX *v1, *v2;
  double n0[3], n1[3], n2[3], u0[3], u1[3], u2[3], u3[3], u[3];
  double a0, a1, a2, a3, a, b;

  // first test if some vertices are the same
  if (edge1->vno1 == edge2->vno1 || edge1->vno1 == edge2->vno2 || edge1->vno2 == edge2->vno1 ||
      edge1->vno2 == edge2->vno2) {
    return (0);
  }

  // INTERSECTION ONTO THE SPHERE

  // compute normals
  v1 = &mris->vertices[edge1->vno1];
  v2 = &mris->vertices[edge1->vno2];
  u0[0] = v1->cx;
  u0[1] = v1->cy;
  u0[2] = v1->cz;
  u1[0] = v2->cx;
  u1[1] = v2->cy;
  u1[2] = v2->cz;
  F_CROSS(u0, u1, n0);

  v1 = &mris->vertices[edge2->vno1];
  v2 = &mris->vertices[edge2->vno2];
  u2[0] = v1->cx;
  u2[1] = v1->cy;
  u2[2] = v1->cz;
  u3[0] = v2->cx;
  u3[1] = v2->cy;
  u3[2] = v2->cz;
  F_CROSS(u2, u3, n1);

  a0 = F_DOT(u0, n1);
  a1 = F_DOT(u1, n1);
  a2 = F_DOT(u2, n0);
  a3 = F_DOT(u3, n0);

// if a0,a1, a2, or a3 are very small,
// should definitely use edgesIntersectStable instead
#define SMALL_VALUES 0.0000001
  if (fabs(a0) < SMALL_VALUES || fabs(a1) < SMALL_VALUES || fabs(a2) < SMALL_VALUES || fabs(a3) < SMALL_VALUES) {
    return edgesIntersectStable(mris, edge1, edge2);
  }

  a = a0 * a1;
  b = a2 * a3;

  if (a > 0) {
    return (0);
  }
  else if (a < 0) {
    //      fprintf(stderr,"-");
    if (b > 0) {
      return (0);
    }
    else {
      return (1);
    }
  }
  else {
    //    fprintf(stderr,"+");
    if (b > 0) {
      return (0);
    }
    else if (b < 0) {
      return (1);
    }
    else {
      // special case again! The points are exactly aligned...
      double c0, c1, c2, c3, x1_min, x1_max, x2_min, x2_max;

#if 0
      fprintf(stderr,"^");
      {

        int r1,r2;
        r1=sphereEdgesIntersect(mris,edge1,edge2);
        r2=newEdgesIntersect3(mris,edge1,edge2);

        fprintf(stderr,"%d-%d",r1,r2);

        if (r1!=r2)
        {
          debugEdgesIntersect(mris,edge1,edge2);
        }

      }
#endif

      u[0] = (u0[0] + u1[0] + u2[0] + u3[0]);
      u[1] = (u0[1] + u1[1] + u2[1] + u3[1]);
      u[2] = (u0[2] + u1[2] + u2[2] + u3[2]);

      F_CROSS(u, n0, n2);

      c0 = F_DOT(u0, n2);
      c1 = F_DOT(u1, n2);
      c2 = F_DOT(u2, n2);
      c3 = F_DOT(u3, n2);

      x1_min = MIN(c0, c1);
      x1_max = MAX(c0, c1);
      x2_min = MIN(c2, c3);
      x2_max = MAX(c2, c3);

      return (x2_max >= x1_min && x2_min <= x1_max);
    }
  }
  return (0);
}

/* it should be a more stable implementation but a bit
   slower than the previous one */
static int edgesIntersectStable(MRIS *mris, EDGE *edge1, EDGE *edge2)
{
  VERTEX *v1, *v2;
  double n0[3], n1[3], n2[3], u0[3], u1[3], u2[3], u3[3], u[3];
  double og0[3], og1[3], v_0[3], v_1[3];
  double a0, a1, a2, a3, a, b;

  // first test if some vertices are the same
  if (edge1->vno1 == edge2->vno1 || edge1->vno1 == edge2->vno2 || edge1->vno2 == edge2->vno1 ||
      edge1->vno2 == edge2->vno2) {
    return (0);
  }

  // INTERSECTION ONTO THE SPHERE
  v1 = &mris->vertices[edge1->vno1];
  v2 = &mris->vertices[edge1->vno2];
  og0[0] = (v1->cx + v2->cx) / 2.0;
  og0[1] = (v1->cy + v2->cy) / 2.0;
  og0[2] = (v1->cz + v2->cz) / 2.0;

  // compute tangent vector
  v_0[0] = (v2->cx - v1->cx);
  v_0[1] = (v2->cy - v1->cy);
  v_0[2] = (v2->cz - v1->cz);

  // compute normal
  F_CROSS(og0, v_0, n0);

  v1 = &mris->vertices[edge2->vno1];
  v2 = &mris->vertices[edge2->vno2];
  og1[0] = (v1->cx + v2->cx) / 2.0;
  og1[1] = (v1->cy + v2->cy) / 2.0;
  og1[2] = (v1->cz + v2->cz) / 2.0;

  // compute tangent vector
  v_1[0] = (v2->cx - v1->cx);
  v_1[1] = (v2->cy - v1->cy);
  v_1[2] = (v2->cz - v1->cz);

  // compute normal
  F_CROSS(og1, v_1, n1);

  // compute vectors
  v1 = &mris->vertices[edge1->vno1];
  v2 = &mris->vertices[edge1->vno2];
  u0[0] = v1->cx - og1[0];
  u0[1] = v1->cy - og1[1];
  u0[2] = v1->cz - og1[2];
  u1[0] = v2->cx - og1[0];
  u1[1] = v2->cy - og1[1];
  u1[2] = v2->cz - og1[2];
  v1 = &mris->vertices[edge2->vno1];
  v2 = &mris->vertices[edge2->vno2];
  u2[0] = v1->cx - og0[0];
  u2[1] = v1->cy - og0[1];
  u2[2] = v1->cz - og0[2];
  u3[0] = v2->cx - og0[0];
  u3[1] = v2->cy - og0[1];
  u3[2] = v2->cz - og0[2];

  a0 = F_DOT(u0, n1);
  a1 = F_DOT(u1, n1);
  a2 = F_DOT(u2, n0);
  a3 = F_DOT(u3, n0);

  a = a0 * a1;
  b = a2 * a3;

  if (a > 0) {
    return (0);
  }
  else if (a < 0) {
    if (b > 0) {
      return (0);
    }
    else {
      return (1);
    }
  }
  else {
    //    fprintf(stderr,"+");
    if (b > 0) {
      return (0);
    }
    else if (b < 0) {
      return (1);
    }
    else {
      // special case again! The points are exactly aligned...
      double c0, c1, c2, c3, x1_min, x1_max, x2_min, x2_max;

      // fprintf(stderr,"-");

      u[0] = (u0[0] + u1[0] + u2[0] + u3[0]);
      u[1] = (u0[1] + u1[1] + u2[1] + u3[1]);
      u[2] = (u0[2] + u1[2] + u2[2] + u3[2]);

      F_CROSS(u, n0, n2);

      c0 = F_DOT(u0, n2);
      c1 = F_DOT(u1, n2);
      c2 = F_DOT(u2, n2);
      c3 = F_DOT(u3, n2);

      x1_min = MIN(c0, c1);
      x1_max = MAX(c0, c1);
      x2_min = MIN(c2, c3);
      x2_max = MAX(c2, c3);

      return (x2_max >= x1_min && x2_min <= x1_max);
    }
  }
  return (0);
}

#else
/* original version */
int edgesIntersect(MRIS *mris, EDGE *edge1, EDGE *edge2)
{
  VERTEX *v1, *v2;
  double b1, b2, m1, m2, x1_start, x1_end, y1_start, y1_end, x2_start, x2_end, y2_start, y2_end, x, y, x1min, x1max,
      y1min, y1max, x2min, x2max, y2min, y2max, cx, cy, cz;
  double origin[3], e0[3], e1[3], e0_0, e0_1, e0_2, e1_0, e1_1, e1_2;

  if (edge1->vno1 == edge2->vno1 || edge1->vno1 == edge2->vno2 || edge1->vno2 == edge2->vno1 ||
      edge1->vno2 == edge2->vno2) {
    return (0);
  }

  mrisComputeCanonicalEdgeBasis(mris, edge1, edge2, origin, e0, e1);
  e0_0 = e0[0];
  e0_1 = e0[1];
  e0_2 = e0[2];
  e1_0 = e1[0];
  e1_1 = e1[1];
  e1_2 = e1[2];
  if (edge1->vno1 == Gdiag_no || edge2->vno1 == Gdiag_no || edge1->vno2 == Gdiag_no || edge2->vno2 == Gdiag_no) {
    DiagBreak();
  }
  v1 = &mris->vertices[edge1->vno1];
  v2 = &mris->vertices[edge1->vno2];
  cx = v1->cx - origin[0];
  cy = v1->cy - origin[1];
  cz = v1->cz - origin[2];
  x1_start = cx * e0_0 + cy * e0_1 + cz * e0_2;
  y1_start = cx * e1_0 + cy * e1_1 + cz * e1_2;
  cx = v2->cx - origin[0];
  cy = v2->cy - origin[1];
  cz = v2->cz - origin[2];
  x1_end = cx * e0_0 + cy * e0_1 + cz * e0_2;
  y1_end = cx * e1_0 + cy * e1_1 + cz * e1_2;
  x1min = MIN(x1_start, x1_end);
  x1max = MAX(x1_start, x1_end);
  y1min = MIN(y1_start, y1_end);
  y1max = MAX(y1_start, y1_end);
  if (!FEQUAL(x1_start, x1_end)) {
    m1 = (y1_end - y1_start) / (x1_end - x1_start);
    b1 = y1_end - m1 * x1_end;
  }
  else {
    m1 = b1 = 0; /* will be handled differently */
  }

  v1 = &mris->vertices[edge2->vno1];
  v2 = &mris->vertices[edge2->vno2];
  cx = v1->cx - origin[0];
  cy = v1->cy - origin[1];
  cz = v1->cz - origin[2];
  x2_start = cx * e0_0 + cy * e0_1 + cz * e0_2;
  y2_start = cx * e1_0 + cy * e1_1 + cz * e1_2;
  cx = v2->cx - origin[0];
  cy = v2->cy - origin[1];
  cz = v2->cz - origin[2];
  x2_end = cx * e0_0 + cy * e0_1 + cz * e0_2;
  y2_end = cx * e1_0 + cy * e1_1 + cz * e1_2;
  x2min = MIN(x2_start, x2_end);
  x2max = MAX(x2_start, x2_end);
  y2min = MIN(y2_start, y2_end);
  y2max = MAX(y2_start, y2_end);
#if 0
#define INT_EPSILON 0.000
  x1max += INT_EPSILON ;
  y1max += INT_EPSILON ;
  x2max += INT_EPSILON ;
  y2max += INT_EPSILON ;
  x1min -= INT_EPSILON ;
  y1min -= INT_EPSILON ;
  x2min -= INT_EPSILON ;
  y2min -= INT_EPSILON ;
#endif

#if 1
  /* non-overlapping intervals can't intersect */
  if (x1min > x2max || x1max < x2min || y1min > y2max || y1max < y2min) {
    return (0);
  }
#endif

  /* handle special cases first */
  if (FEQUAL(x1_start, x1_end)) /* l1 is vertical */
  {
    if (FEQUAL(x2_start, x2_end)) /* both vertical */
    {
      return (FEQUAL(x1_start, x2_start)); /* same line */
    }
    m2 = (y2_end - y2_start) / (x2_end - x2_start);
    b2 = y2_end - m2 * x2_end;
    y = m2 * x1_start + b2; /* y coordinate of intersection */
    if (y >= y1min && y <= y1max) {
      return (1);
    }
  }
  else if (FEQUAL(x2_start, x2_end)) /* l2 is vertical */
  {
    if (FEQUAL(x1_start, x1_end)) /* both vertical */
    {
      return (FEQUAL(x1_start, x2_start)); /* same line */
    }
    y = m1 * x2_start + b1; /* y coord of intersection */
    if (y >= y2min && y <= y2max) {
      return (1);
    }
  }
  else /* neither line is vertical, compute intersection point */
  {
    m2 = (y2_end - y2_start) / (x2_end - x2_start);
    b2 = y2_end - m2 * x2_end;
    if (FEQUAL(m1, m2)) /* parallel lines */
    {
      if (FEQUAL(b1, b2)) /* same line, see if segments overlap */
      {
        return (x2max >= x1min && x2min <= x1max);
      }
      return (0);
    }
    x = (b2 - b1) / (m1 - m2);        /* intersection point */
    if ((x <= x1max && x >= x1min) && /* is it in l1 interval? */
        (x <= x2max && x >= x2min))   /* is it in l2 interval? */
    {
      return (1); /* both true - intersection */
    }
  }
  return (0);
}
#endif


/*-----------------------------------------------------
  Parameters:

  Returns value:

  Description
  See if the line in the normal direction passing
  through vertex v intersects any of the triangles at the
  given location.
  ------------------------------------------------------*/
int mrisDirectionTriangleIntersection(
    MRIS *mris, float x0, float y0, float z0, float nx, float ny, float nz, MHT *mht, double *pdist, int vno)
{
  double dist, min_dist, U0[3], U1[3], U2[3], pt[3], dir[3], int_pt[3], dot;
  float x, y, z, dx, dy, dz;
  FACE *face;
  int i, found, fno, ret;
  static MHBT *prev_bucket = NULL;

  dist = *pdist;
  dir[0] = nx;
  dir[1] = ny;
  dir[2] = nz;
  pt[0] = x0;
  pt[1] = y0;
  pt[2] = z0;
  x = x0 + nx * dist;
  y = y0 + ny * dist;
  z = z0 + nz * dist;

  min_dist = 10000.0f;

  MHBT *bucket = MHTacqBucket(mht, x, y, z);
  if (bucket == NULL) {
    return (0);
  }

  prev_bucket = bucket;

  MHB *bin;
  for (bin = bucket->bins, found = i = 0; i < bucket->nused; i++, bin++) {
    fno = bin->fno;
    face = &mris->faces[fno];
    if (face->v[0] == vno || face->v[1] == vno || face->v[2] == vno) continue;
    if (fno == 1287 || fno == 5038) {
      DiagBreak();
    }

    load_triangle_vertices(mris, fno, U0, U1, U2, CURRENT_VERTICES);
    ret = triangle_ray_intersect(pt, dir, U0, U1, U2, int_pt);
    if (ret) {
      dx = int_pt[0] - x0;
      dy = int_pt[1] - y0;
      dz = int_pt[2] - z0;
      dist = sqrt(dx * dx + dy * dy + dz * dz);
      dot = dx * nx + dy * ny + dz * nz;
      if (dot >= 0 && dist < min_dist) {
        found = 1;
        *pdist = min_dist = dist;
      }
    }
  }
  
  MHTrelBucket(&bucket);
  return (found);
}

/*-----------------------------------------------------
  Parameters:

  Returns value:

  Description
  See if the line in the normal direction passing
  through vertex v intersects any of the triangles at the
  given location.
  ------------------------------------------------------*/
int mrisAllNormalDirectionCurrentTriangleIntersections(
    MRIS *mris, VERTEX *v, MHT *mht, double *pdist, int *flist)
{
  double dist, min_dist, U0[3], U1[3], U2[3], pt[3], dir[3], int_pt[3];
  float nx, ny, nz, x, y, z, dx, dy, dz, dot;
  int i, found, fno, ret;
  static MHBT *last_bucket = NULL;
  static VERTEX *last_v = NULL;

  dist = *pdist;
  nx = v->nx;
  ny = v->ny;
  nz = v->nz;
  dir[0] = v->nx;
  dir[1] = v->ny;
  dir[2] = v->nz;
  pt[0] = v->x;
  pt[1] = v->y;
  pt[2] = v->z;
  x = v->x + nx * dist;
  y = v->y + ny * dist;
  z = v->z + nz * dist;

  MHBT *bucket = MHTacqBucket(mht, x, y, z);
  if (bucket == NULL) {
    return (-1);
  }

  if (last_v == v && bucket == last_bucket) {
    MHTrelBucket(&bucket);
    return (-2);
  }

  last_v = v;
  last_bucket = bucket;

  min_dist = 10000.0f;
  MHB *bin;
  for (bin = bucket->bins, found = i = 0; i < bucket->nused; i++, bin++) {
    fno = bin->fno;

    load_triangle_vertices(mris, fno, U0, U1, U2, CURRENT_VERTICES);
    ret = triangle_ray_intersect(pt, dir, U0, U1, U2, int_pt);
    if (ret) {
      dx = int_pt[0] - v->x;
      dy = int_pt[1] - v->y;
      dz = int_pt[2] - v->z;
      dot = dx * nx + dy * ny + dz * nz;
      if (dot < 0) /* in direciton antiparallel to normal direction */
      {
        continue;
      }
      dist = sqrt(dot);
      if (flist) {
        flist[found] = fno;
      }
      found++;
      if (found == 1000)
        ErrorExit(ERROR_BADPARM,
                  "too many intersecting faces.  "
                  "check filled volume for correctness\n");
      if (dist < min_dist) {
        *pdist = min_dist = dist;
      }
    }
  }

  MHTrelBucket(&bucket);

  return (found);
}

int MRISallocExtraGradients(MRIS *mris)
{
  if (mris->dx2) {
    return (NO_ERROR); /* already allocated */
  }

  mris->dx2 = (float *)calloc(mris->nvertices, sizeof(float));
  mris->dy2 = (float *)calloc(mris->nvertices, sizeof(float));
  mris->dz2 = (float *)calloc(mris->nvertices, sizeof(float));
  if (!mris->dx2 || !mris->dy2 || !mris->dz2)
    ErrorExit(ERROR_NO_MEMORY, "MRISallocExtraGradients: could allocate gradient vectors");
  return (NO_ERROR);
}

static float checkNotNanf(float f) {
  cheapAssert(!devIsnan(f));
  return f;
}

void MRIScheckForNans(MRIS *mris)
{
  int vno;
  for (vno = 0; vno < mris->nvertices; vno++) {
    VERTEX const * const v = &mris->vertices[vno];
    checkNotNanf(v->odx); checkNotNanf(v->ody); checkNotNanf(v->odz);
    checkNotNanf(v-> dx); checkNotNanf(v-> dy); checkNotNanf(v-> dz);
  }  
}

int slprints(char *apch_txt)
{
  //
  // PRECONDITIONS
  //      o String <apch_txt> to print to stdout
  //
  // POSTCONDITIONS
  //      o Pre-pends a syslogd style prefix to <apch_txt>:
  //              <date> <hostname> <apch_txt>
  //

  struct tm *ptm_local;
  time_t t;
  char pch_hostname[255];
  size_t len_hostname;
  char *pch_timeMon = NULL;
  char *pch_time = NULL;
  char pch_output[65536];

  t = time(NULL);
  len_hostname = 255;
  gethostname(pch_hostname, len_hostname);
  strcpy(pch_hostname, strtok(pch_hostname, "."));
  strcpy(pch_output, "");
  ptm_local = localtime(&t);
  pch_timeMon = strtok(asctime(ptm_local), "\n");
  pch_time = strdup(pch_timeMon + 4);
  sprintf(pch_output, "%s %s", pch_time, pch_hostname);
  sprintf(pch_output, "%s %s", pch_output, apch_txt);
  printf("%s", pch_output);
  return strlen(pch_output);
}

void cprints(char *apch_left, char *apch_right)
{
  //
  // PRECONDITIONS
  //  o The length of each text string should be such that
  //    the string will "fit" into its column.
  //
  // POSTCONDITIONS
  //  o Column prints the left (action) and right (status)
  //    text strings in a formatted manner.
  //

  static char pch_right[16384];

  sprintf(pch_right, " [ %s ]\n", apch_right);
  if (strlen(apch_left)) {
    fprintf(stderr, "%*s", G_LC, apch_left);
  }
  if (strlen(apch_right)) {
    fprintf(stderr, "%*s", G_RC, pch_right);
  }
  fflush(stderr);
}

void cprintd(const char *apch_left, int a_right)
{
  //
  // PRECONDITIONS
  //  o The length of each text string should be such that
  //    the string will "fit" into its column.
  //
  // POSTCONDITIONS
  //  o Column prints the left (action) and right (status)
  //    text strings in a formatted manner.
  //

  static char pch_right[16384];

  sprintf(pch_right, " [ %d ]\n", a_right);
  if (strlen(apch_left)) {
    fprintf(stderr, "%*s", G_LC, apch_left);
  }
  else {
    fprintf(stderr, "%*s", G_LC, " ");
  }
  fprintf(stderr, "%*s", G_RC, pch_right);
  fflush(stderr);
}

void cprintf(char *apch_left, float af_right)
{
  //
  // PRECONDITIONS
  //  o The length of each text string should be such that
  //    the string will "fit" into its column.
  //
  // POSTCONDITIONS
  //  o Column prints the left (action) and right (status)
  //    text strings in a formatted manner.
  //

  static char pch_right[16384];

  sprintf(pch_right, " [ %f ]\n", af_right);
  if (strlen(apch_left)) {
    fprintf(stderr, "%*s", G_LC, apch_left);
  }
  else {
    fprintf(stderr, "%*s", G_LC, " ");
  }
  fprintf(stderr, "%*s", G_RC, pch_right);
  fflush(stderr);
}

short VECTOR_elementIndex_findNotEqual(VECTOR *apV, float af_searchTerm)
{
  //
  // PRECONDITIONS
  //  o The <apV> is a column vector.
  //
  // POSTCONDITIONS
  //  o The index of the first element in <apV> that is not equal to
  //    the <af_searchTerm> is returned in the function name. If no
  //    hits are found, a '0' is returned.
  //  o NOTE that the first element index in the vector is '1', not
  //    zero (i.e. MatLAB convention).
  //

  int i = 0;
  short b_ret = 0;
  for (i = 0; i < apV->rows; i++)
    if (VECTOR_ELT(apV, i + 1) != af_searchTerm) {
      b_ret = i;
      break;
    }
  return b_ret;
}

short VECTOR_elementIndex_find(VECTOR *apV, float af_searchTerm)
{
  //
  // PRECONDITIONS
  //  o The <apV> is a column vector.
  //
  // POSTCONDITIONS
  //  o The index of the first element in <apV> that is equal to
  //    the <af_searchTerm> is returned in the function name. If no
  //    hits are found, a '0' is returned.
  //  o NOTE that the first element index in the vector is '1', not
  //    zero (i.e. MatLAB convention).
  //

  int i = 0;
  short b_ret = 0;
  for (i = 1; i <= apV->rows; i++)
    if (VECTOR_ELT(apV, i) == af_searchTerm) {
      b_ret = i;
      break;
    }
  return b_ret;
}


short MRIS_vertexProgress_print(MRIS *apmris, int avertex, const char *apch_message)
{
  //
  // PRECONDITIONS
  //  o <avertex> is the current vertex being processed in a stream.
  //  o If <apch_message> is non-NULL, then prefix the progress bar
  //    with <apch_message> (and terminate progress bar with [ ok ]).
  //
  // POSTCONDITIONS
  //  o For every 5% of processed vertices a "#" is written to stderr
  //

  static int totalVertices = 0;
  static int fivePerc = 0;

  totalVertices = apmris->nvertices;
  fivePerc = 0.05 * totalVertices;

  if (!avertex) {
    if (apch_message != NULL) {
      fprintf(stderr, "%*s", G_LC, apch_message);
    }
    fprintf(stderr, " [");
  }
  if (avertex % fivePerc == fivePerc - 1) {
    fprintf(stderr, "#");
  }
  if (avertex == apmris->nvertices - 1) {
    fprintf(stderr, "] ");
    if (apch_message != NULL) {
      fprintf(stderr, "%*s\n", 1, "[ ok ]");
    }
  }
  return 1;
}


int signum_eval(float af)
{
  //
  // PRECONDITIONS
  //  o <af> is an input float.
  //
  // POSTCONDITIONS
  //  o if <af> < 0, a -1 is returned, else +1 is returned
  //

  return (af < 0) ? -1 : 1;
}


/*!
  \fn int CompareVertexCoords(const void *v1, const void *v2)
  \brief Compares the xyz coords from two vertices in the VERTEX_SORT structure. This
  if a function that can be used in qsort to sort vertices by xyz.
 */
int CompareVertexCoords(const void *v1, const void *v2)
{
  VERTEX_SORT *vtx1, *vtx2;
  vtx1 = (VERTEX_SORT*) v1;
  vtx2 = (VERTEX_SORT*) v2;
  // Traditionally, vertices tended to be sorted in the ydir
  if(vtx1->y < vtx2->y) return(-1);
  if(vtx1->y > vtx2->y) return(+1);
  if(vtx1->x < vtx2->x) return(-1);
  if(vtx1->x > vtx2->x) return(+1);
  if(vtx1->z < vtx2->z) return(-1);
  return(+1);
}

/*!
  \fn int CompareFaceVertices(const void *f1, const void *f2);
  \brief Compares the vertex indices from two faces in the FACE_SORT
  structure. This if a function that can be used in qsort to sort
  faces by vertex index.
 */
int CompareFaceVertices(const void *vf1, const void *vf2)
{
  FACE_SORT *f1, *f2;
  f1 = (FACE_SORT*) vf1;
  f2 = (FACE_SORT*) vf2;
  if(f1->v0 < f2->v0) return(-1);
  if(f1->v0 > f2->v0) return(+1);
  if(f1->v1 < f2->v1) return(-1);
  if(f1->v1 > f2->v1) return(+1);
  if(f1->v2 < f2->v2) return(-1);
  return(+1);
}<|MERGE_RESOLUTION|>--- conflicted
+++ resolved
@@ -354,9 +354,6 @@
   changeDistOrDistOrig(doOrig, mris, vno, oldSize, vSize);
 }
 
-<<<<<<< HEAD
-=======
-
 // VERTEX, FACE, EDGE primitives
 //
 static void VERTEX_TOPOLOGYdtr(VERTEX_TOPOLOGY* v) {
@@ -394,7 +391,6 @@
   }
 }
 
->>>>>>> 12a1bd90
 void MRISgrowDist(MRIS *mris, int vno, int minimumCapacity)
 {
   growDistOrDistOrig(false, mris, vno, minimumCapacity);
