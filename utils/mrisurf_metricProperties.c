#define COMPILING_MRISURF_TOPOLOGY_FRIEND_CHECKED
/*
 * @file utilities operating on Original
 *
 */
/*
 * surfaces Author: Bruce Fischl, extracted from mrisurf.c by Bevin Brett
 *
 * $ © copyright-2014,2018 The General Hospital Corporation (Boston, MA) "MGH"
 *
 * Terms and conditions for use, reproduction, distribution and contribution
 * are found in the 'FreeSurfer Software License Agreement' contained
 * in the file 'LICENSE' found in the FreeSurfer distribution, and here:
 *
 * https://surfer.nmr.mgh.harvard.edu/fswiki/FreeSurferSoftwareLicense
 *
 * Reporting: freesurfer@nmr.mgh.harvard.edu
 *
 */
#include "mrisurf_metricProperties.h"


//==================================================================================================================
// Configuration
//
void INTEGRATION_PARMS_copy   (INTEGRATION_PARMS* dst, INTEGRATION_PARMS const * src) {
    memcpy(dst, src, sizeof(*src)); // note: copies the const fp et. al.!
}

void INTEGRATION_PARMS_setFp  (INTEGRATION_PARMS* parms, FILE* file) {
  FILE* const* fpcp = &parms->fp;
  FILE*      * fpp  = (FILE**)fpcp;
  *fpp = file;
}

void INTEGRATION_PARMS_openFp (INTEGRATION_PARMS* parms, const char* name, const char* mode) {
  FILE* file = fopen(name, mode);
  if (!file) {
    fprintf(stderr, "%s:%d Error opening parms.fp using filename %s mode %s\n", __FILE__, __LINE__, name, mode);
    exit(1);
  }
  INTEGRATION_PARMS_setFp(parms, file);
}

void INTEGRATION_PARMS_closeFp(INTEGRATION_PARMS* parms) {
  if (!parms->fp) return;
  fclose(parms->fp);
  INTEGRATION_PARMS_setFp(parms, NULL);
}

void INTEGRATION_PARMS_copyFp (INTEGRATION_PARMS* dst, INTEGRATION_PARMS const * src) {
  INTEGRATION_PARMS_setFp(dst, src->fp);
}



//==================================================================================================================
// Simple properties
//
/*-----------------------------------------------------
  This supports code that accelerates finding the vertices and faces needed during defect correction.
  To do this, it must be able to tell when vertex orig[xyz] are changed.
  Such changes need to be reported via noteVnoMovedInActiveRealmTrees.
  To help decide where such calls had to be added, all changes to origx etc. that are not have a CHANGES_ORIG by them to check if should have been.
  To test it is correct, the code can scan all vertices of an mris and verify their origxyz are what was expected.
  ------------------------------------------------------*/

int mrisurf_activeRealmTreesSize;
int mrisurf_orig_clock;

int MRISprintVertexStats(MRI_SURFACE *mris, int vno, FILE *fp, int which_vertices)
{
  double mn, d;
  int n, num;
  float x0, y0, z0, x, y, z, dx, dy, dz;

  if (vno < 0) {
    return (NO_ERROR);
  }
  x0 = y0 = z0 = x = y = z = 0;
  VERTEX_TOPOLOGY * const vt = &mris->vertices_topology[vno];
  VERTEX          * const v  = &mris->vertices         [vno];
  MRISvertexCoord2XYZ_float(v, which_vertices, &x0, &y0, &z0);
  printf("vertex %d spacing for %s surface\n",
         vno,
         which_vertices == ORIGINAL_VERTICES
             ? "orig"
             : which_vertices == CURRENT_VERTICES ? "current" : which_vertices == WHITE_VERTICES ? "white" : "unknown");
  for (mn = 0.0, num = n = 0; n < vt->vnum; n++) {
    VERTEX * const vn = &mris->vertices[vt->v[n]];
    if (vn->ripflag) {
      printf("nbr %d = %d is ripped\n", n, vt->v[n]);
      continue;
    }
    num++;
    MRISvertexCoord2XYZ_float(vn, which_vertices, &x, &y, &z);
    dx = x - x0;
    dy = y - y0;
    dz = z - z0;
    d = sqrt(dx * dx + dy * dy + dz * dz);
    printf("\tvn %d: %d = %2.3f mm distant\n", n, vt->v[n], d);
    mn += d;
  }
  printf("\tmean = %2.3f\n", mn / (double)num);

  return (NO_ERROR);
}


int load_orig_triangle_vertices(MRI_SURFACE *mris, int fno, double U0[3], double U1[3], double U2[3])
{
  VERTEX *v;
  FACE *face;

  face = &mris->faces[fno];
  v = &mris->vertices[face->v[0]];
  U0[0] = v->origx;
  U0[1] = v->origy;
  U0[2] = v->origz;
  v = &mris->vertices[face->v[1]];
  U1[0] = v->origx;
  U1[1] = v->origy;
  U1[2] = v->origz;
  v = &mris->vertices[face->v[2]];
  U2[0] = v->origx;
  U2[1] = v->origy;
  U2[2] = v->origz;
  return (NO_ERROR);
}

int load_triangle_vertices(MRI_SURFACE *mris, int fno, double U0[3], double U1[3], double U2[3], int which)
{
  VERTEX *v;
  FACE *face;

  face = &mris->faces[fno];
  switch (which) {
    default:
    case CURRENT_VERTICES:
      v = &mris->vertices[face->v[0]];
      U0[0] = v->x;
      U0[1] = v->y;
      U0[2] = v->z;
      v = &mris->vertices[face->v[1]];
      U1[0] = v->x;
      U1[1] = v->y;
      U1[2] = v->z;
      v = &mris->vertices[face->v[2]];
      U2[0] = v->x;
      U2[1] = v->y;
      U2[2] = v->z;
      break;
    case WHITE_VERTICES:
      v = &mris->vertices[face->v[0]];
      U0[0] = v->whitex;
      U0[1] = v->whitey;
      U0[2] = v->whitez;
      v = &mris->vertices[face->v[1]];
      U1[0] = v->whitex;
      U1[1] = v->whitey;
      U1[2] = v->whitez;
      v = &mris->vertices[face->v[2]];
      U2[0] = v->whitex;
      U2[1] = v->whitey;
      U2[2] = v->whitez;
      break;
    case PIAL_VERTICES:
      v = &mris->vertices[face->v[0]];
      U0[0] = v->pialx;
      U0[1] = v->pialy;
      U0[2] = v->pialz;
      v = &mris->vertices[face->v[1]];
      U1[0] = v->pialx;
      U1[1] = v->pialy;
      U1[2] = v->pialz;
      v = &mris->vertices[face->v[2]];
      U2[0] = v->pialx;
      U2[1] = v->pialy;
      U2[2] = v->pialz;
      break;
  }
  return (NO_ERROR);
}


int MRISextractVertexCoords(MRI_SURFACE *mris, float *locations[3], int which)
{
  int vno, nvertices;
  VERTEX *v;

  nvertices = mris->nvertices;
  for (vno = 0; vno < nvertices; vno++) {
    v = &mris->vertices[vno];
    switch (which) {
      default:
        ErrorExit(ERROR_UNSUPPORTED, "MRISextractVertexCoords: which %d not supported", which);
        break;
      case CURRENT_VERTICES:
        locations[0][vno] = v->x;
        locations[1][vno] = v->y;
        locations[2][vno] = v->z;
        break;
      case TARGET_VERTICES:
        locations[0][vno] = v->targx;
        locations[1][vno] = v->targy;
        locations[2][vno] = v->targz;
        break;
      case WHITE_VERTICES:
        locations[0][vno] = v->whitex;
        locations[1][vno] = v->whitey;
        locations[2][vno] = v->whitez;
        break;
      case LAYERIV_VERTICES:
        locations[0][vno] = v->l4x;
        locations[1][vno] = v->l4y;
        locations[2][vno] = v->l4z;
        break;
      case PIAL_VERTICES:
        locations[0][vno] = v->pialx;
        locations[1][vno] = v->pialy;
        locations[2][vno] = v->pialz;
        break;
      case INFLATED_VERTICES:
        locations[0][vno] = v->infx;
        locations[1][vno] = v->infy;
        locations[2][vno] = v->infz;
        break;
      case FLATTENED_VERTICES:
        locations[0][vno] = v->fx;
        locations[1][vno] = v->fy;
        locations[2][vno] = v->fz;
        break;
      case CANONICAL_VERTICES:
        locations[0][vno] = v->cx;
        locations[1][vno] = v->cy;
        locations[2][vno] = v->cz;
        break;
      case ORIGINAL_VERTICES:
        locations[0][vno] = v->origx;
        locations[1][vno] = v->origy;
        locations[2][vno] = v->origz;
        break;
      case TMP2_VERTICES:
        locations[0][vno] = v->tx2;
        locations[1][vno] = v->ty2;
        locations[2][vno] = v->tz2;
        break;
      case TMP_VERTICES:
        locations[0][vno] = v->tx;
        locations[1][vno] = v->ty;
        locations[2][vno] = v->tz;
        break;
    }
  }
  return (NO_ERROR);
}

int MRISimportVertexCoords(MRI_SURFACE *mris, float *locations[3], int which)
{
  int vno, nvertices;
  VERTEX *v;

  nvertices = mris->nvertices;
  for (vno = 0; vno < nvertices; vno++) {
    v = &mris->vertices[vno];
    switch (which) {
      default:
        ErrorExit(ERROR_UNSUPPORTED, "MRISimportVertexCoords: which %d not supported", which);
        break;
      case CURRENT_VERTICES:
        v->x = locations[0][vno];
        v->y = locations[1][vno];
        v->z = locations[2][vno];
        break;
      case LAYERIV_VERTICES:
        v->l4x = locations[0][vno];
        v->l4y = locations[1][vno];
        v->l4z = locations[2][vno];
        break;
      case TARGET_VERTICES:
        v->targx = locations[0][vno];
        v->targy = locations[1][vno];
        v->targz = locations[2][vno];
        break;
      case WHITE_VERTICES:
        v->whitex = locations[0][vno];
        v->whitey = locations[1][vno];
        v->whitez = locations[2][vno];
        break;
      case PIAL_VERTICES:
        v->pialx = locations[0][vno];
        v->pialy = locations[1][vno];
        v->pialz = locations[2][vno];
        break;
      case INFLATED_VERTICES:
        v->infx = locations[0][vno];
        v->infy = locations[1][vno];
        v->infz = locations[2][vno];
        break;
      case FLATTENED_VERTICES:
        v->fx = locations[0][vno];
        v->fy = locations[1][vno];
        v->fz = locations[2][vno];
        break;
      case CANONICAL_VERTICES:
        v->cx = locations[0][vno];
        v->cy = locations[1][vno];
        v->cz = locations[2][vno];
        break;
      case ORIGINAL_VERTICES:
        v->origx = locations[0][vno]; CHANGES_ORIG
        v->origy = locations[1][vno];
        v->origz = locations[2][vno];
        break;
      case TMP2_VERTICES:
        v->tx2 = locations[0][vno];
        v->ty2 = locations[1][vno];
        v->tz2 = locations[2][vno];
        break;
      case TMP_VERTICES:
        v->tx = locations[0][vno];
        v->ty = locations[1][vno];
        v->tz = locations[2][vno];
        break;
    }
  }
  return (NO_ERROR);
}


/*-----------------------------------------------------*/
/*!
  \fn int MRISreverseCoords(MRI_SURFACE *mris, int which_reverse, int reverse_face_order, int which_coords)
  \brief Reverse sign of one of the dimensions of the surface coords.
  If reversing X, the order of the verticies is also reversed.
*/
int MRISreverseCoords(MRI_SURFACE *mris, int which_direction, int reverse_face_order, int which_coords)
{
  int vno;
  float x = 0, y = 0, z = 0;
  VERTEX *v;

  for (vno = 0; vno < mris->nvertices; vno++) {
    v = &mris->vertices[vno];
    if (v->ripflag) {
      continue;
    }
    switch (which_coords) {
      case CURRENT_VERTICES:
        x = v->x;
        y = v->y;
        z = v->z;
        break;
      case CANONICAL_VERTICES:
        x = v->cx;
        y = v->cy;
        z = v->cz;
        break;
      case ORIGINAL_VERTICES:
        x = v->origx;
        y = v->origy;
        z = v->origz;
        break;
      default:
        ErrorExit(ERROR_UNSUPPORTED, "MRISreverseCoords: unsupported which_vertices %d", which_coords);
    }

    switch (which_direction) {
      default:
      case REVERSE_X:
        x = -x;
        break;
      case REVERSE_Y:
        y = -y;
        break;
      case REVERSE_Z:
        z = -z;
        break;
    }
    switch (which_coords) {
      case CURRENT_VERTICES:
        v->x = x;
        v->y = y;
        v->z = z;
        break;
      case CANONICAL_VERTICES:
        v->cx = x;
        v->cy = y;
        v->cz = z;
        break;
      case ORIGINAL_VERTICES:
        v->origx = x; CHANGES_ORIG
        v->origy = y;
        v->origz = z;
        break;
      default:
        ErrorExit(ERROR_UNSUPPORTED, "MRISreverseCoords: unsupported which_vertices %d", which_coords);
    }
  }
  if (which_direction == REVERSE_X && reverse_face_order)  // swap order of faces
  {
    MRISreverseFaceOrder(mris);
  }

  return (NO_ERROR);
}
/*-----------------------------------------------------*/
/*!
  \fn int MRISreverse(MRI_SURFACE *mris, int which)
  \brief Reverse sign of one of the dimensions of the surface coords.
  If reversing X, the order of the verticies is also reversed.
*/
int MRISreverse(MRI_SURFACE *mris, int which, int reverse_face_order)
{
  int vno;
  float x, y, z;
  VERTEX *v;

  for (vno = 0; vno < mris->nvertices; vno++) {
    v = &mris->vertices[vno];
    if (v->ripflag) {
      continue;
    }
    x = v->x;
    y = v->y;
    z = v->z;
    switch (which) {
      default:
      case REVERSE_X:
        x = -x;
        break;
      case REVERSE_Y:
        y = -y;
        break;
      case REVERSE_Z:
        z = -z;
        break;
    }
    v->x = x;
    v->y = y;
    v->z = z;
  }
  if (which == REVERSE_X && reverse_face_order)  // swap order of faces
  {
    MRISreverseFaceOrder(mris);
  }

  return (NO_ERROR);
}

int MRISscaleVertexCoordinates(MRI_SURFACE *mris, double scale)
{
  VERTEX *v;
  int vno;

  for (vno = 0; vno < mris->nvertices; vno++) {
    v = &mris->vertices[vno];
    if (v->ripflag) {
      continue;
    }
    v->x *= scale;
    v->y *= scale;
    v->z *= scale;
  }
  return (NO_ERROR);
}


float FACES_commonEdgeLength_find(MRIS *apmris, FACE *apFACE_I, FACE *apFACE_J)
{
  //
  // PRECONDITIONS
  //  o The <apFACE>s should be triangles with 3 vertices each.
  //  o The FACES share a common edge.
  //  o The FACES are not the same.
  //
  // POSTCONDITIONS
  //  o Length of common edge is returned.
  //  o If common vertices != 2, then function ErrorExits.
  //

  static int calls = 0;
  char *pch_function = "FACES_commonEdgeLength_find";
  VERTEX *pVERTEX_O = NULL;                 // Common vertex O
  VERTEX *pVERTEX_I = NULL;                 // Common vertex I
  static VECTOR *pVECTOR_O = NULL;          // Common vertex O cart. coords
  static VECTOR *pVECTOR_I = NULL;          // Common vertex I cart. coords
  static VECTOR *pVECTOR_edgeVoVi = NULL;   // Edge Vo->Vi
  static VECTOR *pv_commonVertices = NULL;  // Vector housing vertices that
  // are common between two
  // neighbouring faces.
  int commonVertices = 0;  // number of vertices in common
  // between two faces
  float f_edgeLength = 0.;  // Length of edge v->vI

  DebugEnterFunction(("%s", pch_function));
  if (!calls) {
    pv_commonVertices = VectorAlloc(3, MATRIX_REAL);
    pVECTOR_O = VectorAlloc(3, MATRIX_REAL);
    pVECTOR_I = VectorAlloc(3, MATRIX_REAL);
    pVECTOR_edgeVoVi = VectorAlloc(3, MATRIX_REAL);
  }
  commonVertices = VERTICES_commonInFaces_find(apFACE_I, apFACE_J, pv_commonVertices);
  if (commonVertices != 2)
    ErrorExit(-4, "%s: No common edge found! <commonVertices> = %d\n", pch_function, commonVertices);

  pVERTEX_O = &apmris->vertices[(int)VECTOR_ELT(pv_commonVertices, 1)];
  pVERTEX_I = &apmris->vertices[(int)VECTOR_ELT(pv_commonVertices, 2)];

  V3_LOAD(pVECTOR_O, pVERTEX_O->x, pVERTEX_O->y, pVERTEX_O->z);
  V3_LOAD(pVECTOR_I, pVERTEX_I->x, pVERTEX_I->y, pVERTEX_I->z);
  V3_SUBTRACT(pVECTOR_I, pVECTOR_O, pVECTOR_edgeVoVi);
  f_edgeLength = V3_LEN(pVECTOR_edgeVoVi);
  calls++;
  xDbg_PopStack();
  return (f_edgeLength);
}


/*-----------------------------------------------------
  Parameters:

  Returns value:

  Description
  ------------------------------------------------------*/
int mrisComputeTangentPlanes(MRI_SURFACE *mris)
{
  VECTOR *v_n, *v_e1, *v_e2, *v;
  int vno;
  VERTEX *vertex;

  v_n  = VectorAlloc(3, MATRIX_REAL);
  v_e1 = VectorAlloc(3, MATRIX_REAL);
  v_e2 = VectorAlloc(3, MATRIX_REAL);
  v    = VectorAlloc(3, MATRIX_REAL);

  for (vno = 0; vno < mris->nvertices; vno++) {
    vertex = &mris->vertices[vno];
    if (vno == Gdiag_no) {
      DiagBreak();
    }
    VECTOR_LOAD(v_n, vertex->nx, vertex->ny, vertex->nz);
    VECTOR_LOAD(v,   vertex->ny, vertex->nz, vertex->nx);
    V3_CROSS_PRODUCT(v_n, v, v_e1);
    if (VectorLen(v_e1) < 0.001) /* happened to pick a parallel vector */
    {
      VECTOR_LOAD(v, vertex->ny, -vertex->nz, vertex->nx);
      V3_CROSS_PRODUCT(v_n, v, v_e1);
    }

    if ((V3_LEN_IS_ZERO(v_e1)) && DIAG_VERBOSE_ON) /* happened to pick a parallel vector */
    {
      fprintf(stderr, "vertex %d: degenerate tangent plane\n", vno);
    }
    V3_CROSS_PRODUCT(v_n, v_e1, v_e2);
    V3_NORMALIZE(v_e1, v_e1);
    V3_NORMALIZE(v_e2, v_e2);
    if (V3_LEN(v_e1) < 0.5) {
      DiagBreak();
    }
    vertex->e1x = V3_X(v_e1);
    vertex->e2x = V3_X(v_e2);
    vertex->e1y = V3_Y(v_e1);
    vertex->e2y = V3_Y(v_e2);
    vertex->e1z = V3_Z(v_e1);
    vertex->e2z = V3_Z(v_e2);
  }

  VectorFree(&v);
  VectorFree(&v_n);
  VectorFree(&v_e1);
  VectorFree(&v_e2);
  return (NO_ERROR);
}

int MRISstoreTangentPlanes(MRI_SURFACE *mris, int which_vertices)
{
  VERTEX *v;
  int vno;

  for (vno = 0; vno < mris->nvertices; vno++) {
    v = &mris->vertices[vno];
    if (v->ripflag) {
      continue;
    }
    v->pe1x = v->e1x;
    v->pe1y = v->e1y;
    v->pe1z = v->e1z;
    v->pe2x = v->e2x;
    v->pe2y = v->e2y;
    v->pe2z = v->e2z;
  }
  return (NO_ERROR);
}


int mrisComputeOptimalPlane(MRI_SURFACE *mris,
                            int *vertices,
                            int nvertices,
                            double *pxn,
                            double *pyn,
                            double *pzn,
                            double *pxc,
                            double *pyc,
                            double *pzc)
{
  int vno, n, vnum;
  MATRIX *M, *m_evectors;
  VERTEX *v;
  double a, b, c, xc, yc, zc, norm;
  float evalues[3];

  M = MatrixAlloc(3, 3, MATRIX_REAL);
  m_evectors = MatrixAlloc(3, 3, MATRIX_REAL);
  for (vnum = 0, xc = yc = zc = 0.0, n = 0; n < nvertices; n++) {
    vno = vertices[n];
    v = &mris->vertices[vno];
    if (vno == Gdiag_no) {
      DiagBreak();
    }
    if (v->ripflag) {
      continue;
    }

    xc += v->x;
    yc += v->y;
    zc += v->z;
    vnum++;
  }
  if (vnum < 4) {
    ErrorReturn(ERROR_BADPARM,
                (ERROR_BADPARM, "mrisComputeOptimalPlane: must specify at least 4 non-ripped verices\n"));
  }

  for (xc = yc = zc = 0.0, n = 0; n < nvertices; n++) {
    vno = vertices[n];
    v = &mris->vertices[vno];
    if (vno == Gdiag_no) {
      DiagBreak();
    }
    *MATRIX_RELT(M, 1, 1) += SQR(v->x - xc);
    *MATRIX_RELT(M, 2, 2) += SQR(v->y - yc);
    *MATRIX_RELT(M, 3, 3) += SQR(v->z - zc);

    *MATRIX_RELT(M, 2, 1) += (v->x - xc) * (v->y - yc);
    *MATRIX_RELT(M, 1, 2) += (v->x - xc) * (v->y - yc);

    *MATRIX_RELT(M, 3, 1) += (v->x - xc) * (v->z - zc);
    *MATRIX_RELT(M, 1, 3) += (v->x - xc) * (v->z - zc);

    *MATRIX_RELT(M, 3, 2) += (v->y - yc) * (v->z - zc);
    *MATRIX_RELT(M, 2, 3) += (v->y - yc) * (v->z - zc);
  }
  MatrixEigenSystem(M, evalues, m_evectors);

  // evalues are distance squared to plane, so use smallest one, which is in 3rd col
  a = *MATRIX_RELT(m_evectors, 1, 3);
  b = *MATRIX_RELT(m_evectors, 2, 3);
  c = *MATRIX_RELT(m_evectors, 3, 3);
  norm = sqrt(a * a + b * b + c * c);
  a /= norm;
  b /= norm;
  c /= norm;

  *pxn = a;
  *pyn = b;
  *pzn = c;
  *pxc = xc;
  *pyc = yc;
  *pzc = zc;
  MatrixFree(&m_evectors);
  MatrixFree(&M);
  return (NO_ERROR);
}



/*-----------------------------------------------------
  Parameters:

  Returns value:

  Description
  Compute the folding of the surface.
  ------------------------------------------------------*/
double MRIScomputeFolding(MRI_SURFACE *mris)
{
  int vno;
  VERTEX *vertex;
  double k1, k2, folding, area;

  folding = 0.0;
  for (vno = 0; vno < mris->nvertices; vno++) {
    vertex = &mris->vertices[vno];
    if (vertex->ripflag) {
      continue;
    }
    k1 = (double)vertex->k1;
    k2 = (double)vertex->k2;
    area = (double)vertex->area;
    folding += area * (k1 - k2) * (k1 - k2);
  }

  return (folding);
}

/*-----------------------------------------------------
  Parameters:

  Returns value:

  Description
  ------------------------------------------------------*/
double MRISpercentDistanceError(MRI_SURFACE *mris)
{
  int vno, n, nvertices;
  double dist_scale, pct, dist, odist, mean, mean_error;

  if (mris->patch) {
    dist_scale = 1.0;
  }
  else {
    dist_scale = sqrt(mris->orig_area / mris->total_area);
  }

  mean = 0.0;
  for (pct = 0.0, nvertices = vno = 0; vno < mris->nvertices; vno++) {
    VERTEX_TOPOLOGY const * const vt = &mris->vertices_topology[vno];
    VERTEX          const * const v  = &mris->vertices         [vno];
    if (v->ripflag) {
      continue;
    }
    for (n = 0; n < vt->vtotal; n++) {
      nvertices++;
      dist = dist_scale * v->dist[n];
      odist = v->dist_orig[n];
      if (!FZERO(odist)) {
        pct += fabs(dist - odist) / odist;
      }
      mean += odist;
    }
  }

  for (mean_error = 0.0, vno = 0; vno < mris->nvertices; vno++) {
    VERTEX_TOPOLOGY const * const vt = &mris->vertices_topology[vno];
    VERTEX          const * const v  = &mris->vertices         [vno];
    if (v->ripflag) {
      continue;
    }
    for (n = 0; n < vt->vtotal; n++)
    {
      dist = dist_scale * v->dist[n];
      odist = v->dist_orig[n];
      mean_error += fabs(dist - odist);
      if (fabs(dist - odist) > 50) {
        DiagBreak();
      }
    }
  }
  mean /= (double)nvertices;
  mean_error /= (double)nvertices;
#if 0
  pct /= (double)nvertices ;
#else
  if (!FZERO(mean)) {
    pct = mean_error / mean;
  }
  else {
    pct = 1000.0; /* should never happen */
  }
#endif
  return (100.0 * pct);
}


/*-----------------------------------------------------
  Parameters:

  Returns value:

  Description
  ------------------------------------------------------*/
int MRIScomputeCanonicalCoordinates(MRI_SURFACE *mris)
{
  float theta, phi, r, d, x, y, z;
  VERTEX *v;
  int vno;

  r = mris->radius = MRISaverageCanonicalRadius(mris);
  r = mris->radius = (float)nint(mris->radius);
  for (vno = 0; vno < mris->nvertices; vno++) {
    v = &mris->vertices[vno];
    x = v->cx;
    y = v->cy;
    z = v->cz;
    theta = atan2f(y, x);
    if (theta < 0.0f) {
      theta = 2 * M_PI + theta; /* make it 0 --> 2*PI */
    }
    d = r * r - z * z;
    if (d < 0.0) {
      d = 0.0;
    }
    phi = atan2f(sqrt(d), z);
    v->theta = theta;
    v->phi = phi;
  }
  return (NO_ERROR);
}

int MRISvertexCoord2XYZ_float(VERTEX *v, int which, float *x, float *y, float *z)
{
  switch (which) {
    case ORIGINAL_VERTICES:
      *x = v->origx;
      *y = v->origy;
      *z = v->origz;
      break;
    case TMP_VERTICES:
      *x = v->tx;
      *y = v->ty;
      *z = v->tz;
      break;
    case CANONICAL_VERTICES:
      *x = v->cx;
      *y = v->cy;
      *z = v->cz;
      break;
    case CURRENT_VERTICES:
      *x = v->x;
      *y = v->y;
      *z = v->z;
      break;
    case INFLATED_VERTICES:
      *x = v->infx;
      *y = v->infy;
      *z = v->infz;
      break;
    case PIAL_VERTICES:
      *x = v->pialx;
      *y = v->pialy;
      *z = v->pialz;
      break;
    case TMP2_VERTICES:
      *x = v->tx2;
      *y = v->ty2;
      *z = v->tz2;
      break;
    case FLATTENED_VERTICES:
      *x = v->fx;
      *y = v->fy;
      *z = v->fz;
      break;
    case WHITE_VERTICES:
      *x = v->whitex;
      *y = v->whitey;
      *z = v->whitez;
      break;
    case VERTEX_NORMALS:
      *x = v->nx;
      *y = v->ny;
      *z = v->nz;
      break;
    case PIAL_NORMALS:
      *x = v->pnx;
      *y = v->pny;
      *z = v->pnz;
      break;
    case WHITE_NORMALS:
      *x = v->wnx;
      *y = v->wny;
      *z = v->wnz;
      break;
    default:
    case GOOD_VERTICES:
      ErrorExit(ERROR_UNSUPPORTED, "MRISvertexCoord2XYZ_float: unsupported which %d", which);
      break;
  }
  return (NO_ERROR);
}
int MRISvertexCoord2XYZ_double(VERTEX *v, int which, double *x, double *y, double *z)
{
  switch (which) {
    default:
    case GOOD_VERTICES:
      ErrorExit(ERROR_UNSUPPORTED, "MRISvertexCoord2XYZ_double: unsupported which %d", which);
      break;
    case ORIGINAL_VERTICES:
      *x = (double)v->origx;
      *y = (double)v->origy;
      *z = (double)v->origz;
      break;
    case TMP_VERTICES:
      *x = (double)v->tx;
      *y = (double)v->ty;
      *z = (double)v->tz;
      break;
    case CANONICAL_VERTICES:
      *x = (double)v->cx;
      *y = (double)v->cy;
      *z = (double)v->cz;
      break;
    case CURRENT_VERTICES:
      *x = (double)v->x;
      *y = (double)v->y;
      *z = (double)v->z;
      break;
    case INFLATED_VERTICES:
      *x = (double)v->infx;
      *y = (double)v->infy;
      *z = (double)v->infz;
      break;
    case PIAL_VERTICES:
      *x = (double)v->pialx;
      *y = (double)v->pialy;
      *z = (double)v->pialz;
      break;
    case TMP2_VERTICES:
      *x = (double)v->tx2;
      *y = (double)v->ty2;
      *z = (double)v->tz2;
      break;
    case FLATTENED_VERTICES:
      *x = (double)v->fx;
      *y = (double)v->fy;
      *z = (double)v->fz;
      break;
    case WHITE_VERTICES:
      *x = (double)v->whitex;
      *y = (double)v->whitey;
      *z = (double)v->whitez;
      break;
  }
  return (NO_ERROR);
}

#define VERTEX_DIF(leg, v0, v1) leg[0] = v1->x - v0->x, leg[1] = v1->y - v0->y, leg[2] = v1->z - v0->z;

/*-----------------------------------------------------
  Parameters:

  Returns value:

  Description
  Scale a surface anisotropically.
  ------------------------------------------------------*/
int mrisCalculateCanonicalFaceCentroid(MRI_SURFACE *mris, int fno, float *px, float *py, float *pz)
{
  float x, y, z;
  VERTEX *v0, *v1, *v2;
  FACE *f;

  f = &mris->faces[fno];
  v0 = &mris->vertices[f->v[0]];
  v1 = &mris->vertices[f->v[1]];
  v2 = &mris->vertices[f->v[2]];

  /* first bisect v1->v2 line */

  x = (v1->cx + v2->cx) / 2.0f;
  y = (v1->cy + v2->cy) / 2.0f;
  z = (v1->cz + v2->cz) / 2.0f;

  /* now bisect v0->bisector line */
  *px = (v0->cx + x) / 2.0f;
  *py = (v0->cy + y) / 2.0f;
  *pz = (v0->cz + z) / 2.0f;
  return (NO_ERROR);
}
/*-----------------------------------------------------
  Parameters:

  Returns value:

  Description
  Scale a surface anisotropically.
  ------------------------------------------------------*/
static int mrisCalculateOriginalFaceCentroid(MRI_SURFACE *mris, int fno, float *px, float *py, float *pz)
{
  float x, y, z;
  VERTEX *v0, *v1, *v2;
  FACE *f;

  f = &mris->faces[fno];
  v0 = &mris->vertices[f->v[0]];
  v1 = &mris->vertices[f->v[1]];
  v2 = &mris->vertices[f->v[2]];

  /* first bisect v1->v2 line */

  x = (v1->origx + v2->origx) / 2.0f;
  y = (v1->origy + v2->origy) / 2.0f;
  z = (v1->origz + v2->origz) / 2.0f;

  /* now bisect v0->bisector line */
  *px = (v0->origx + x) / 2.0f;
  *py = (v0->origy + y) / 2.0f;
  *pz = (v0->origz + z) / 2.0f;
  return (NO_ERROR);
}
/*-----------------------------------------------------
  Parameters:

  Returns value:

  Description
  Scale a surface anisotropically.
  ------------------------------------------------------*/
int mrisCalculateFaceCentroid(MRI_SURFACE *mris, int fno, float *px, float *py, float *pz)
{
  float x, y, z;
  VERTEX *v0, *v1, *v2;
  FACE *f;

  f = &mris->faces[fno];
  v0 = &mris->vertices[f->v[0]];
  v1 = &mris->vertices[f->v[1]];
  v2 = &mris->vertices[f->v[2]];

  /* first bisect v1->v2 line */

  x = (v1->x + v2->x) / 2.0f;
  y = (v1->y + v2->y) / 2.0f;
  z = (v1->z + v2->z) / 2.0f;

  /* now bisect v0->bisector line */
  *px = (v0->x + x) / 2.0f;
  *py = (v0->y + y) / 2.0f;
  *pz = (v0->z + z) / 2.0f;
  return (NO_ERROR);
}

/*-----------------------------------------------------
  Parameters:

  Returns value:

  Description
  Choose the face whose centroid is clostest to the orig position
  of v.
  ------------------------------------------------------*/

int mrisChooseFace(MRI_SURFACE *mris, MHT *mht, VERTEX *v)
{
  int fno, nfound, flist[1000], min_fno, i, j, total_found, *fptr;
  double dist, d;
  float dx, dy, dz, cx[1000], cy[1000], cz[1000], total_dist, max_dist;

  for (total_found = nfound = 0, dist = -.25; dist <= .25; dist += .25) {
    d = dist;
    fptr = &flist[total_found];
    nfound = mrisAllNormalDirectionCurrentTriangleIntersections(mris, v, mht, &d, fptr);
    if (nfound > 0) {
      for (i = 0; i < total_found; i++) {
        for (j = 0; j < nfound; j++) {
          if (flist[i] == fptr[j]) {
            fptr[j] = -1; /* was already found */
          }
        }
      }
      for (j = 0; j < nfound; j++) {
        if (fptr[j] >= 0) {
          if (total_found == 1000) {
            ErrorExit(ERROR_BADPARM, "Too many surface found");
          }
          flist[total_found++] = fptr[j];
        }
      }
    }
  }

  if (total_found <= 0) {
    return (-1);
  }

  /*
    use face which is furthest distance from negative faces.
  */
  max_dist = -10.0f;
  min_fno = -1;

  for (i = 0; i < total_found; i++) {
    fno = flist[i];
    mrisCalculateOriginalFaceCentroid(mris, fno, cx + i, cy + i, cz + i);
  }
  for (i = 0; i < total_found; i++) {
    fno = flist[i];
    if (mris->faces[fno].area < 0) {
      continue; /* don't map it to one with negative area */
    }

    for (total_dist = 0.0, j = 0; j < total_found; j++) {
      if (mris->faces[flist[j]].area > 0) {
        continue;
      }
      dx = cx[j] - cx[i];
      dy = cy[j] - cy[i];
      dz = cz[j] - cz[i];
      dist = sqrt(dx * dx + dy * dy + dz * dz);
      total_dist += dist;
    }
    if (total_dist > max_dist) {
      max_dist = dist;
      min_fno = fno;
    }
  }
  return (min_fno);
}

/*-----------------------------------------------------
  Parameters:

  Returns value:

  Description
  Find the face in which v lies. If it lies in more than one
  face, return not found.
  ------------------------------------------------------*/
int mrisFindUnambiguousFace(MRI_SURFACE *mris, MHT *mht, VERTEX *v, int *pnfound)
{
  int nfound, flist[1000], *fptr, total_found, i, j;
  double dist, d;

  for (total_found = nfound = 0, dist = -.25; dist <= .25; dist += .25) {
    d = dist;
    fptr = &flist[total_found];
    nfound = mrisAllNormalDirectionCurrentTriangleIntersections(mris, v, mht, &d, fptr);
    if (nfound > 0) {
      for (i = 0; i < total_found; i++) {
        for (j = 0; j < nfound; j++) {
          if (flist[i] == fptr[j]) {
            fptr[j] = -1; /* was already found */
          }
        }
      }
      for (j = 0; j < nfound; j++) {
        if (fptr[j] >= 0) {
          if (total_found == 1000) {
            ErrorExit(ERROR_BADPARM, "Too many ambiguous faces");
          }
          flist[total_found++] = fptr[j];
        }
      }
    }
  }

  *pnfound = total_found;
  return (total_found == 1 ? flist[0] : -1);
}


/*-------------------------------------------------------------
  MRISavgVetexRadius() - computes the average and stddev of
  the distance from the origin to each vertex. If StdDev is NULL,
  it is ignored.
  -------------------------------------------------------------*/
double MRISavgVetexRadius(MRIS *Surf, double *StdDev)
{
  double Avg, Sum, Sum2, d;
  VERTEX *vtx;
  int VtxNo, N;

  Sum = 0;
  Sum2 = 0;
  for (VtxNo = 0; VtxNo < Surf->nvertices; VtxNo++) {
    vtx = &Surf->vertices[VtxNo];
    d = sqrt(vtx->x * vtx->x + vtx->y * vtx->y + vtx->z * vtx->z);
    Sum += d;
    Sum2 += (d * d);
  }

  N = Surf->nvertices;
  Avg = Sum / N;
  if (StdDev != NULL) {
    *StdDev = sqrt(N * (Sum2 / N - Avg * Avg) / (N - 1));
  }

  // printf("\n\nN = %ld, Sum = %g, Sum2 = %g, Avg=%g, Std = %g\n\n",
  // N,Sum,Sum2,Avg,*StdDev);

  return (Avg);
}

/*-----------------------------------------------------
  Parameters:

  Returns value:

  Description
  ------------------------------------------------------*/
#include "stats.h"
int MRISsampleStatVolume(MRI_SURFACE *mris, void *vsv, int time_point, int coords)
{
  VERTEX *v;
  int vno, xv, yv, zv, width, height, depth;
  double x, y, z, xt, yt, zt;
  STAT_VOLUME *sv = (STAT_VOLUME *)vsv;

  if (time_point >= sv->mri_pvals[0]->nframes)
    ErrorExit(ERROR_BADPARM,
              "MRISsampleStatVolume: time point (%d) out of bounds [%d, %d]\n",
              time_point,
              0,
              sv->mri_pvals[0]->nframes - 1);
  width = sv->mri_pvals[0]->width;
  height = sv->mri_pvals[0]->height;
  depth = sv->mri_pvals[0]->depth;
  for (vno = 0; vno < mris->nvertices; vno++) {
    if (vno == 47) {
      DiagBreak();
    }
    v = &mris->vertices[vno];
    x = (double)v->x;
    y = (double)v->y;
    z = (double)v->z;

    /* now convert them into talairach space */
    switch (coords) {
      case TALAIRACH_COORDS:
        MRIworldToTalairachVoxel(sv->mri_pvals[0], x, y, z, &xt, &yt, &zt);
        break;
      case SPHERICAL_COORDS:
        x = (double)v->cx;
        y = (double)v->cy;
        z = (double)v->cz;
        MRIworldToVoxel(sv->mri_pvals[0], x, y, z, &xt, &yt, &zt);
        break;
      default:
        MRIworldToVoxel(sv->mri_pvals[0], x, y, z, &xt, &yt, &zt);
        break;
    }
    xv = nint(xt);
    yv = nint(yt);
    zv = nint(zt);
    if (xv >= 0 && xv < width && yv >= 0 && yv < height && zv >= 0 && zv < depth) {
      v->val = MRIFseq_vox(sv->mri_pvals[0], xv, yv, zv, time_point);
    }
  }

  return (NO_ERROR);
}

/*-----------------------------------------------------
  Parameters:

  Returns value:

  Description
  ------------------------------------------------------*/
double MRIScomputeFaceAreaStats(MRI_SURFACE *mris, double *psigma, double *pmin, double *pmax)
{
  double total_area, mean, var, nf, sigma, min_area, max_area, area, area_scale;
  int fno;
  FACE *f;

  MRIScomputeMetricProperties(mris);

  if (mris->patch) {
    area_scale = 1.0;
  }
  else {
    area_scale = mris->orig_area / mris->total_area;
  }

  min_area = 1000;
  max_area = -1;
  for (var = nf = total_area = 0.0, fno = 0; fno < mris->nfaces; fno++) {
    f = &mris->faces[fno];
    if (f->ripflag) {
      continue;
    }
    area = area_scale * f->area;
    total_area += area;
    nf++;
    var += area * area;
    if (area > max_area) {
      max_area = area;
    }
    if (area < min_area) {
      min_area = area;
    }
  }
  mean = total_area / nf;
  *psigma = sigma = sqrt(var / nf - mean * mean);
  if (pmin) {
    *pmin = min_area;
  }
  if (pmax) {
    *pmax = max_area;
  }
  return (mean);
}
/*-----------------------------------------------------
  Parameters:

  Returns value:

  Description
  ------------------------------------------------------*/
double MRIScomputeVertexSpacingStats(
    MRI_SURFACE *mris, double *psigma, double *pmin, double *pmax, int *pvno, int *pvno2, int which_vertices)
{
  double total_dist, mean, var, nv, dist, sigma, min_dist, max_dist, dist_scale;
  int vno, n;

  MRIScomputeMetricProperties(mris);
  if (mris->patch) {
    dist_scale = 1.0;
  }
  else {
    dist_scale = sqrt(mris->orig_area / mris->total_area);
  }
  dist_scale = 1.0f;
  min_dist = 1000;
  max_dist = -1;
  for (var = nv = total_dist = 0.0, vno = 0; vno < mris->nvertices; vno++) {
    VERTEX_TOPOLOGY const * const vt = &mris->vertices_topology[vno];
    VERTEX          const * const v  = &mris->vertices         [vno];
    if (v->ripflag) {
      continue;
    }
    if (vno == Gdiag_no) {
      DiagBreak();
    }
    for (n = 0; n < vt->vnum; n++) {
      VERTEX const * const vn = &mris->vertices[vt->v[n]];
      nv++;
      switch (which_vertices) {
        default:
          ErrorExit(ERROR_BADPARM, "MRIScomputeVertexSpacingStats: unsupported vertex set %d", which_vertices);
          dist = 0;
          break;
        case ORIGINAL_VERTICES:
          dist = sqrt(SQR(vn->origx - v->origx) + SQR(vn->origy - v->origy) + SQR(vn->origz - v->origz));
          break;
        case CURRENT_VERTICES:
          dist = sqrt(SQR(vn->x - v->x) + SQR(vn->y - v->y) + SQR(vn->z - v->z));
          break;
#if 0
      case PIAL_VERTICES:
        dist = sqrt(SQR(vn->px - v->px) + SQR(vn->py - v->py) + SQR(vn->pz - v->pz));
        break ;
#endif
        case WHITE_VERTICES:
          dist = sqrt(SQR(vn->whitex - v->whitex) + SQR(vn->whitey - v->whitey) + SQR(vn->whitez - v->whitez));
          break;
        case PIAL_VERTICES:
          dist = sqrt(SQR(vn->pialx - v->pialx) + SQR(vn->pialy - v->pialy) + SQR(vn->pialz - v->pialz));
          break;
        case TARGET_VERTICES:
          dist = sqrt(SQR(vn->targx - v->targx) + SQR(vn->targy - v->targy) + SQR(vn->targz - v->targz));
          break;
      }

      dist *= dist_scale;
      if (dist > max_dist) {
        if (pvno) {
          *pvno = vno;
        }
        if (pvno2) {
          *pvno2 = vt->v[n];
        }
        max_dist = dist;
      }
      if (dist < min_dist) {
        min_dist = dist;
      }
      total_dist += dist;
      var += dist * dist;
    }
  }
  mean = total_dist / nv;
  if (psigma) {
    *psigma = sigma = sqrt(var / nv - mean * mean);
  }
  if (pmin) {
    *pmin = min_dist;
  }
  if (pmax) {
    *pmax = max_dist;
  }
  return (mean);
}
/*-----------------------------------------------------
  Parameters:

  Returns value:

  Description
  ------------------------------------------------------*/
double MRIScomputeTotalVertexSpacingStats(
    MRI_SURFACE *mris, double *psigma, double *pmin, double *pmax, int *pvno, int *pvno2)
{
  double total_dist, mean, var, nv, dist, sigma, min_dist, max_dist, dist_scale;
  int vno, n;

  MRIScomputeMetricProperties(mris);
  if (mris->patch) {
    dist_scale = 1.0;
  }
  else {
    dist_scale = sqrt(mris->orig_area / mris->total_area);
  }
  dist_scale = 1.0f;
  min_dist = 1000;
  max_dist = -1;
  for (var = nv = total_dist = 0.0, vno = 0; vno < mris->nvertices; vno++) {
    VERTEX_TOPOLOGY const * const vt = &mris->vertices_topology[vno];
    VERTEX          const * const v  = &mris->vertices         [vno];
    if (v->ripflag) {
      continue;
    }
    if (vno == Gdiag_no) {
      DiagBreak();
    }
    for (n = 0; n < vt->vtotal; n++) {
      VERTEX const * const vn = &mris->vertices[vt->v[n]];
      nv++;
      dist = sqrt(SQR(vn->x - v->x) + SQR(vn->y - v->y) + SQR(vn->z - v->z));
      dist *= dist_scale;
      if (dist > max_dist) {
        if (pvno) {
          *pvno = vno;
        }
        if (pvno2) {
          *pvno2 = vt->v[n];
        }
        max_dist = dist;
      }
      if (dist < min_dist) {
        min_dist = dist;
      }
      total_dist += dist;
      var += dist * dist;
    }
  }
  mean = total_dist / nv;
  if (psigma) {
    *psigma = sigma = sqrt(var / nv - mean * mean);
  }
  if (pmin) {
    *pmin = min_dist;
  }
  if (pmax) {
    *pmax = max_dist;
  }
  return (mean);
}



void mrisFindNeighbors(MRI_SURFACE *mris)
{
  int n0, n1, i, k, m, n, vno, vtotal, ntotal, vtmp[MAX_NEIGHBORS];
  FACE *f;

  if (Gdiag & DIAG_SHOW && DIAG_VERBOSE_ON) {
    fprintf(stdout, "finding surface neighbors...");
  }

  for (k = 0; k < mris->nvertices; k++) {
    if (k == Gdiag_no) {
      DiagBreak();
    }
    VERTEX_TOPOLOGY * const vt = &mris->vertices_topology[k];    
    VERTEX          * const v  = &mris->vertices         [k];
    vt->vnum = 0;
    for (m = 0; m < vt->num; m++) {
      n = vt->n[m];               /* # of this vertex in the mth face that it is in */
      f = &mris->faces[vt->f[m]]; /* ptr to the mth face */
      /* index of vertex we are connected to */
      n0 = (n == 0) ? VERTICES_PER_FACE - 1 : n - 1;
      n1 = (n == VERTICES_PER_FACE - 1) ? 0 : n + 1;
      for (i = 0; i < vt->vnum && vtmp[i] != f->v[n0]; i++) {
        ;
      }
      if (i == vt->vnum) {
        vtmp[(int)vt->vnum++] = f->v[n0];
      }
      for (i = 0; i < vt->vnum && vtmp[i] != f->v[n1]; i++) {
        ;
      }
      if (i == vt->vnum) {
        vtmp[(int)vt->vnum++] = f->v[n1];
      }
    }
    if (mris->vertices_topology[k].v) {
      free(mris->vertices_topology[k].v);
    }
    mris->vertices_topology[k].v = (int *)calloc(mris->vertices_topology[k].vnum, sizeof(int));
    if (!mris->vertices_topology[k].v) ErrorExit(ERROR_NOMEMORY, "mrisFindNeighbors: could not allocate nbr array");

    vt->vtotal = vt->vnum;
    vt->nsizeMax = vt->nsizeCur = 1;
    for (i = 0; i < vt->vnum; i++) {
      vt->v[i] = vtmp[i];
    }

    if (v->dist) {
      free(v->dist);
    }
    if (v->dist_orig) {
      free(v->dist_orig);
    }

    v->dist = (float *)calloc(vt->vnum, sizeof(float));
    if (!v->dist)
      ErrorExit(ERROR_NOMEMORY,
                "mrisFindNeighbors: could not allocate list of %d "
                "dists at v=%d",
                vt->vnum,
                k);
    v->dist_orig = (float *)calloc(vt->vnum, sizeof(float));
    if (!v->dist_orig)
      ErrorExit(ERROR_NOMEMORY,
                "mrisFindNeighbors: could not allocate list of %d "
                "dists at v=%d",
                vt->vnum,
                k);
    /*
      if (vt->num != vt->vnum)
      printf("%d: num=%d vnum=%d\n",k,vt->num,vt->vnum);
    */
  }
  for (k = 0; k < mris->nfaces; k++) {
    f = &mris->faces[k];
    for (m = 0; m < VERTICES_PER_FACE; m++) {
      VERTEX_TOPOLOGY const * const v = &mris->vertices_topology[f->v[m]];
      for (i = 0; i < v->num && k != v->f[i]; i++) {
        ;
      }
      if (i == v->num) /* face has vertex, but vertex doesn't have face */
        ErrorExit(ERROR_BADPARM,
                  "mrisFindNeighbors: %s: face[%d].v[%d] = %d, "
                  "but face %d not in vertex %d "
                  "face list\n",
                  mris->fname,
                  k,
                  m,
                  f->v[m],
                  k,
                  f->v[m]);
    }
  }

  for (vno = ntotal = vtotal = 0; vno < mris->nvertices; vno++) {
    VERTEX_TOPOLOGY const * const vt = &mris->vertices_topology[vno];    
    VERTEX          const * const v  = &mris->vertices         [vno];
    if (v->ripflag) {
      continue;
    }
    vtotal += vt->vtotal;
    ntotal++;
  }

  mris->avg_nbrs = (float)vtotal / (float)ntotal;
}


/*-----------------------------------------------------
  Parameters:

  Returns value:

  Description
  Expand the list of neighbors of each vertex, reallocating
  the v->v array to hold the expanded list.
  ------------------------------------------------------*/
static void MRISsetNeighborhoodSizeAndDistWkr(MRI_SURFACE *mris, int nsize);

void MRISsetNeighborhoodSizeAndDist(MRI_SURFACE *mris, int nsize) {
  mrisCheckVertexFaceTopology(mris);
  MRISsetNeighborhoodSizeAndDistWkr(mris, nsize);
  mrisCheckVertexFaceTopology(mris);
}

static void MRISsetNeighborhoodSizeAndDistWkr(MRI_SURFACE *mris, int nsize)
{
  cheapAssert(1 <= nsize && nsize < 4);
  int vno, niter, ntotal, vtotal;

  /*
    now build a list of 2-connected neighbors. After this is done,
    reallocate the v->n list and arrange the 2-connected neighbors
    sequentially after it.
  */

  if (nsize <= mris->max_nsize) {
    ROMP_PF_begin
#ifdef HAVE_OPENMP
    #pragma omp parallel for if_ROMP(shown_reproducible)
#endif
    for (vno = 0; vno < mris->nvertices; vno++) {
      ROMP_PFLB_begin

      VERTEX_TOPOLOGY * const v = &mris->vertices_topology[vno];
      
      if (mris->vertices[vno].ripflag) continue;
      if (vno == Gdiag_no) DiagBreak();

      cheapAssert(nsize <= v->nsizeMax);
      switch (nsize) {
        case 1:
          v->vtotal = v->vnum;
          break;
        case 2:
          v->vtotal = v->v2num;
          break;
        case 3:
          v->vtotal = v->v3num;
          break;
        default:
          cheapAssert(false);
      }
      v->nsizeCur = nsize;

      ROMP_PFLB_end
    }
    ROMP_PF_end

    mris->nsize = nsize;
    return;
  }
  
  // setting neighborhood size to a value larger than it has been in the past
  mris->max_nsize = nsize;
  for (niter = 0; niter < nsize - mris->nsize; niter++) {
    // this can't be parallelized due to the marking of neighbors
    for (vno = 0; vno < mris->nvertices; vno++) {
      int i, n, neighbors, j, vnum, nb_vnum;
      int vtmp[MAX_NEIGHBORS];

      VERTEX_TOPOLOGY * const vt = &mris->vertices_topology[vno];    
      VERTEX          * const v  = &mris->vertices         [vno];
      if (vno == Gdiag_no) DiagBreak();

      vnum = vt->vtotal;
      if (v->ripflag || !vnum) continue;

      memmove(vtmp, vt->v, vnum * sizeof(int));

      /* mark 1-neighbors so we don't count them twice */
      v->marked = 1;
      for (i = 0; i < vnum; i++) mris->vertices[vt->v[i]].marked = 1;

      /* count 2-neighbors */
      for (neighbors = vnum, i = 0; neighbors < MAX_NEIGHBORS && i < vnum; i++) {
        n = vt->v[i];
        VERTEX_TOPOLOGY const * const vnbt = &mris->vertices_topology[n];
        VERTEX                * const vnb  = &mris->vertices         [n];
        vnb->marked = 1;
        if (vnb->ripflag) continue;

        nb_vnum = vnbt->vnum;

        for (j = 0; j < nb_vnum; j++) {
          VERTEX * const vnb2 = &mris->vertices[vnbt->v[j]];
          if (vnb2->ripflag || vnb2->marked) continue;

          vtmp[neighbors] = vnbt->v[j];
          vnb2->marked = 1;
          if (++neighbors >= MAX_NEIGHBORS) {
            fprintf(stderr, "vertex %d has too many neighbors!\n", vno);
            break;
          }
        }
      }
      /*
        now reallocate the v->v structure and
        place the 2-connected neighbors
        suquentially after the 1-connected neighbors.
      */
      free(vt->v);
      vt->v = (int *)calloc(neighbors, sizeof(int));
      if (!vt->v)
        ErrorExit(ERROR_NO_MEMORY,
                  "MRISsetNeighborhoodSize: could not allocate list of %d "
                  "nbrs at v=%d",
                  neighbors,
                  vno);

      v->marked = 0;
      for (n = 0; n < neighbors; n++) {
        vt->v[n] = vtmp[n];
        mris->vertices[vtmp[n]].marked = 0;
      }
      if (v->dist) free(v->dist);

      if (v->dist_orig) free(v->dist_orig);

      v->dist = (float *)calloc(neighbors, sizeof(float));
      if (!v->dist)
        ErrorExit(ERROR_NOMEMORY,
                  "MRISsetNeighborhoodSize: could not allocate list of %d "
                  "dists at v=%d",
                  neighbors,
                  vno);
      v->dist_orig = (float *)calloc(neighbors, sizeof(float));
      if (!v->dist_orig)
        ErrorExit(ERROR_NOMEMORY,
                  "MRISsetNeighborhoodSize: could not allocate list of %d "
                  "dists at v=%d",
                  neighbors,
                  vno);
<<<<<<< HEAD
      vt->nsizeMax = vt->nsizeCur = vt->nsizeCur+1;
      switch (vt->nsizeCur) {
=======
      vt->nsizeMax++;
      switch (vt->nsizeMax) {
>>>>>>> d976dc63
        case 2:
          vt->v2num = neighbors;
          break;
        case 3:
          vt->v3num = neighbors;
          break;
        default: /* store old neighborhood size in v3num */
          vt->v3num = vt->vtotal;
          break;
      }
      vt->nsizeCur = vt->nsizeMax;
      vt->vtotal = neighbors;
      for (n = 0; n < neighbors; n++)
        for (i = 0; i < neighbors; i++)
          if (i != n && vt->v[i] == vt->v[n])
            fprintf(stderr, "warning: vertex %d has duplicate neighbors %d and %d!\n", vno, i, n);
      if ((vno == Gdiag_no) && (Gdiag & DIAG_SHOW) && DIAG_VERBOSE_ON) {
        fprintf(stdout, "v %d: vnum=%d, v2num=%d, vtotal=%d\n", vno, vt->vnum, vt->v2num, vt->vtotal);
        for (n = 0; n < neighbors; n++) {
          fprintf(stdout, "v[%d] = %d\n", n, vt->v[n]);
        }
      }
    }
  }

#ifndef __APPLE__
  // The parallel loop fails under mcheck with an arcane 
  //        *** Error in `../mris_fix_topology': free(): invalid pointer: 0x0000000007bda5f0 ***
  // errors.  I suspect mcheck has some threading issues.
  //
  // With this loop serial, no problems are detected either here or in the entire mris_fix_topology test
  // and the only strange thing about this loop is it is intensely free/calloc intensive which is why
  // I suspect a problem in mcheck rather than here.
  //
  // Freeing all the pointers before allocating any gives mcheck a chance to detect duplicate pointers.
  // It does not find any problems - but when this loop is done in parallel, it complains - further reinforcing
  // my belief this is a mcheck problem.
  //
  static bool allowParallelFreeingOfDist = true;
  {
    static long once;
    if (!once++) {
      allowParallelFreeingOfDist = (mprobe(malloc(1)) == MCHECK_DISABLED);
      if (!allowParallelFreeingOfDist) 
        fprintf(stderr, "%s:%d Disabling this parallel loop because mcheck in use\n",__FILE__,__LINE__);
    }
  }

  if (!allowParallelFreeingOfDist) {
    fprintf(stderr, "%s:%d Doing free's first because mcheck in use - detect duplicate pointers\n",__FILE__,__LINE__);
    for (vno = 0; vno < mris->nvertices; vno++) {
      VERTEX_TOPOLOGY const * const vt = &mris->vertices_topology[vno];    
      VERTEX                * const v  = &mris->vertices         [vno];
      if (vt->vtotal > 0) {
        if (v->dist)      { free(v->dist);        v->dist      = NULL; }
        if (v->dist_orig) { free(v->dist_orig);   v->dist_orig = NULL; }
      }
    }
    fprintf(stderr, "%s:%d Free's done, now do allocations\n",__FILE__,__LINE__);
  }
#endif

  ntotal = vtotal = 0;
  ROMP_PF_begin		// mris_fix_topology

#ifdef HAVE_OPENMP
#ifndef __APPLE__
  #pragma omp parallel for if_ROMP2(allowParallelFreeingOfDist,shown_reproducible) reduction(+ : ntotal, vtotal)
#else
  #pragma omp parallel for if_ROMP(shown_reproducible) reduction(+ : ntotal, vtotal)
#endif
#endif

  for (vno = 0; vno < mris->nvertices; vno++) {
    ROMP_PFLB_begin
    VERTEX_TOPOLOGY const * const vt = &mris->vertices_topology[vno];    
    VERTEX                * const v  = &mris->vertices         [vno];
    if (vt->vtotal > 0) {
      if (v->dist) free(v->dist);

      if (v->dist_orig) free(v->dist_orig);

      v->dist = (float *)calloc(vt->vtotal, sizeof(float));
      if (!v->dist)
        ErrorExit(ERROR_NOMEMORY,
                  "MRISsetNeighborhoodSize: could not allocate list of %d "
                  "dists at v=%d",
                  vt->vtotal,
                  vno);
      v->dist_orig = (float *)calloc(vt->vtotal, sizeof(float));
      if (!v->dist_orig)
        ErrorExit(ERROR_NOMEMORY,
                  "MRISsetNeighborhoodSize: could not allocate list of %d "
                  "orig dists at v=%d",
                  vt->vtotal,
                  vno);
    }

    if (v->ripflag) continue;

    vtotal += vt->vtotal;
    ntotal++;
    ROMP_PFLB_end
  }
  ROMP_PF_end

  mris->avg_nbrs = (float)vtotal / (float)ntotal;
  mris->nsize = nsize;
  if (Gdiag & DIAG_SHOW && mris->nsize > 1 && DIAG_VERBOSE_ON) fprintf(stdout, "avg_nbrs = %2.1f\n", mris->avg_nbrs);

  mrisComputeVertexDistances(mris);
  mrisComputeOriginalVertexDistances(mris);
}



int MRISsampleFaceCoordsCanonical(
    MHT *mht, MRI_SURFACE *mris, float x, float y, float z, int which, float *px, float *py, float *pz)
{
  float xv, yv, zv;
  double lambda[3], fdist, norm;
  int n, ret = NO_ERROR, fno;
  FACE *face;
  VERTEX *v;

  norm = sqrt(x * x + y * y + z * z);
  if (!FEQUAL(norm, mris->radius))  // project point onto sphere
  {
    DiagBreak();
    project_point_onto_sphere(x, y, z, mris->radius, &x, &y, &z);
  }

  xv = yv = zv = 0.0;  // to get rid of mac warnings
  MHTfindClosestFaceGeneric(mht, mris, x, y, z, 8, 8, 1, &face, &fno, &fdist);
  if (fno < 0) {
    DiagBreak();
    MHTfindClosestFaceGeneric(mht, mris, x, y, z, 1000, -1, -1, &face, &fno, &fdist);
    lambda[0] = lambda[1] = lambda[2] = 1.0 / 3.0;
  }
  else {
    ret = face_barycentric_coords(mris, fno, CANONICAL_VERTICES, x, y, z, &lambda[0], &lambda[1], &lambda[2]);
  }

  *px = *py = *pz = 0;
  for (n = 0; n < VERTICES_PER_FACE; n++) {
    v = &mris->vertices[face->v[n]];
    MRISvertexCoord2XYZ_float(v, which, &xv, &yv, &zv);
    *px += lambda[n] * xv;
    *py += lambda[n] * yv;
    *pz += lambda[n] * zv;
  }

  return (ret);
}

int IsMRISselfIntersecting(MRI_SURFACE *mris)
{
  MRIS_HASH_TABLE *mht;
  int fno;

  mht = MHTcreateFaceTable(mris);

  for (fno = 0; fno < mris->nfaces; fno++) {
    if (MHTdoesFaceIntersect(mht, mris, fno)) {
      MHTfree(&mht);
      return 1;
    }
  }

  MHTfree(&mht);
  return 0;
}


int face_barycentric_coords(MRI_SURFACE const *mris,
                            int fno,
                            int which_vertices,
                            double cx,
                            double cy,
                            double cz,
                            double *pl1,
                            double *pl2,
                            double *pl3)
{
  double l1, l2, l3, x, y, x1, x2, x3, y1, y2, y3, e1[3], e2[3];
  FACE const *face = &mris->faces[fno];
  double V0[3], V1[3], V2[3], point[3], proj[3], detT;
  int ret = 0;

  switch (which_vertices) {
    default:
      ErrorExit(ERROR_BADPARM, "face_barycentric_coords: which %d not supported", which_vertices);
      break;
    case FLATTENED_VERTICES:
      V0[0] = mris->vertices[face->v[0]].fx;
      V0[1] = mris->vertices[face->v[0]].fy;
      V0[2] = mris->vertices[face->v[0]].fz;
      V1[0] = mris->vertices[face->v[1]].fx;
      V1[1] = mris->vertices[face->v[1]].fy;
      V1[2] = mris->vertices[face->v[1]].fz;
      V2[0] = mris->vertices[face->v[2]].fx;
      V2[1] = mris->vertices[face->v[2]].fy;
      V2[2] = mris->vertices[face->v[2]].fz;
      break;
    case CURRENT_VERTICES:
      V0[0] = mris->vertices[face->v[0]].x;
      V0[1] = mris->vertices[face->v[0]].y;
      V0[2] = mris->vertices[face->v[0]].z;
      V1[0] = mris->vertices[face->v[1]].x;
      V1[1] = mris->vertices[face->v[1]].y;
      V1[2] = mris->vertices[face->v[1]].z;
      V2[0] = mris->vertices[face->v[2]].x;
      V2[1] = mris->vertices[face->v[2]].y;
      V2[2] = mris->vertices[face->v[2]].z;
      break;
    case PIAL_VERTICES:
      V0[0] = mris->vertices[face->v[0]].pialx;
      V0[1] = mris->vertices[face->v[0]].pialy;
      V0[2] = mris->vertices[face->v[0]].pialz;
      V1[0] = mris->vertices[face->v[1]].pialx;
      V1[1] = mris->vertices[face->v[1]].pialy;
      V1[2] = mris->vertices[face->v[1]].pialz;
      V2[0] = mris->vertices[face->v[2]].pialx;
      V2[1] = mris->vertices[face->v[2]].pialy;
      V2[2] = mris->vertices[face->v[2]].pialz;
      break;
    case CANONICAL_VERTICES:
      V0[0] = mris->vertices[face->v[0]].cx;
      V0[1] = mris->vertices[face->v[0]].cy;
      V0[2] = mris->vertices[face->v[0]].cz;
      V1[0] = mris->vertices[face->v[1]].cx;
      V1[1] = mris->vertices[face->v[1]].cy;
      V1[2] = mris->vertices[face->v[1]].cz;
      V2[0] = mris->vertices[face->v[2]].cx;
      V2[1] = mris->vertices[face->v[2]].cy;
      V2[2] = mris->vertices[face->v[2]].cz;
      break;
  }
  point[0] = cx;
  point[1] = cy;
  point[2] = cz;
  if (project_point_to_plane(point, V0, V1, V2, proj, e1, e2) < 0) {
    if (pl1) {
      *pl1 = *pl2 = *pl3 = 1.0 / 3;
    }
    return (-3);
  }
  x = DOT(proj, e1);
  y = DOT(proj, e2);
  x1 = DOT(V0, e1);
  x2 = DOT(V1, e1);
  x3 = DOT(V2, e1);
  y1 = DOT(V0, e2);
  y2 = DOT(V1, e2);
  y3 = DOT(V2, e2);
  detT = (x1 - x3) * (y2 - y3) - (y1 - y3) * (x2 - x3);
  if (DZERO(detT)) {
    if (pl1) {
      *pl1 = *pl2 = *pl3 = 1 / 3;
    }
    DiagBreak();
    return (-2);
  }

  l1 = ((y2 - y3) * (x - x3) + (x3 - x2) * (y - y3)) / detT;
  l2 = ((y3 - y1) * (x - x3) + (x1 - x3) * (y - y3)) / detT;
  l3 = (1 - l1 - l2);

  if (pl1) {
    *pl1 = l1;
    *pl2 = l2;
    *pl3 = l3;
  }

  if (l1 > 0 && l1 < 1 && l2 > 0 && l2 < 1 && l3 > 0 && l3 < 1) {
    ret = 1;  // interior to the triangle
  }
  else {
    float l1d, l2d, l3d;

    l1d = MIN(l1 - 0, 1 - l1);
    l2d = MIN(l2 - 0, 1 - l2);
    l3d = MIN(l3 - 0, 1 - l3);
    if ((l1d < 0 && !FZERO(l1d)) || (l2d < 0 && !FZERO(l2d)) || (l3d < 0 && !FZERO(l3d))) {
      ret = -1;  // outside triangle
    }
    else {
      ret = 0;  // on  boundary of triangle
    }
  }
  return (ret);
}

int MRISsampleFaceCoords(MRI_SURFACE *mris,
                         int fno,
                         double x,
                         double y,
                         double z,
                         int which_coords,
                         int which_barycentric,
                         float *px,
                         float *py,
                         float *pz)
{
  float xv, yv, zv;
  double lambda[3];
  int n, ret;
  FACE *face;
  VERTEX *v;

  face = &mris->faces[fno];

  xv = yv = zv = 0.0;  // to get rid of mac warnings
  ret = face_barycentric_coords(mris, fno, which_barycentric, x, y, z, &lambda[0], &lambda[1], &lambda[2]);
  if (ret < 0) {
    lambda[0] = lambda[1] = lambda[2] = 1.0 / 3.0;
  }

  *px = *py = *pz = 0;
  for (n = 0; n < VERTICES_PER_FACE; n++) {
    v = &mris->vertices[face->v[n]];
    MRISvertexCoord2XYZ_float(v, which_coords, &xv, &yv, &zv);
    *px += lambda[n] * xv;
    *py += lambda[n] * yv;
    *pz += lambda[n] * zv;
  }

  return (ret);
}

double MRISsampleFace(
    MRI_SURFACE *mris, int fno, int which, double x, double y, double z, double val0, double val1, double val2)
{
  float xv, yv, zv;
  double lambda[3], val;
  int n, ret;
  FACE *face;
  VERTEX *v;

  face = &mris->faces[fno];

  xv = yv = zv = 0.0;  // to get rid of mac warnings
  ret = face_barycentric_coords(mris, fno, which, x, y, z, &lambda[0], &lambda[1], &lambda[2]);

  val = 0.0;
  for (n = 0; n < VERTICES_PER_FACE; n++) {
    v = &mris->vertices[face->v[n]];
    MRISvertexCoord2XYZ_float(v, which, &xv, &yv, &zv);
    switch (n) {
      default:
      case 0:
        val += lambda[0] * val0;
        break;
      case 1:
        val += lambda[1] * val1;
        break;
      case 2:
        val += lambda[2] * val2;
        break;
    }
  }

  return (val);
}
int MRISsampleFaceNormal(MRI_SURFACE *mris, int fno, double x, double y, double z, float *px, float *py, float *pz)
{
  float d, dtotal, dx, dy, dz, xc, yc, zc;
  int n;
  FACE *face;
  VERTEX *v;

  face = &mris->faces[fno];

  xc = yc = zc = 0.0;  // to get rid of mac warnings
  for (dtotal = 0.0, n = 0; n < VERTICES_PER_FACE; n++) {
    v = &mris->vertices[face->v[n]];
    MRISvertexCoord2XYZ_float(v, CANONICAL_VERTICES, &dx, &dy, &dz);
    dx -= x;
    dy -= y;
    dz -= z;
    d = sqrt(dx * dx + dy * dy + dz * dz);
    if (d < 0) {
      continue;
    }
    dtotal += d;
  }

  *px = *py = *pz = 0;
  for (n = 0; n < VERTICES_PER_FACE; n++) {
    v = &mris->vertices[face->v[n]];
    MRISvertexCoord2XYZ_float(v, CANONICAL_VERTICES, &dx, &dy, &dz);
    dx -= x;
    dy -= y;
    dz -= z;
    d = sqrt(dx * dx + dy * dy + dz * dz);
    d = 1 - (2 * d) / dtotal;

    if (d < 0) {
      continue;
    }
    *px += d * v->nx;
    *py += d * v->ny;
    *pz += d * v->nz;
  }

  return (NO_ERROR);
}


/*-----------------------------------------------------
  Parameters:

  Returns value:

  Description
  ------------------------------------------------------*/
int MRISfindClosestVertex(MRI_SURFACE *mris, float x, float y, float z, float *dmin, int which_vertices)
{
  int vno, min_v = -1;
  VERTEX *v;
  float d, min_d, dx, dy, dz;

  min_d = 10000.0f;
  for (vno = 0; vno < mris->nvertices; vno++) {
    v = &mris->vertices[vno];
    if (v->ripflag) {
      continue;
    }
    switch (which_vertices)
    {
    case CURRENT_VERTICES:
      dx = v->x - x;
      dy = v->y - y;
      dz = v->z - z;
      break ;
    case CANONICAL_VERTICES:
      dx = v->cx - x;
      dy = v->cy - y;
      dz = v->cz - z;
      break ;
    default:
      dx = v->x - x;
      dy = v->y - y;
      dz = v->z - z;
      ErrorExit(ERROR_UNSUPPORTED, "MRISfindClosestVertex: unsupported vertex set %d\n", which_vertices);
      break ;
    }

    d = sqrt(dx * dx + dy * dy + dz * dz);
    if (d < min_d) {
      min_d = d;
      min_v = vno;
    }
  }
  if (dmin != NULL) {
    *dmin = min_d;
  }
  return (min_v);
}
/*-----------------------------------------------------
  Parameters:

  Returns value:

  Description
  ------------------------------------------------------*/
int MRISfindClosestOriginalVertex(MRI_SURFACE *mris, float x, float y, float z)
{
  int vno, min_v = -1;
  VERTEX *v;
  float d, min_d, dx, dy, dz;

  min_d = 10000.0f;
  for (vno = 0; vno < mris->nvertices; vno++) {
    if (vno == 91007 || vno == 91814) {
      DiagBreak();
    }
    v = &mris->vertices[vno];
    if (v->ripflag) {
      continue;
    }
    dx = v->origx - x;
    dy = v->origy - y;
    dz = v->origz - z;
    d = sqrt(dx * dx + dy * dy + dz * dz);
    if (d < min_d) {
      min_d = d;
      min_v = vno;
    }
  }

  return (min_v);
}
/*-----------------------------------------------------
  Parameters:

  Returns value:

  Description
  ------------------------------------------------------*/
int MRISfindClosestCanonicalVertex(MRI_SURFACE *mris, float x, float y, float z)
{
  int vno, min_v = -1;
  VERTEX *v;
  float d, min_d, dx, dy, dz;

  min_d = 10000.0f;
  for (vno = 0; vno < mris->nvertices; vno++) {
    v = &mris->vertices[vno];
    if (v->ripflag) {
      continue;
    }
    dx = v->cx - x;
    dy = v->cy - y;
    dz = v->cz - z;
    d = sqrt(dx * dx + dy * dy + dz * dz);
    if (d < min_d) {
      min_d = d;
      min_v = vno;
    }
  }

  return (min_v);
}

/*-----------------------------------------------------
  Parameters:

  Returns value:

  Description
  ------------------------------------------------------*/
int MRISfindClosestWhiteVertex(MRI_SURFACE *mris, float x, float y, float z)
{
  int vno, min_v = -1;
  VERTEX *v;
  float d, min_d, dx, dy, dz;

  min_d = 10000.0f;
  for (vno = 0; vno < mris->nvertices; vno++) {
    v = &mris->vertices[vno];
    if (v->ripflag) {
      continue;
    }
    dx = v->whitex - x;
    dy = v->whitey - y;
    dz = v->whitez - z;
    d = sqrt(dx * dx + dy * dy + dz * dz);
    if (d < min_d) {
      min_d = d;
      min_v = vno;
    }
  }

  return (min_v);
}

/*-----------------------------------------------------
  Parameters:

  Returns value:

  Description
  ------------------------------------------------------*/
int mrisFindAllOverlappingFaces(MRI_SURFACE *mris, MHT *mht, int fno, int *flist)
{
  double x0, x1, y0, y1, z0, z1, x, y, z;
  int i, n, m, total_found, all_faces[1000000], nfaces;
  EDGE edge1, edge2;
  FACE *f1, *f2;
  VERTEX *v;

  f1 = &mris->faces[fno];
  if (fno == Gdiag_no) {
    DiagBreak();
  }
  x0 = y0 = z0 = 100000.0;
  x1 = y1 = z1 = -x0;
  for (n = 0; n < VERTICES_PER_FACE; n++) {
    v = &mris->vertices[f1->v[n]];
    x = v->x;
    y = v->y;
    z = v->z;
    x0 = MIN(x, x0);
    y0 = MIN(y, y0);
    z0 = MIN(z, z0);
    x1 = MAX(x, x1);
    y1 = MAX(y, y1);
    z1 = MAX(z, z1);
  }

  nfaces = total_found = 0;
  flist[total_found++] = fno;
  
  {
    MHBT* prev_bucket = NULL;
    for (x = x0; x <= x1; x += 0.5) {
      for (y = y0; y <= y1; y += 0.5) {
        for (z = z0; z <= z1; z += 0.5) {
          MHBT *bucket = MHTacqBucket(mht, x, y, z);
          if (!bucket) {
            continue;
          }
          if (bucket == prev_bucket) {
            MHTrelBucket(&bucket);
            continue;
          }
          prev_bucket = bucket;
          MHB *bin;
          for (bin = bucket->bins, i = 0; i < bucket->nused; i++, bin++) {
            f2 = &mris->faces[bin->fno];
            if (!f2->ripflag) /* only add it once */
            {
              if (nfaces == 1000000) {
                ErrorExit(ERROR_BADPARM, "Too many faces");
              }
              all_faces[nfaces++] = bin->fno;
              f2->ripflag = 1;
            }
          }
          MHTrelBucket(&bucket);
        }
      }
    }
  }
      
  for (i = 0; i < nfaces; i++) /* reset ripflag */
  {
    mris->faces[all_faces[i]].ripflag = 0;
  }

  for (i = 0; i < nfaces; i++) {
    if (i == Gdiag_no) {
      DiagBreak();
    }
    if (all_faces[i] < 0) /* duplicate */
    {
      continue;
    }
    f2 = &mris->faces[all_faces[i]];
    if (all_faces[i] == Gdiag_no) {
      DiagBreak();
    }
    for (n = 0; n < VERTICES_PER_FACE; n++) {
      edge1.vno1 = f1->v[n];
      edge1.vno2 = f1->v[n == VERTICES_PER_FACE - 1 ? 0 : n + 1];
      for (m = 0; m < VERTICES_PER_FACE; m++) {
        if (f2->ripflag) {
          continue;
        }
        edge2.vno1 = f2->v[m];
        edge2.vno2 = f2->v[m == VERTICES_PER_FACE - 1 ? 0 : m + 1];
        if (edge2.vno1 == edge1.vno1 || edge2.vno1 == edge1.vno2 || edge2.vno2 == edge1.vno1 ||
            edge2.vno2 == edge1.vno2) {
          continue;
        }
        if (edgesIntersect(mris, &edge1, &edge2)) {
          f2->ripflag = 1; /* use ripflag as a mark */
          if (total_found == MAX_INT_FACES)
            ErrorExit(ERROR_BADPARM,
                      "Too many intersected faces for face %d (%d, %d, %d)",
                      fno,
                      f1->v[0],
                      f1->v[1],
                      f1->v[2]);
          flist[total_found++] = all_faces[i];
        }
      }
    }
  }

  for (i = 0; i < total_found; i++) {
    f1 = &mris->faces[flist[i]];
    f1->ripflag = 0;
  }

  return (total_found);
}

int MRIScountNegativeFaces(MRI_SURFACE *mris)
{
  int fno, neg;
  FACE *face;

  for (neg = fno = 0; fno < mris->nfaces; fno++) {
    face = &mris->faces[fno];
    if (face->ripflag) continue;
    if (face->area < 0) neg++;
  }
  return (neg);
}

/*-----------------------------------------------------
  Parameters:

  Returns value:

  Description
  Scale a surface anisotropically.
  ------------------------------------------------------*/
int MRISprintTessellationStats(MRI_SURFACE *mris, FILE *fp)
{
  double mean, dsigma, dmin, dmax;
  int vno = 0, vno2 = 0;

  vno = vno2 = 0;
  mean = MRIScomputeVertexSpacingStats(mris, &dsigma, &dmin, &dmax, &vno, &vno2, CURRENT_VERTICES);
  fprintf(fp,
          "vertex spacing %2.2f +- %2.2f (%2.2f-->%2.2f) "
          "(max @ vno %d --> %d)\n",
          mean,
          dsigma,
          dmin,
          dmax,
          vno,
          vno2);
  
  mean = MRIScomputeFaceAreaStats(mris, &dsigma, &dmin, &dmax);
  fprintf(fp, "face area %2.2f +- %2.2f (%2.2f-->%2.2f)\n", mean, dsigma, dmin, dmax);

  if (dmax > 20) {
    int n;
    float dist;

    VERTEX_TOPOLOGY const * const vt = &mris->vertices_topology[vno];
    VERTEX          const * const v  = &mris->vertices         [vno];
    for (n = 0; n < vt->vnum; n++) {
      VERTEX const * const vn = &mris->vertices[vt->v[n]];
      dist = sqrt(SQR(vn->x - v->x) + SQR(vn->y - v->y) + SQR(vn->z - v->z));
      if (dist > 20) {
        fprintf(stdout, "\t%d --> %d = %2.1f mm\n", vno, vt->v[n], dist);
      }
    }
  }
  return (NO_ERROR);
}

/*-----------------------------------------------------
  Parameters:

  Returns value:

  Description
  ------------------------------------------------------*/
// get the vertex number
int MRIStalairachToVertex(MRI_SURFACE *mris, double xt, double yt, double zt)
{
  int vno;
  double xw, yw, zw;

  TransformWithMatrix(mris->TalSRASToSRAS_, xt, yt, zt, &xw, &yw, &zw);
#if 0
  transform_point(mris->inverse_linear_transform, xt, yt, zt, &xw, &yw, &zw) ;
#endif

  vno = MRISfindClosestOriginalVertex(mris, xw, yw, zw);

  return (vno);
}

/*-----------------------------------------------------
  Parameters:

  Returns value:

  Description
  ------------------------------------------------------*/
int MRIScanonicalToVertex(MRI_SURFACE *mris, double phi, double theta)
{
  int vno;
  double xw, yw, zw;

  MRIScanonicalToWorld(mris, phi, theta, &xw, &yw, &zw);
  vno = MRISfindClosestCanonicalVertex(mris, xw, yw, zw);
  return (vno);
}

/*-----------------------------------------------------
  Parameters:

  Returns value:

  Description
  ------------------------------------------------------*/
float MRISdistanceToSurface(MRI_SURFACE *mris, MHT *mht, float x0, float y0, float z0, float nx, float ny, float nz)
{
  double dist, len;

#if 0
  {
    FACE   *f = &mris->faces[0] ;
    VERTEX *v0, *v1, *v2 ;

    v0 = &mris->vertices[f->v[0]] ;
    v1 = &mris->vertices[f->v[1]] ;
    v2 = &mris->vertices[f->v[2]] ;

    x0 = (v1->x + v0->x) / 2 ;
    y0 = (v1->y + v0->y) / 2 ;
    z0 = (v1->z + v0->z) / 2 ;
    x0 += (v2->x - x0) / 2 ;
    y0 += (v2->y - y0) / 2 ;
    z0 += (v2->z - z0) / 2 ;
    x0 -= f->nx ;
    y0 -= f->ny ;
    z0 -= f->nz ;
    nx = f->nx ;
    ny = f->ny ;
    nz = f->nz ;
  }
#endif

  len = sqrt(nx * nx + ny * ny + nz * nz);
  nx /= len;
  ny /= len;
  nz /= len;
  for (dist = 0.0f; dist < 128; dist += .25) {
    if (mrisDirectionTriangleIntersection(mris, x0, y0, z0, nx, ny, nz, mht, &dist, -1)) {
      return (dist);
    }
  }

  return (0.0);
}

/*-----------------------------------------------------
  Parameters:

  Returns value:

  Description
  ------------------------------------------------------*/
double MRISrmsTPHeight(MRI_SURFACE *mris)
{
  int vno, i, total_nbrs;
  double avg_height, dot, nx, ny, nz, x, y, z, d;

  if (mris->status == MRIS_PLANE) {
    return (NO_ERROR);
  }

  avg_height = 0.0;
  total_nbrs = 0;
  mrisComputeTangentPlanes(mris);

  for (vno = 0; vno < mris->nvertices; vno++) {
    VERTEX_TOPOLOGY const * const vertext = &mris->vertices_topology[vno];
    VERTEX          const * const vertex  = &mris->vertices         [vno];
    if (vertex->ripflag) {
      continue;
    }

    if (vertext->vtotal <= 0) {
      continue;
    }
    if (vno == Gdiag_no) {
      DiagBreak();
    }

    nx = vertex->nx;
    ny = vertex->ny;
    nz = vertex->nz;

    for (i = 0; i < vertext->vtotal; i++) {
      VERTEX const * const vnb = &mris->vertices[vertext->v[i]];
      if (vnb->ripflag) {
        continue;
      }
      x = vnb->x - vertex->x;
      y = vnb->y - vertex->y;
      z = vnb->z - vertex->z;
      d = (x * x + y * y + z * z);
      if (FZERO(d)) {
        continue;
      }
      /*
        calculate the projection of this vertex onto the surface normal
      */
      dot = nx * x + ny * y + nz * z; /* height above TpS */
      avg_height += dot * dot / d;
      total_nbrs++;
    }
  }

  return (sqrt(avg_height / (double)total_nbrs));
}
/*!
  \fn double mrisRmsValError(MRI_SURFACE *mris, MRI *mri)
  \brief Samples mri at each vertex and computes the difference
  between the sample and v->val. The diff is squared and summed (SSE);
  that is then divided by the number of vertices hit and sqrt taken to
  give RMS. Similar to mrisComputeIntensityError() which returns the
  simple SSE. No changes are made to the input surface structure
  unless RmsValErrorRecord==1 in which case v->valbak takes the
  value of the sampled MRI value and v->val2bak takes the value
  of the error = sampled - target (ie, v->val2bak - v->val). #RMS
*/
double mrisRmsValError(MRI_SURFACE *mris, MRI *mri)
{
  int vno, n; // xv, yv, zv;
  double val, total, delta, x, y, z;
  VERTEX *v;
  extern int RmsValErrorRecord;

  for (total = 0.0, n = vno = 0; vno < mris->nvertices; vno++) {
    v = &mris->vertices[vno];
    if (v->ripflag || v->val < 0) 
      continue;
    n++;
    // Sample mri at vertex
    MRISvertexToVoxel(mris, v, mri, &x, &y, &z);
    MRIsampleVolume(mri, x, y, z, &val);
    delta = (val - v->val);
    total += delta * delta;
    if(RmsValErrorRecord){
      v->valbak = val;
      v->val2bak = delta;
    }
  }
  //printf("mrisRmsValError() total = %f, n=%d\n",total,n);
  return (sqrt(total / (double)n));
}

/*-----------------------------------------------------
  Parameters:

  Returns value:

  Description
  ------------------------------------------------------*/
double MRIScomputeAnalyticDistanceError(MRI_SURFACE *mris, int which, FILE *fp)
{
  int vno, n, vtotal, ndists;
  int const * pv;
  float d, xd, yd, zd, circumference = 0.0f, angle, odist;
  double pct_orig, pct, mean, mean_orig_error, mean_error, smean_error, smean_orig_error;
  VECTOR *v1, *v2;

  v1 = VectorAlloc(3, MATRIX_REAL);
  v2 = VectorAlloc(3, MATRIX_REAL);

  mean_orig_error = mean_error = pct_orig = pct = mean = 0.0;
  smean_orig_error = smean_error = 0.0;
  ndists = 0;
  for (vno = 0; vno < mris->nvertices; vno++) {
    VERTEX_TOPOLOGY const * const vt = &mris->vertices_topology[vno];
    VERTEX          const * const v  = &mris->vertices         [vno];
    if (v->ripflag) {
      continue;
    }
    if (vno == Gdiag_no) {
      DiagBreak();
    }
    vtotal = vt->vtotal;
    switch (which) {
      default: /* don't really know what to do in other cases */
      case MRIS_PLANE:
        for (pv = vt->v, n = 0; n < vtotal; n++) {
          VERTEX const * const vn = &mris->vertices[*pv++];
          if (vn->ripflag) {
            continue;
          }
          xd = v->origx - vn->origx;
          yd = v->origy - vn->origy;
          zd = v->origz - vn->origz;
          d = xd * xd + yd * yd + zd * zd;
          odist = sqrt(d);
          mean_orig_error += fabs(v->dist_orig[n] - odist);
          mean_error += fabs(v->dist[n] - odist);
          smean_orig_error += (v->dist_orig[n] - odist);
          smean_error += (v->dist[n] - odist);
          mean += odist;
          ndists++;
        }
        break;
      case MRIS_PARAMETERIZED_SPHERE:
      case MRIS_SPHERE:
        VECTOR_LOAD(v1, v->origx, v->origy, v->origz); /* radius vector */
        if (FZERO(circumference))                      /* only calculate once */
        {
          circumference = M_PI * 2.0 * V3_LEN(v1);
        }
        for (pv = vt->v, n = 0; n < vtotal; n++) {
          VERTEX const * const vn = &mris->vertices[*pv++];
          if (vn->ripflag) {
            continue;
          }
          VECTOR_LOAD(v2, vn->origx, vn->origy, vn->origz); /* radius vector */
          angle = fabs(Vector3Angle(v1, v2));
          d = circumference * angle / (2.0 * M_PI);
          odist = d;
          mean_orig_error += fabs(v->dist_orig[n] - odist);
          mean_error += fabs(v->dist[n] - odist);
          smean_orig_error += (v->dist_orig[n] - odist);
          smean_error += (v->dist[n] - odist);
          mean += fabs(odist);
          ndists++;
        }
        break;
    }
  }

  mean /= (double)ndists;
  mean_error /= (double)ndists;
  mean_orig_error /= (double)ndists;
  smean_orig_error /= (double)ndists;
  smean_error /= (double)ndists;
  pct = mean_error / mean;
  pct_orig = mean_orig_error / mean;
  fprintf(stdout,
          "mean orig = %2.3f mm (%%%2.2f), final = %2.3f mm (%%%2.2f)\n",
          mean_orig_error,
          100.0 * pct_orig,
          mean_error,
          100.0 * pct);
  fprintf(stdout, "signed mean orig error = %2.3f, final mean error = %2.3f\n", smean_orig_error, smean_error);
  if (fp) {
    char *cp;
    float measured_error, disturb_pct;

    cp = getenv("FS_DISTURB_DISTANCES");
    if (cp) {
      disturb_pct = atof(cp);
    }
    else {
      disturb_pct = 0.0;
    }
    measured_error = MRISpercentDistanceError(mris);
    fprintf(fp,
            "%2.3f  %2.3f  %2.3f  %2.3f  %2.3f  %2.3f  %2.3f\n",
            100.0f * (float)MRISvalidVertices(mris) / (float)mris->nvertices,
            disturb_pct,
            100.0 * pct_orig,
            mean_orig_error,
            100.0 * pct,
            mean_error,
            measured_error);
#if 0
    fprintf(fp,
            "mean orig = %2.3f mm (%%%2.2f), final = %2.3f mm (%%%2.2f)\n",
            mean_orig_error, 100.0*pct_orig, mean_error, 100.0*pct) ;
    fprintf(fp, "signed mean orig error = %2.3f, final mean error = %2.3f\n",
            smean_orig_error, smean_error) ;
#endif
  }
  VectorFree(&v1);
  VectorFree(&v2);
  return (pct);
}
/*-----------------------------------------------------
  Parameters:

  Returns value:

  Description
  ------------------------------------------------------*/
double MRISstoreAnalyticDistances(MRI_SURFACE *mris, int which)
{
  int vno, n, vtotal;
  int const * pv;
  float d, xd, yd, zd, circumference = 0.0f, angle, odist;
  double pct_orig, pct, mean, mean_orig_error, mean_error, smean_error, smean_orig_error;
  VECTOR *v1, *v2;

  v1 = VectorAlloc(3, MATRIX_REAL);
  v2 = VectorAlloc(3, MATRIX_REAL);

  mean_orig_error = mean_error = pct_orig = pct = mean = 0.0;
  smean_orig_error = smean_error = 0.0;
  for (vno = 0; vno < mris->nvertices; vno++) {
    VERTEX_TOPOLOGY const * const vt = &mris->vertices_topology[vno];
    VERTEX                * const v  = &mris->vertices         [vno];
    if (v->ripflag) {
      continue;
    }
    if (vno == Gdiag_no) {
      DiagBreak();
    }
    vtotal = vt->vtotal;
    switch (which) {
      default: /* don't really know what to do in other cases */
      case MRIS_PLANE:
        for (pv = vt->v, n = 0; n < vtotal; n++) {
          VERTEX * const vn = &mris->vertices[*pv++];
          if (vn->ripflag) {
            continue;
          }
          xd = v->origx - vn->origx;
          yd = v->origy - vn->origy;
          zd = v->origz - vn->origz;
          d = xd * xd + yd * yd + zd * zd;
          odist = sqrt(d);
          v->dist_orig[n] = odist;
        }
        break;
      case MRIS_PARAMETERIZED_SPHERE:
      case MRIS_SPHERE:
        VECTOR_LOAD(v1, v->origx, v->origy, v->origz); /* radius vector */
        if (FZERO(circumference))                      /* only calculate once */
        {
          circumference = M_PI * 2.0 * V3_LEN(v1);
        }
        for (pv = vt->v, n = 0; n < vtotal; n++) {
          VERTEX * const vn = &mris->vertices[*pv++];
          if (vn->ripflag) {
            continue;
          }
          VECTOR_LOAD(v2, vn->origx, vn->origy, vn->origz); /* radius vector */
          angle = fabs(Vector3Angle(v1, v2));
          d = circumference * angle / (2.0 * M_PI);
          v->dist_orig[n] = d;
        }
        break;
    }
  }

  VectorFree(&v1);
  VectorFree(&v2);
  return (pct);
}

/*-----------------------------------------------------
  Parameters:

  Returns value:

  Description
  ------------------------------------------------------*/
int MRISdisturbOriginalDistances(MRI_SURFACE *mris, double max_pct)
{
  int vno, n;

  for (vno = 0; vno < mris->nvertices; vno++) {
    VERTEX_TOPOLOGY const * const vt = &mris->vertices_topology[vno];
    VERTEX                * const v  = &mris->vertices         [vno];
    if (v->ripflag) {
      continue;
    }
    for (n = 0; n < vt->vtotal; n++) {
      v->dist_orig[n] *= (1.0 + randomNumber(-max_pct / 100.0f, max_pct / 100.0f));
    }
  }

  return (NO_ERROR);
}


/*
  use MARS code from Mert and Thomas to compute the distance at each point on the surface
  to the boundary of a label.

  The distances will be returned in the vertex->val field.
*/

#include "MARS_DT_Boundary.h"
int MRISdistanceTransform(MRI_SURFACE *mris, LABEL *area, int mode)
{
  int *vertices, *vertNbrs, vno, max_nbrs, j, index;
  double *cost, *vertDists;

  cost = (double *)calloc(mris->nvertices, sizeof(double));
  if (cost == NULL) {
    ErrorExit(ERROR_NOMEMORY, "MRISdistanceTransform: could not allocate %d cost array\n", mris->nvertices);
  }
  vertices = (int *)calloc(mris->nvertices, sizeof(int));
  if (vertices == NULL) {
    ErrorExit(ERROR_NOMEMORY, "MRISdistanceTransform: could not allocate %d vertex array\n", mris->nvertices);
  }

  for (vno = max_nbrs = 0; vno < mris->nvertices; vno++) {
    VERTEX_TOPOLOGY const * const vt = &mris->vertices_topology[vno];
    //    if (v->ripflag)
    // continue ;
    if (vt->vnum > max_nbrs) {
      max_nbrs = vt->vnum;
    }
  }
  vertNbrs = (int *)calloc(mris->nvertices * max_nbrs, sizeof(int));
  if (vertNbrs == NULL)
    ErrorExit(
        ERROR_NOMEMORY, "MRISdistanceTransform: could not allocate nbrs (%d x %d) array\n", mris->nvertices, max_nbrs);
  vertDists = (double *)calloc(mris->nvertices * max_nbrs, sizeof(double));
  if (vertDists == NULL)
    ErrorExit(
        ERROR_NOMEMORY, "MRISdistanceTransform: could not allocate dist (%d x %d) array\n", mris->nvertices, max_nbrs);

  for (vno = 0; vno < mris->nvertices; vno++) {
    VERTEX_TOPOLOGY const * const vt = &mris->vertices_topology[vno];
    VERTEX          const * const v  = &mris->vertices         [vno];
    if (vno == Gdiag_no) {
      DiagBreak();
    }
    //    if (v->ripflag)
    //      continue ;
    for (j = 0; j < vt->vnum; j++) {
      //      if (mris->vertices[v->v[j]].ripflag)
      // continue ;
      index = index_2D_array(j, vno, max_nbrs);
      vertDists[index] = v->dist[j];
      vertNbrs[index] = vt->v[j] + 1;  // nbrs is 1-based
    }
  }

#if 0
  if (area->lv[0].vno == Gdiag_no)
  {
    FILE *fp ;
    fp = fopen("test.log", "w") ;
    v = &mris->vertices[16156] ;
    fprintf(fp, "vno %d:\n", (int)(v-mris->vertices)) ;
    for (j = 0 ; j < v->vnum ; j++)
    {
      //      if (mris->vertices[v->v[j]].ripflag)
      // continue ;
      index = index_2D_array(j, vno, max_nbrs) ;
      fprintf(fp, "vno %d, index %d, j %d, dist %2.4f, nbr %d\n", v->v[j], index, j, v->dist[j], v->v[j]+1) ;
      vertDists[index] = v->dist[j] ;
      vertNbrs[index] = v->v[j]+1 ;  // nbrs is 1-based
    }

    v = &mris->vertices[16244] ;
    fprintf(fp, "vno %d:\n", (int)(v-mris->vertices)) ;
    for (j = 0 ; j < v->vnum ; j++)
    {
      //      if (mris->vertices[v->v[j]].ripflag)
      // continue ;
      index = index_2D_array(j, vno, max_nbrs) ;
      fprintf(fp, "vno %d, index %d, j %d, dist %2.4f, nbr %d\n", v->v[j], index, j, v->dist[j], v->v[j]+1) ;
      vertDists[index] = v->dist[j] ;
      vertNbrs[index] = v->v[j]+1 ;  // nbrs is 1-based
    }
    fclose(fp) ;
  }
#endif

  for (vno = 0; vno < area->n_points; vno++)
    if (area->lv[vno].vno >= 0 && area->lv[vno].deleted == 0) {
      vertices[area->lv[vno].vno] = 1;
    }
  if (mode == DTRANS_MODE_INSIDE)  // mark exterior and compute distance from it
  {
    for (vno = 0; vno < mris->nvertices; vno++) {
      vertices[vno] = !vertices[vno];
    }
  }

  // compute outside distances
  MARS_DT_Boundary(vertices, mris->nvertices, max_nbrs, vertNbrs, vertDists, cost);
  for (vno = 0; vno < mris->nvertices; vno++) {
    mris->vertices[vno].val = cost[vno];  // distance to inside points
  }

  if (mode == DTRANS_MODE_SIGNED || mode == DTRANS_MODE_UNSIGNED) {
    // compute distance to interior points
    for (vno = 0; vno < mris->nvertices; vno++) {
      vertices[vno] = !vertices[vno];  // 1=in exterior, 0=in interior
    }
    MARS_DT_Boundary(vertices, mris->nvertices, max_nbrs, vertNbrs, vertDists, cost);
    for (vno = 0; vno < mris->nvertices; vno++)
      if (cost[vno] > 0) {
        mris->vertices[vno].val = mode == DTRANS_MODE_SIGNED ? -cost[vno] : cost[vno];
      }
  }

  free(vertices);
  free(cost);
  free(vertDists);
  free(vertNbrs);
  return (NO_ERROR);
}
/*
  assumes v->val has the distances for label1 and v->val2 has the distances
  for label 2, computed using MRISdistanceTransform
*/
double MRIScomputeHausdorffDistance(MRI_SURFACE *mris, int mode)
{
  double hdist = 0, d, dist;
  int vno, n, num;

  // assume mode is symmetric mean for now
  for (num = vno = 0; vno < mris->nvertices; vno++) {
    VERTEX_TOPOLOGY const * const vt = &mris->vertices_topology[vno];
    VERTEX          const * const v  = &mris->vertices         [vno];
    if (v->ripflag) {
      continue;
    }

    if (vno == Gdiag_no) {
      DiagBreak();
    }
    for (n = 0; n < vt->vnum; n++) {
      VERTEX const * const vn = &mris->vertices[vt->v[n]];
      if (vn->ripflag) {
        continue;
      }
      // look for zero crossings in val
      if (vn->val * v->val < 0)  // different signs - compute location of 0 between them
      {
        // compute distance of '0' point from v to vn
        if (vn->val < 0) {
          dist = -vn->val / (-vn->val + v->val);  // fraction of way
          dist = 1 - dist;                        // measure from v not vn
        }
        else {
          dist = -v->val / (-v->val + vn->val);  // fraction of way
        }
        d = dist * fabs(v->val2) + (1 - dist) * fabs(vn->val2);  // compute val2 at this point
        num++;
        hdist += d;
      }

      // look for zero crossings in val2
      if (vn->val2 * v->val2 < 0)  // different signs - compute location of 0 between them
      {
        // compute distance of '0' point from v to vn
        if (vn->val2 < 0) {
          dist = -vn->val2 / (-vn->val2 + v->val2);  // fraction of way
          dist = 1 - dist;                           // measure from v not vn
        }
        else {
          dist = -v->val2 / (-v->val2 + vn->val2);  // fraction of way
        }
        num++;
        d = dist * fabs(v->val) + (1 - dist) * fabs(vn->val);  // compute val2 at this point
        hdist += d;
      }
    }
  }
  if (num > 0) {
    hdist /= num;
  }

  return (hdist);
}


/*-----------------------------------------------------
  Parameters:

  Returns value:

  Description
  Compute the ratio of the two principal curvatures and
  store it in the vertex->curv variable.
  ------------------------------------------------------*/
int MRISuseCurvatureRatio(MRI_SURFACE *mris)
{
  int vno;
  VERTEX *v;
  float min_curv, max_curv, k1, k2, curv;

  /*  MRIScomputeSecondFundamentalForm(mris) ;*/

  min_curv = 10000.0f;
  max_curv = -min_curv;
  for (vno = 0; vno < mris->nvertices; vno++) {
    v = &mris->vertices[vno];
    if (v->ripflag) {
      continue;
    }
    if (fabs(v->k1) > fabs(v->k2)) {
      k1 = v->k1;
      k2 = v->k2;
    }
    else {
      k1 = v->k2;
      k2 = v->k1;
    }

    if (!FZERO(k2)) {
      curv = fabs(k1 / k2);
      if (curv < min_curv) {
        min_curv = curv;
      }
      if (curv > max_curv) {
        max_curv = curv;
      }

      v->curv = curv;
    }
  }

  for (vno = 0; vno < mris->nvertices; vno++) {
    v = &mris->vertices[vno];
    if (v->ripflag) {
      continue;
    }
    if (fabs(v->k1) > fabs(v->k2)) {
      k1 = v->k1;
      k2 = v->k2;
    }
    else {
      k1 = v->k2;
      k2 = v->k1;
    }

    if (FZERO(k2)) {
      if (FZERO(k1)) {
        curv = 0.0;
      }
      else {
        curv = k1 < 0 ? min_curv : max_curv;
      }
      v->curv = curv;
    }
  }

  mris->min_curv = min_curv;
  mris->max_curv = max_curv;
  return (NO_ERROR);
}
/*-----------------------------------------------------
  Parameters:

  Returns value:

  Description
  Compute the contrast of the two principal curvatures and
  store it in the vertex->curv variable.
  ------------------------------------------------------*/
int MRISuseCurvatureContrast(MRI_SURFACE *mris)
{
  int vno;
  VERTEX *v;
  float min_curv, max_curv, k1, k2, curv, min_k;

  /*  MRIScomputeSecondFundamentalForm(mris) ;*/

  min_k = 10000.0f;
  for (vno = 0; vno < mris->nvertices; vno++) {
    v = &mris->vertices[vno];
    if (v->ripflag) {
      continue;
    }
    if (v->k1 < min_k) {
      min_k = v->k1;
    }
    if (v->k2 < min_k) {
      min_k = v->k2;
    }
  }

  min_curv = 10000.0f;
  max_curv = -min_curv;
  for (vno = 0; vno < mris->nvertices; vno++) {
    v = &mris->vertices[vno];
    if (v->ripflag) {
      continue;
    }
    if (v->k1 > v->k2) {
      k1 = v->k1;
      k2 = v->k2;
    }
    else {
      k1 = v->k2;
      k2 = v->k1;
    }
    k1 -= min_k;
    k2 -= min_k;
    curv = (k1 - k2) / (k1 + k2);

    if (curv < min_curv) {
      min_curv = curv;
    }
    if (curv > max_curv) {
      max_curv = curv;
    }

    v->curv = curv;
  }

  mris->min_curv = min_curv;
  mris->max_curv = max_curv;
  return (NO_ERROR);
}


#include "mrishash.h"

#define MAX_DIST 10
int MRISmeasureDistanceBetweenSurfaces(MRI_SURFACE *mris, MRI_SURFACE *mris2, int signed_dist)
{
  int vno;
  VERTEX *v1, *v2;
  MRIS_HASH_TABLE *mht;
  double dx, dy, dz;

  mht = MHTcreateVertexTable_Resolution(mris2, CURRENT_VERTICES, MAX_DIST);

  for (vno = 0; vno < mris->nvertices; vno++) {
    v1 = &mris->vertices[vno];
    if (v1->ripflag) {
      continue;
    }
    v2 = MHTfindClosestVertex(mht, mris2, v1);
    if (v2 == NULL) {
      v1->curv = MAX_DIST;
      continue;
    }
    dx = v1->x - v2->x;
    dy = v1->y - v2->y;
    dz = v1->z - v2->z;
    v1->curv = sqrt(dx * dx + dy * dy + dz * dz);
    if (signed_dist) {
      double dot;

      dot = dx * v1->nx + dy * v1->ny + dz * v1->nz;
      if (dot < 0) {
        v1->curv *= -1;
      }
    }
  }

  MHTfree(&mht);
  return (NO_ERROR);
}


short FACES_Hcurvature_determineSign(MRIS *apmris,
    	int			apFACE_O_fno,
    	int			apFACE_I_fno)
{
  FACE * const apFACE_O = &apmris->faces[apFACE_O_fno];
  FACE * const apFACE_I = &apmris->faces[apFACE_I_fno];
  
  FaceNormCacheEntry const * const apFNorm_O = getFaceNorm(apmris, apFACE_O_fno);
  FaceNormCacheEntry const * const apFNorm_I = getFaceNorm(apmris, apFACE_I_fno);

  //
  // PRECONDITIONS
  //  o Typically called from MRIS_Hcurvature_determineSign()
  //  o apFACE_I and apFACE_J are geometric neighbouring faces
  //    about a given vertex.
  //
  // POSTCONDITIONS
  //  o If the faces "diverge", i.e. have face normals that point "away"
  //    from each other, then the curvature sign return is -1.
  //  o If the faces "converge", i.e. have face normals that point "toward"
  //    each other, then the curvature sign return is +1
  //
  // HISTORY
  //  02 July 2007
  //  o Initial design and coding.
  //

  static int calls = 0;
  char *pch_function = "FACES_Hcurvature_determineSign";
  int ret = 0;
  int vertexO = -1;
  int vertexI = -1;
  VERTEX *pVERTEX_O = NULL;
  VERTEX *pVERTEX_I = NULL;
  VECTOR *pv_O = NULL;               // Coords of 1st common vertex
  VECTOR *pv_normalO = NULL;         // Normal for face O
  VECTOR *pv_OnO = NULL;             // pv_O + normal
  VECTOR *pv_I = NULL;               // Coords of 2nd common vertex
  VECTOR *pv_normalI = NULL;         // Normal for face I
  VECTOR *pv_InI = NULL;             // pv_I + normal
  VECTOR *pv_connectOI = NULL;       // vector connecting normals
  VECTOR *pv_commonVertices = NULL;  // Vector housing vertices that
  // are common between two
  // neighbouring faces.
  int commonVertices = 0;  // number of vertices in common
  // between two faces
  float f_distNormal = 0;
  float f_distAntiNormal = 0;
  int sign = -1;

  pv_commonVertices = VectorAlloc(3, MATRIX_REAL);
  pv_I = VectorAlloc(3, MATRIX_REAL);
  pv_O = VectorAlloc(3, MATRIX_REAL);
  pv_normalI = VectorAlloc(3, MATRIX_REAL);
  pv_normalO = VectorAlloc(3, MATRIX_REAL);
  pv_InI = VectorAlloc(3, MATRIX_REAL);
  pv_OnO = VectorAlloc(3, MATRIX_REAL);
  pv_connectOI = VectorAlloc(3, MATRIX_REAL);

  commonVertices = VERTICES_commonInFaces_find(apFACE_O, apFACE_I, pv_commonVertices);
  if (commonVertices != 2)
    ErrorExit(-4, "%s: During call %d, the passed faces do not share an edge", pch_function, calls);

  vertexO = FACE_vertexIndexAtMask_find(apFACE_O, pv_commonVertices);
  vertexI = FACE_vertexIndexAtMask_find(apFACE_I, pv_commonVertices);
  pVERTEX_O = &apmris->vertices[vertexO];
  pVERTEX_I = &apmris->vertices[vertexI];
  V3_LOAD(pv_O, pVERTEX_O->x, pVERTEX_O->y, pVERTEX_O->z);
  V3_LOAD(pv_I, pVERTEX_I->x, pVERTEX_I->y, pVERTEX_I->z);
  V3_LOAD(pv_normalO, apFNorm_O->nx, apFNorm_O->ny, apFNorm_O->nz);
  V3_LOAD(pv_normalI, apFNorm_I->nx, apFNorm_I->ny, apFNorm_I->nz);

  for (sign = 1; sign >= -1; sign -= 2) {
    V3_SCALAR_MUL(pv_normalO, sign, pv_normalO);
    V3_SCALAR_MUL(pv_normalI, sign, pv_normalI);
    V3_ADD(pv_O, pv_normalO, pv_OnO);
    V3_ADD(pv_I, pv_normalI, pv_InI);
    V3_SUBTRACT(pv_OnO, pv_InI, pv_connectOI);

    if (sign == 1) {
      f_distNormal = V3_LEN(pv_connectOI);
    }
    else {
      f_distAntiNormal = V3_LEN(pv_connectOI);
    }
  }

  ret = (f_distNormal < f_distAntiNormal) ? +1 : -1;

  VectorFree(&pv_O);
  VectorFree(&pv_normalO);
  VectorFree(&pv_OnO);
  VectorFree(&pv_I);
  VectorFree(&pv_normalI);
  VectorFree(&pv_InI);
  VectorFree(&pv_connectOI);
  VectorFree(&pv_commonVertices);
  calls++;
  return ret;
}

int VERTEX_faceAngles_determine(MRIS *apmris, int avertex, VECTOR *apv_angle)
{
  //
  // PRECONDITIONS
  //  o <apmris> is a valid surface.
  //  o <apVERTEX> is a vertex to analyze.
  //
  // POSTCONDITIONS
  //  o The angle between each face in the <apex> normal
  //    is determined and returned in <apv_angle>.
  //  o The caller is responsible for clearing the memory allocated to
  //    <apv_angle>!
  //  o The number of faces processed (i.e. size of the <apv_angle
  //    vector) is returned in the function name.
  //
  // HISTORY
  //  30 July 2007
  //  o Initial design and coding.
  //

  char *pch_function = "VERTEX_faceAngles_determine";
  int nfaces = -1;
  float f_angle = 0.;
  float f_lenApexNormal = 0.;
  float f_lenFaceNormal = 0.;
  float f_lenNormals = 0.;
  float f_acosArg = 0.;
  float f_dot = 0.;

  int face = 0;
  static int calls = 0;
  static VECTOR *pv_faceNormal = NULL;
  static VECTOR *pv_apexNormal = NULL;

  FACE *pFACE_side = NULL;

  if (!calls) {
    pv_faceNormal = VectorAlloc(3, MATRIX_REAL);
    pv_apexNormal = VectorAlloc(3, MATRIX_REAL);
  }
  VERTEX_TOPOLOGY const * const pVERTEXt_apex = &apmris->vertices_topology[avertex];
  VERTEX          const * const pVERTEX_apex  = &apmris->vertices         [avertex];
  nfaces = pVERTEXt_apex->num;
  VECTOR_ELT(pv_apexNormal, 1) = pVERTEX_apex->nx;
  VECTOR_ELT(pv_apexNormal, 2) = pVERTEX_apex->ny;
  VECTOR_ELT(pv_apexNormal, 3) = pVERTEX_apex->nz;
  f_lenApexNormal = V3_LEN(pv_apexNormal);

  for (face = 0; face < nfaces; face++) {
    pFACE_side = &apmris->faces[pVERTEXt_apex->f[face]];
    FaceNormCacheEntry const * const pFNorm_side = getFaceNorm(apmris, pVERTEXt_apex->f[face]);
    VECTOR_ELT(pv_faceNormal, 1) = pFNorm_side->nx;
    VECTOR_ELT(pv_faceNormal, 2) = pFNorm_side->ny;
    VECTOR_ELT(pv_faceNormal, 3) = pFNorm_side->nz;
    f_lenFaceNormal = V3_LEN(pv_faceNormal);
    f_lenNormals = f_lenApexNormal * f_lenFaceNormal;
    f_dot = V3_DOT(pv_apexNormal, pv_faceNormal);
    errno = 0;
    //  feclearexcept(FE_ALL_EXCEPT);
    f_acosArg = f_dot / f_lenNormals;
    // Check on the bounds of the acos argument. Without this bounds check,
    // it is quite possible to have 'nan' acos results, especially on 64-bit
    // builds.
    if (f_acosArg > 1.) {
      f_acosArg = 1.0;
    }
    if (f_acosArg < -1.) {
      f_acosArg = -1.0;
    }
    f_angle = acos(f_acosArg);
    if (errno) {
      f_angle = 0.;
      printf("%s: acos error - angle set to zero for vertex = %d, face = %d.\n", pch_function, avertex, face);
    }
    VECTOR_ELT(apv_angle, face + 1) = f_angle;
  }
  calls++;
  return face;
}

float FACES_angleNormal_find(MRIS *apmris, int apFACE_I_fno, int apFACE_J_fno)
{
  //FACE * const apFACE_I = &apmris->faces[apFACE_I_fno];
  //FACE * const apFACE_J = &apmris->faces[apFACE_J_fno];

  FaceNormCacheEntry const * const apFNorm_I = getFaceNorm(apmris, apFACE_I_fno); 
  FaceNormCacheEntry const * const apFNorm_J = getFaceNorm(apmris, apFACE_J_fno);
 
  //
  // PRECONDITIONS
  //  o The <apFACE>s should be triangles with 3 vertices each.
  //  o It is assumed (but not mandatory) that the FACES share
  //    at least one common vertex - or more often a common
  //    edge, i.e. two common vertices.
  //
  // POSTCONDITIONS
  //  o The angle between the normals on each FACE is returned.
  //

  static int calls = 0;                  // Used for vector allocation
  static VECTOR *pv_faceNormalI = NULL;  // Normal vector for face I
  static VECTOR *pv_faceNormalJ = NULL;  // Normal vector for face J
  static VECTOR *pv_crossIJ = NULL;      // Cross product of input vectors
  float f_faceNormalIlen = 0.;           // Length of face normal I
  float f_faceNormalJlen = 0.;           // Length of face normal J
  float f_faceNormalIJlen = 0.;          // Face normal length product
  float f_angleNormalIJ = 0.;            // Angle between face normals
  float f_acosArg = 0.;                  // Dot product arguments
  float f_dot = 0.;                      // Dot product
  short sign = 1;                        // Angle "sign"
  char *pch_function = "FACES_angleNormal_find";

  DebugEnterFunction(("%s", pch_function));
  if (!calls) {
    pv_faceNormalI = VectorAlloc(3, MATRIX_REAL);
    pv_faceNormalJ = VectorAlloc(3, MATRIX_REAL);
    pv_crossIJ = VectorAlloc(3, MATRIX_REAL);
  }
  V3_LOAD(pv_faceNormalI, apFNorm_I->nx, apFNorm_I->ny, apFNorm_I->nz);
  V3_LOAD(pv_faceNormalJ, apFNorm_J->nx, apFNorm_J->ny, apFNorm_J->nz);
  f_faceNormalIlen = V3_LEN(pv_faceNormalI);
  f_faceNormalJlen = V3_LEN(pv_faceNormalJ);
  if (f_faceNormalIlen > 1.0001 || f_faceNormalJlen > 1.0001)
    ErrorExit(
        -4, "%s: face normal not unit length -- Ni: %f, Nj: %f\n", pch_function, f_faceNormalIlen, f_faceNormalJlen);
  f_faceNormalIJlen = f_faceNormalIlen * f_faceNormalJlen;
  f_dot = V3_DOT(pv_faceNormalI, pv_faceNormalJ);
  sign = FACES_Hcurvature_determineSign(apmris, apFACE_I_fno, apFACE_J_fno);
  f_acosArg = f_dot / f_faceNormalIJlen;
  // Check on the bounds of the acos argument. Without this bounds check,
  //  it is quite possible to have 'nan' acos results, especially on 64-bit
  //  builds.
  if (f_acosArg > 1.) {
    f_acosArg = 1.0;
  }
  if (f_acosArg < -1.) {
    f_acosArg = -1.0;
  }
  f_angleNormalIJ = acosf(f_acosArg) * sign;
  calls++;
  xDbg_PopStack();
  return f_angleNormalIJ;
}


int VERTEX_faceMinMaxAngles_determine(
    MRIS *apmris, int avertex, int *ap_minIndex, float *apf_minAngle, int *ap_maxIndex, float *apf_maxAngle)
{
  //
  // PRECONDITIONS
  //  o <apmris> is a valid surface.
  //  o <apVERTEX> is a vertex to analyze.
  //
  // POSTCONDITIONS
  //  o For the given <avertex>, the minimum and maximum
  //    face angles and their indices are returned in the
  //    argument pointers.
  //  o The number of faces is returned in the function name.
  //
  // HISTORY
  //  31 July 2007
  //  o Initial design and coding.
  //

  char *pch_function = "VERTEX_faceMinMaxAngles_determine";
  int face = 0;                  // Face index counte
  int nfaces = 0;                // Number of faces at <avertex>
  float f_faceAngle = 0.;        // Actual face angle
  VECTOR *pv_faceAngles = NULL;  // vector containing angles
  // between each face normal
  // and apex normal

  // Determine the angles between each face and the vertex normal;
  //  find the min/max angles and indices
  VERTEX_TOPOLOGY const * const pVERTEXt = &apmris->vertices_topology[avertex];
  nfaces = pVERTEXt->num;
  pv_faceAngles = VectorAlloc(nfaces, MATRIX_REAL);
  nfaces = VERTEX_faceAngles_determine(apmris, avertex, pv_faceAngles);
  if (!nfaces) {
    ErrorExit(-4, "%s: error with determining face angles.", pch_function);
  }
  f_faceAngle = VECTOR_ELT(pv_faceAngles, 1);
  *apf_minAngle = f_faceAngle;
  *apf_maxAngle = f_faceAngle;
  for (face = 1; face < nfaces; face++) {
    f_faceAngle = VECTOR_ELT(pv_faceAngles, face + 1);  // base 1 index
    if (f_faceAngle < *apf_minAngle) {
      *apf_minAngle = f_faceAngle;
      *ap_minIndex = face;
    }
    if (f_faceAngle > *apf_maxAngle) {
      *apf_maxAngle = f_faceAngle;
      *ap_maxIndex = face;
    }
  }
  VectorFree(&pv_faceAngles);
  return face;
}

int MRIS_Hcurvature_determineSign(MRIS *apmris)
{
  //
  // NOTE
  //  This function is obsolete and should not be used! Mean curvature (H)
  //  determination is now done directly when processing faces and normal
  //  angles.
  //
  // PRECONDITIONS
  //  o <apmris> is a valid surface.
  //  o MRIS_facesAtVertices_reorder()
  //
  // POSTCONDITIONS
  //  o The face geometry at each vertex is examined, and the orientation
  //    of each face relative to its neighbor is determined as either
  //    converging (-) or diverging (+).
  //  o If the sum of each convergence/divergence is determined to be
  //    negative, the vertex is marked as diverging; otherwise it is
  //    marked as converging.
  //  o Convergence is indicated with pVERTEX->undefval=-1; divergence
  //    is marked with pVERTEX->undefval=1
  //
  // HISTORY
  //  02 July 2007
  //  o Initial design and coding.
  //

  int vertex = 0;
  int face = 0;
  int nfaces = 0;
  int ret = 1;
  int signSum = 0;

  for (vertex = 0; vertex < apmris->nvertices; vertex++) {
    MRIS_vertexProgress_print(apmris, vertex, "Determining H sign for vertex faces...");
    VERTEX_TOPOLOGY const * const pVERTEXt = &apmris->vertices_topology[vertex];
    VERTEX                * const pVERTEX  = &apmris->vertices         [vertex];
    nfaces = pVERTEXt->num;
    signSum = 0;
    for (face = 0; face < nfaces; face++) {
      signSum += FACES_Hcurvature_determineSign(apmris, pVERTEXt->f[face], pVERTEXt->f[(face + 1) % nfaces]);
    }
    pVERTEX->undefval = (signSum >= 0) ? 1 : -1;
  }
  return ret;
}

short MRIS_discreteKH_compute(MRIS *apmris)
{
  //
  // PRECONDITIONS
  //  o A valid SURFACE with computed triangle properties.
  //
  // POSTCONDITIONS
  //  o The discrete K and H curvatures at each vertex are
  //    computed.
  //

  char *pch_function = "MRIS_discreteKH_compute";

  VECTOR *pv_geometricOrder = NULL;  // Geometrically ordered faces
  int vertex = 0;                    // Vertex index number
  FACE *pFACE_I = NULL;              // Face I with vertex apex
  FACE *pFACE_J = NULL;              // Face I+1 with vertex apex
  int face = 0;                      // face counter
  int faceI = 0;                     // face I index
  int faceJ = 0;                     // face J index
  int nfaces = 0;                    // total number of faces
  int *pFaceIndex = NULL;            // face index array at vertex
  int angleIndex = -1;               // angle index
  float f_faceAreaSum = 0.;          // area about vertex
  float f_angleDeficitSum = 0.;      // angle deficit about vertex
  float f_angleNormalIJ = 0.;        // angle between normals
  float f_angleNormalIJSum = 0.;     // sum angle between normals
  float f_edgeLength = 0.;           // Length of edge v->vI
  double f_K = 0.;                   // Gaussian curvature at vertex
  double f_H = 0.;                   // Mean curvature at vertex
  float f_Kmin = 0.;
  float f_Kmax = 0.;
  float f_Hmin = 0.;
  float f_Hmax = 0.;
  float f_Ktotal = 0.;

  DebugEnterFunction(("%s", pch_function));
  for (vertex = 0; vertex < apmris->nvertices; vertex++) {
    MRIS_vertexProgress_print(apmris, vertex, "Determining KH curvatures...");
    f_faceAreaSum = 0.;
    f_angleDeficitSum = 0.;
    f_angleNormalIJSum = 0.;
    
    VERTEX_TOPOLOGY const * const pVertext = &apmris->vertices_topology[vertex];
    VERTEX          const * const pVertex  = &apmris->vertices         [vertex];
    if (pVertex->marked)  // couldn't find geometrical packing of faces - can't process this vertex
    {
      apmris->vertices[vertex].K = 0;
      apmris->vertices[vertex].H = 0;
      continue;
    }

    nfaces = pVertext->num;
    pFaceIndex = pVertext->f;
    pv_geometricOrder = VectorAlloc(nfaces, MATRIX_REAL);
    for (face = 0; face < nfaces; face++) {
      faceI = face;
      faceJ = (face + 1) % nfaces;

      pFACE_I = &apmris->faces[pFaceIndex[faceI]];
      pFACE_J = &apmris->faces[pFaceIndex[faceJ]];

      f_angleNormalIJ = FACES_angleNormal_find  (apmris, pFaceIndex[faceI], pFaceIndex[faceJ]);
      f_edgeLength = FACES_commonEdgeLength_find(apmris, pFACE_I, pFACE_J);
      f_faceAreaSum += pFACE_I->area;
      angleIndex = FACE_vertexIndex_find(pFACE_I, vertex);
      if (angleIndex == -1)
        ErrorExit(-4, "%s:\n\tangleIndex lookup failure for vertex %d, face %d", pch_function, vertex, face);
      f_angleDeficitSum += pFACE_I->angle[angleIndex];
      f_angleNormalIJSum += f_angleNormalIJ * f_edgeLength;
    }
    VectorFree(&pv_geometricOrder);
    pv_geometricOrder = NULL;
    f_K = 3 / f_faceAreaSum * (2 * M_PI - f_angleDeficitSum);
    f_H = 0.75 / f_faceAreaSum * f_angleNormalIJSum;
    apmris->vertices[vertex].K = f_K;
    apmris->vertices[vertex].H = f_H;
    if (!vertex) {
      f_Kmin = f_Kmax = f_K;
      f_Hmin = f_Hmax = f_H;
    }
    if (f_K > f_Kmax) {
      f_Kmax = f_K;
    }
    if (f_K < f_Kmin) {
      f_Kmin = f_K;
    }
    if (f_H > f_Hmax) {
      f_Hmax = f_H;
    }
    if (f_H < f_Hmin) {
      f_Hmin = f_H;
    }
    f_Ktotal += f_K * pVertex->area;
  }
  apmris->Kmax = f_Kmax;
  apmris->Kmin = f_Kmin;
  apmris->Hmax = f_Hmax;
  apmris->Hmin = f_Hmin;
  apmris->Ktotal = f_Ktotal;
  xDbg_PopStack();
  return (NO_ERROR);
}

short MRIS_discretek1k2_compute(MRIS *apmris, short ab_signedPrinciples)
{
  //
  // PRECONDITIONS
  //  o A valid SURFACE with computed triangle properties.
  //  o A valid K and H at each vertex.
  //
  // POSTCONDITIONS
  //  o The discrete K and H curvatures at each vertex are
  //    computed.
  //  o If <ab_signedPrinciples> is true, then k1 and k2
  //    are assigned according to signed size, and not
  //    f_abs(..) size.
  //

  char *pch_function = "MRIS_discretek1k2_compute";
  VERTEX *pVERTEX = NULL;
  float f_k1 = 0.;
  float f_k2 = 0.;
  float f_A = 0.;
  float f_B = 0.;
  float f_delta = 0.;
  float f_K = 0.;
  float f_H = 0.;
  int vertex = 0;
  int deltaViolations = 0;

  for (vertex = 0; vertex < apmris->nvertices; vertex++) {
    MRIS_vertexProgress_print(apmris, vertex, "Determining k1k2 curvatures...");
    pVERTEX = &apmris->vertices[vertex];
    f_K = pVERTEX->K;
    f_H = pVERTEX->H;
    f_delta = f_H * f_H - f_K;
    if (f_delta < 0) {
      deltaViolations++;
      f_delta = 0.;
    }
    if (f_delta < 0)
      ErrorExit(-4, "%s: f_delta = %f, vertex = %d, f_K = %f, f_H = %f\n", pch_function, f_delta, vertex, f_K, f_H);
    f_A = f_H + sqrt(f_delta);
    f_B = f_H - sqrt(f_delta);
    if (!ab_signedPrinciples) {
      f_k1 = fabs(f_A) >= fabs(f_B) ? f_A : f_B;
      f_k2 = fabs(f_A) <= fabs(f_B) ? f_A : f_B;
    }
    else {
      f_k1 = f_A >= f_B ? f_A : f_B;
      f_k2 = f_A <= f_B ? f_A : f_B;
    }
    pVERTEX->k1 = f_k1;
    pVERTEX->k2 = f_k2;
  }
  if (deltaViolations) {
    cprintd("deltaViolations", deltaViolations);
  }
  return (NO_ERROR);
}

short MRIScomputeSecondFundamentalFormDiscrete(MRIS *apmris, short ab_signedPrinciples)
{
  int retKH, retk1k2;

  retKH = 1;
  retk1k2 = 1;
  MRISclearMarks(apmris);
  MRIScomputeTriangleProperties(apmris);
  MRIScomputeGeometricProperties(apmris);
  retKH = MRIS_discreteKH_compute(apmris);
  retk1k2 = MRIS_discretek1k2_compute(apmris, ab_signedPrinciples);
  return (retKH | retk1k2);
}


void computeDefectFaceNormal(MRIS const * const mris, int const fno)
{
  float nx, ny, nz, orig_area;
  computeDefectFaceNormal_calculate(mris, fno, &nx, &ny, &nz, &orig_area);
  setFaceNorm    (mris, fno, nx, ny, nz);
  setFaceOrigArea(mris, fno, orig_area);
}


int MRIScomputeSurfaceNormals(MRI_SURFACE *mris, int which, int navgs)
{
  int vno, n, i;
  double nx = 0.0, ny = 0.0, nz = 0.0, norm = 0.0;

  MRISsaveVertexPositions(mris, TMP_VERTICES);
  MRISrestoreVertexPositions(mris, which);

  for (vno = 0; vno < mris->nvertices; vno++) {
    VERTEX * const v  = &mris->vertices[vno];
    if (vno == Gdiag_no) DiagBreak();

    if (v->ripflag) continue;

    MRIScomputeNormal(mris, which, vno, &nx, &ny, &nz);
    switch (which) {
      default:
      case CURRENT_VERTICES:
        v->nx = nx;
        v->ny = ny;
        v->nz = nz;
        break;
      case WHITE_VERTICES:
        v->wnx = nx;
        v->wny = ny;
        v->wnz = nz;
        break;
      case PIAL_VERTICES:
        v->pnx = nx;
        v->pny = ny;
        v->pnz = nz;
        break;
      case ORIGINAL_VERTICES:
        v->onx = nx;
        v->ony = ny;
        v->onz = nz;
        break;
    }
  }
  for (i = 0; i < navgs; i++) {
    for (vno = 0; vno < mris->nvertices; vno++) {
      VERTEX_TOPOLOGY const * const vt = &mris->vertices_topology[vno];
      VERTEX                * const v  = &mris->vertices         [vno];
      if (v->ripflag) {
        continue;
      }
      switch (which) {
        default:
        case CURRENT_VERTICES:
          nx = v->nx;
          ny = v->ny;
          nz = v->nz;
          break;
        case WHITE_VERTICES:
          nx = v->wnx;
          ny = v->wny;
          nz = v->wnz;
          break;
        case PIAL_VERTICES:
          nx = v->pnx;
          ny = v->pny;
          nz = v->pnz;
          break;
        case ORIGINAL_VERTICES:
          nx = v->onx;
          ny = v->ony;
          nz = v->onz;
          break;
      }
      v->tdx = nx;
      v->tdy = ny;
      v->tdz = nz;
      for (n = 0; n < vt->vnum; n++) {
        VERTEX const * const vn = &mris->vertices[vt->v[n]];
        if (vn->ripflag) {
          continue;
        }
        switch (which) {
          default:
          case CURRENT_VERTICES:
            nx = vn->nx;
            ny = vn->ny;
            nz = vn->nz;
            break;
          case WHITE_VERTICES:
            nx = vn->wnx;
            ny = vn->wny;
            nz = vn->wnz;
            break;
          case PIAL_VERTICES:
            nx = vn->pnx;
            ny = vn->pny;
            nz = vn->pnz;
            break;
          case ORIGINAL_VERTICES:
            nx = vn->onx;
            ny = vn->ony;
            nz = vn->onz;
            break;
        }
        v->tdx += nx;
        v->tdy += ny;
        v->tdz += nz;
      }
      norm = sqrt(v->tdx * v->tdx + v->tdy * v->tdy + v->tdz * v->tdz);
      if (!FZERO(norm)) {
        v->tdx /= norm;
        v->tdy /= norm;
        v->tdz /= norm;
      }
    }
    for (vno = 0; vno < mris->nvertices; vno++) {
      VERTEX * const v  = &mris->vertices         [vno];
      if (v->ripflag) {
        continue;
      }
      switch (which) {
        default:
        case CURRENT_VERTICES:
          v->nx = v->tdx;
          v->ny = v->tdy;
          v->nz = v->tdz;
          break;
        case WHITE_VERTICES:
          v->wnx = v->tdx;
          v->wny = v->tdy;
          v->wnz = v->tdz;
          break;
        case PIAL_VERTICES:
          v->pnx = v->tdx;
          v->pny = v->tdy;
          v->pnz = v->tdz;
          break;
        case ORIGINAL_VERTICES:
          v->onx = v->tdx;
          v->ony = v->tdy;
          v->onz = v->tdz;
          break;
      }
    }
  }

  MRISrestoreVertexPositions(mris, which);
  return (NO_ERROR);
}


int MRISsetCurvature(MRI_SURFACE *mris, float val)
{
  int vno;
  VERTEX *v;

  for (vno = 0; vno < mris->nvertices; vno++) {
    v = &mris->vertices[vno];
    if (v->ripflag) {
      continue;
    }
    v->curv = val;
  }
  return (NO_ERROR);
}

int MRIStrinarizeCurvature(MRI_SURFACE *mris, float trinarize_thresh)
{
  int vno;
  VERTEX *v;

  for (vno = 0; vno < mris->nvertices; vno++) {
    v = &mris->vertices[vno];
    if (v->ripflag) {
      continue;
    }
    if (v->curv < -trinarize_thresh) {
      v->curv = -1;
    }
    else if (v->curv > trinarize_thresh) {
      v->curv = 1;
    }
    else {
      v->curv = 0;
    }
  }
  return (NO_ERROR);
}


int MRISscaleCurvature(MRI_SURFACE *apmris, float af_scale)
{
  //
  // POSTCONDITIONS
  // o Each curvature value in apmris is scaled by:
  //
  //    (curv-f_mean)*<af_scale> + f_mean
  //
  //   where f_mean is the mean of all the surface curvatures
  //

  VERTEX *pvertex;
  int vno;
  int vtotal;
  double f_mean;

  for (f_mean = 0.0, vtotal = vno = 0; vno < apmris->nvertices; vno++) {
    pvertex = &apmris->vertices[vno];
    if (pvertex->ripflag) {
      continue;
    }
    vtotal++;
    f_mean += pvertex->curv;
  }
  f_mean /= (double)vtotal;

  for (vno = 0; vno < apmris->nvertices; vno++) {
    pvertex = &apmris->vertices[vno];
    if (pvertex->ripflag) {
      continue;
    }
    pvertex->curv = (pvertex->curv - f_mean) * af_scale + f_mean;
  }
  return (NO_ERROR);
}


int MRISbinarizeCurvature(MRI_SURFACE *mris, float thresh, float low, float high, int use_abs)
{
  int vno;
  VERTEX *v;
  float val;

  for (vno = 0; vno < mris->nvertices; vno++) {
    v = &mris->vertices[vno];
    if (v->ripflag) {
      continue;
    }
    val = (use_abs ? fabs(v->curv) : v->curv);
    if (val < thresh) {
      v->curv = low;
    }
    else {
      v->curv = v->curv < 0 ? -high : high;
    }
  }

  return (NO_ERROR);
}
int MRISthresholdCurvature(MRI_SURFACE *mris, float thresh, int use_abs)
{
  int vno;
  VERTEX *v;
  float val;

  for (vno = 0; vno < mris->nvertices; vno++) {
    v = &mris->vertices[vno];
    if (v->ripflag) {
      continue;
    }
    val = (use_abs ? fabs(v->curv) : v->curv);
    if (val < thresh) {
      v->curv = 0;
    }
  }

  return (NO_ERROR);
}

/*-----------------------------------------------------
  Parameters:

  Returns value:

  Description
  ------------------------------------------------------*/

void MRISnormalizeField(MRIS *mris, int distance_field, int which_norm)
{
  int n;
  VERTEX *v;
  float max_value;

  if (which_norm == NORM_NONE) {
    return;
  }

  if (distance_field || which_norm == NORM_MAX) {
    /* distance fields have their max value set to 1 */
    for (max_value = 0.0f, n = 0; n < mris->nvertices; n++) {
      v = &mris->vertices[n];
      if (v->ripflag) {
        continue;
      }
      if (v->curv > max_value) {
        max_value = v->curv;  // fabs(v->curv);
      }
    }
    if (!FZERO(max_value)) /* normalize the max value to 1.0f */
    {
      printf("normalizing max %2.1f to be in [0 1]\n", max_value);
      for (n = 0; n < mris->nvertices; n++) {
        v = &mris->vertices[n];
        if (v->ripflag) {
          continue;
        }
        v->curv = v->curv / max_value;
      }
    }
  }
  else /* gaussian */
  {
    MRISnormalizeCurvature(mris, which_norm);
  }
}


// remove outliers in the v->curv field
int MRIShistoThresholdCurvature(MRI_SURFACE *mris, float thresh_pct)
{
  double min_curv, max_curv, curv_scale, total, thresh;
  int bin, zbin, nthresh = 0, vno;
  HISTOGRAM *h_curv;
  VERTEX *vertex;

  h_curv = HISTOalloc(1000);

  min_curv = 1000;
  max_curv = -1000;
  for (vno = 0; vno < mris->nvertices; vno++) {
    vertex = &mris->vertices[vno];
    if (vno == Gdiag_no) {
      DiagBreak();
    }
    if (vertex->ripflag) {
      continue;
    }
    if (vertex->curv > max_curv) {
      max_curv = vertex->curv;
    }
    if (vertex->curv < min_curv) {
      min_curv = vertex->curv;
    }
  }

  curv_scale = (h_curv->nbins - 1) / (max_curv - min_curv);
  h_curv->bin_size = 1.0 / curv_scale;
  for (vno = 0; vno < mris->nvertices; vno++) {
    vertex = &mris->vertices[vno];
    if (vno == Gdiag_no) {
      DiagBreak();
    }
    if (vertex->ripflag) {
      continue;
    }
    bin = nint(curv_scale * (vertex->curv - min_curv));
    h_curv->counts[bin]++;
  }
  for (bin = 0; bin < h_curv->nbins; bin++) {
    h_curv->bins[bin] = (bin / curv_scale) + min_curv;
  }
  zbin = nint(curv_scale * (0.0 - min_curv));
  HISTOmakePDF(h_curv, h_curv);
  if (Gdiag & DIAG_WRITE && DIAG_VERBOSE_ON) {
    HISTOplot(h_curv, "curv.plt");
  }

  zbin = HISTOfindHighestPeakInRegion(h_curv, 0, h_curv->nbins);

  for (total = 0, bin = zbin; bin < h_curv->nbins; bin++) {
    total += h_curv->counts[bin];
  }
  thresh = thresh_pct * total;
  for (total = 0, bin = zbin; bin < h_curv->nbins - 1; bin++) {
    total += h_curv->counts[bin];
    if (total > thresh) {
      break;
    }
  }
  max_curv = h_curv->bins[bin];

  for (total = 0, bin = zbin; bin > 0; bin--) {
    total += h_curv->counts[bin];
  }
  thresh = thresh_pct * total;
  for (total = 0, bin = zbin; bin > 0; bin--) {
    total += h_curv->counts[bin];
    if (total > thresh) {
      break;
    }
  }
  min_curv = h_curv->bins[bin];

  mris->min_curv = 10000.0f;
  mris->max_curv = -10000.0f;
  for (vno = 0; vno < mris->nvertices; vno++) {
    vertex = &mris->vertices[vno];
    if (vno == Gdiag_no) {
      DiagBreak();
    }
    if (vertex->ripflag) {
      continue;
    }
    if (vertex->curv > max_curv) {
      vertex->curv = max_curv;
      nthresh++;
    }
    if (vertex->curv < min_curv) {
      vertex->curv = min_curv;
      nthresh++;
    }
    if (vertex->curv < mris->min_curv) {
      mris->min_curv = vertex->curv;
    }
    if (vertex->curv > mris->max_curv) {
      mris->max_curv = vertex->curv;
    }
  }

  HISTOfree(&h_curv);
  if (nthresh > 0) fprintf(stderr, "%d vertices thresholded to be in [%2.2f %2.2f]\n", nthresh, min_curv, max_curv);
  return (NO_ERROR);
}


/*-----------------------------------------------------
  Parameters:

  Returns value:

  Description
  Compute the cortical thickness at each vertex by measuring the
  distance from it to the pial surface.

  This routine assumes that the white matter surface is stored in
  ORIGINAL_VERTICES, and that the current vertex positions reflect
  the pial surface.
  ------------------------------------------------------*/

int MRISfindClosestOrigVertices(MRI_SURFACE *mris, int nbhd_size)
{
  int vno, n, vlist[100000], vtotal, ns, i, vnum, nbr_count[100], min_n, min_vno;
  float dx, dy, dz, dist, min_dist, nx, ny, nz, dot;

  memset(nbr_count, 0, 100 * sizeof(int));

  /* current vertex positions are gray matter, orig are white matter */
  for (vno = 0; vno < mris->nvertices; vno++) {
    VERTEX * const v = &mris->vertices[vno];
    if (v->ripflag) {
      continue;
    }
    nx = v->nx;
    ny = v->ny;
    nz = v->nz;
    if (vno == Gdiag_no) {
      DiagBreak();
    }
    dx = v->x - v->origx;
    dy = v->y - v->origy;
    dz = v->z - v->origz;
    min_dist = sqrt(dx * dx + dy * dy + dz * dz);
    v->marked = 1;
    vtotal = 1;
    vlist[0] = vno;
    min_n = 0;
    min_vno = vno;
    for (ns = 1; ns <= nbhd_size; ns++) {
      vnum = 0; /* will be # of new neighbors added to list */
      for (i = 0; i < vtotal; i++) {
        VERTEX_TOPOLOGY const * const vnt = &mris->vertices_topology[vlist[i]];
        VERTEX          const * const vn  = &mris->vertices         [vlist[i]];
        if (vn->ripflag) {
          continue;
        }
        if (vn->marked && vn->marked < ns - 1) {
          continue;
        }
        for (n = 0; n < vnt->vnum; n++) {
          VERTEX * const vn2 = &mris->vertices[vnt->v[n]];
          if (vn2->ripflag || vn2->marked) /* already processed */
          {
            continue;
          }
          vlist[vtotal + vnum++] = vnt->v[n];
          vn2->marked = ns;
          dx = vn2->x - v->origx;
          dy = vn2->y - v->origy;
          dz = vn2->z - v->origz;
          dot = dx * nx + dy * ny + dz * nz;
          if (dot < 0) /* must be outwards from surface */
          {
            continue;
          }
          dot = vn2->nx * nx + vn2->ny * ny + vn2->nz * nz;
          if (dot < 0) /* must be outwards from surface */
          {
            continue;
          }
          dist = sqrt(dx * dx + dy * dy + dz * dz);
          if (dist < min_dist) {
            min_n = ns;
            min_dist = dist;
            if (min_n == nbhd_size && DIAG_VERBOSE_ON) fprintf(stdout, "%d --> %d = %2.3f\n", vno, vnt->v[n], dist);
            min_vno = vnt->v[n];
          }
        }
      }
      vtotal += vnum;
    }

    nbr_count[min_n]++;
    for (n = 0; n < vtotal; n++) {
      VERTEX * const vn = &mris->vertices[vlist[n]];
      if (vn->ripflag) {
        continue;
      }
      vn->marked = 0;
    }
    v->curv = min_vno;  // BLETCH
  }

  for (n = 0; n <= nbhd_size; n++) {
    fprintf(stdout, "%d vertices at %d distance\n", nbr_count[n], n);
  }
  return (NO_ERROR);
}
/*
  find the closest pial vertex and use it's spherical coords to initialize
  the thickness minimization. Put the v->c[xyz] coords of the nearest pial vertex into v->[xyz] of each vertex.
*/
int MRISfindClosestPialVerticesCanonicalCoords(MRI_SURFACE *mris, int nbhd_size)
{
  int vno, n, vlist[100000], vtotal, ns, i, vnum, nbr_count[100], min_n, min_vno;
  float dx, dy, dz, dist, min_dist, nx, ny, nz, dot;

  memset(nbr_count, 0, 100 * sizeof(int));

  for (vno = 0; vno < mris->nvertices; vno++) {
    VERTEX * const v  = &mris->vertices         [vno];
    if (v->ripflag) {
      continue;
    }
    nx = v->wnx;
    ny = v->wny;
    nz = v->wnz;
    if (vno == Gdiag_no) {
      DiagBreak();
    }
    dx = v->pialx - v->whitex;
    dy = v->pialy - v->whitey;
    dz = v->pialz - v->whitez;
    min_dist = sqrt(dx * dx + dy * dy + dz * dz);
    v->marked = 1;
    vtotal = 1;
    vlist[0] = vno;
    min_n = 0;
    min_vno = vno;
    for (ns = 1; ns <= nbhd_size; ns++) {
      vnum = 0; /* will be # of new neighbors added to list */
      for (i = 0; i < vtotal; i++) {
        VERTEX_TOPOLOGY const * const vnt = &mris->vertices_topology[vlist[i]];
        VERTEX          const * const vn  = &mris->vertices         [vlist[i]];
        if (vn->ripflag) {
          continue;
        }
        if (vn->marked && vn->marked < ns - 1) {
          continue;
        }
        for (n = 0; n < vnt->vnum; n++) {
          VERTEX * const vn2 = &mris->vertices[vnt->v[n]];
          if (vn2->ripflag || vn2->marked) /* already processed */
          {
            continue;
          }
          vlist[vtotal + vnum++] = vnt->v[n];
          vn2->marked = ns;
          dx = vn2->pialx - v->whitex;
          dy = vn2->pialy - v->whitey;
          dz = vn2->pialz - v->whitez;
          dot = dx * nx + dy * ny + dz * nz;
          if (dot < 0) /* must be outwards from surface */
          {
            continue;
          }
          dot = vn2->wnx * nx + vn2->wny * ny + vn2->wnz * nz;
          if (dot < 0) /* must be outwards from surface */
          {
            continue;
          }
          dist = sqrt(dx * dx + dy * dy + dz * dz);
          if (dist < min_dist) {
            min_n = ns;
            min_dist = dist;
            if (min_n == nbhd_size && DIAG_VERBOSE_ON) fprintf(stdout, "%d --> %d = %2.3f\n", vno, vnt->v[n], dist);
            min_vno = vnt->v[n];
          }
        }
      }
      vtotal += vnum;
    }

    nbr_count[min_n]++;
    for (n = 0; n < vtotal; n++) {
      VERTEX * const vn = &mris->vertices[vlist[n]];
      if (vn->ripflag) {
        continue;
      }
      vn->marked = 0;
    }
    v->curv = min_vno;                  // BLETCH
    v->x = mris->vertices[min_vno].cx;
    v->y = mris->vertices[min_vno].cy;
    v->z = mris->vertices[min_vno].cz;
  }

  for (n = 0; n <= nbhd_size; n++) {
    fprintf(stdout, "%d vertices at %d distance\n", nbr_count[n], n);
  }
  return (NO_ERROR);
}


int MRISmeasureCorticalThickness(MRI_SURFACE *mris, int nbhd_size, float max_thick)
{
  int vno, n, vlist[100000], vtotal, ns, i, vnum, nbr_count[100], min_n, nwg_bad, ngw_bad;
  float dx, dy, dz, dist, min_dist, nx, ny, nz, dot;

  memset(nbr_count, 0, 100 * sizeof(int));
  nwg_bad = ngw_bad = 0;

  /* current vertex positions are gray matter, orig are white matter */
  for (vno = 0; vno < mris->nvertices; vno++) {
    if (!(vno % 25000)) {
      fprintf(stdout, "%d of %d vertices processed\n", vno, mris->nvertices);
    }
    VERTEX * const v = &mris->vertices[vno];
    if (v->ripflag) {
      v->curv = 0;
      continue;
    }
    if (vno == Gdiag_no) {
      DiagBreak();
    }
    nx = v->nx;
    ny = v->ny;
    nz = v->nz;
    if (vno == Gdiag_no) {
      DiagBreak();
    }
    dx = v->x - v->origx;
    dy = v->y - v->origy;
    dz = v->z - v->origz;
    min_dist = sqrt(dx * dx + dy * dy + dz * dz);
    v->marked = 1;
    vtotal = 1;
    vlist[0] = vno;
    min_n = 0;
    for (ns = 1; ns <= nbhd_size; ns++) {
      vnum = 0; /* will be # of new neighbors added to list */
      for (i = 0; i < vtotal; i++) {
        VERTEX_TOPOLOGY const * const vnt = &mris->vertices_topology[vlist[i]];
        VERTEX          const * const vn  = &mris->vertices         [vlist[i]];
        if (vn->ripflag) {
          continue;
        }
        if (vn->marked && vn->marked < ns - 1) {
          continue;
        }
        for (n = 0; n < vnt->vnum; n++) {
          VERTEX * const vn2 = &mris->vertices[vnt->v[n]];
          if (vn2->ripflag || vn2->marked) /* already processed */
          {
            continue;
          }
          vlist[vtotal + vnum++] = vnt->v[n];
          vn2->marked = ns;
          dx = vn2->x - v->origx;
          dy = vn2->y - v->origy;
          dz = vn2->z - v->origz;
          dot = dx * nx + dy * ny + dz * nz;
          if (dot < 0) /* must be outwards from surface */
          {
            continue;
          }
          dot = vn2->nx * nx + vn2->ny * ny + vn2->nz * nz;
          if (dot < 0) /* must be outwards from surface */
          {
            continue;
          }
          dist = sqrt(dx * dx + dy * dy + dz * dz);
          if (dist < min_dist) {
            min_n = ns;
            min_dist = dist;
            if (min_n == nbhd_size && DIAG_VERBOSE_ON) fprintf(stdout, "%d --> %d = %2.3f\n", vno, vnt->v[n], dist);
          }
        }
      }
      vtotal += vnum;
    }

    nbr_count[min_n]++;
    for (n = 0; n < vtotal; n++) {
      VERTEX * const vn = &mris->vertices[vlist[n]];
      if (vn->ripflag) {
        continue;
      }
      vn->marked = 0;
    }
    if (min_dist > max_thick) {
      nwg_bad++;
      min_dist = max_thick;
    }
    if (min_dist < 0) {
      DiagBreak();
    }
    v->curv = min_dist;
  }

  for (vno = 0; vno < mris->nvertices; vno++) {
    if (!(vno % 25000)) {
      fprintf(stdout, "%d of %d vertices processed\n", vno, mris->nvertices);
    }
    VERTEX * const v = &mris->vertices[vno];
    if (vno == Gdiag_no) {
      DiagBreak();
    }
    if (v->ripflag) {
      continue;
    }
    nx = v->nx;
    ny = v->ny;
    nz = v->nz;
    if (vno == Gdiag_no) {
      DiagBreak();
    }
    dx = v->x - v->origx;
    dy = v->y - v->origy;
    dz = v->z - v->origz;
    min_dist = sqrt(dx * dx + dy * dy + dz * dz);
    v->marked = 1;
    vtotal = 1;
    vlist[0] = vno;
    min_n = 0;
    for (ns = 1; ns <= nbhd_size; ns++) {
      vnum = 0; /* will be # of new neighbors added to list */
      for (i = 0; i < vtotal; i++) {
        VERTEX_TOPOLOGY const * const vnt = &mris->vertices_topology[vlist[i]];
        VERTEX          const * const vn  = &mris->vertices         [vlist[i]];
        if (vn->ripflag) {
          continue;
        }
        if (vn->marked && vn->marked < ns - 1) {
          continue;
        }
        for (n = 0; n < vnt->vnum; n++) {
          VERTEX * const vn2 = &mris->vertices[vnt->v[n]];
          if (vn2->ripflag || vn2->marked) /* already processed */
          {
            continue;
          }
          vlist[vtotal + vnum++] = vnt->v[n];
          vn2->marked = ns;
          dx = v->x - vn2->origx;
          dy = v->y - vn2->origy;
          dz = v->z - vn2->origz;
          dot = dx * nx + dy * ny + dz * nz;
          if (dot < 0) /* must be outwards from surface */
          {
            continue;
          }
          dot = vn2->nx * nx + vn2->ny * ny + vn2->nz * nz;
          if (dot < 0) /* must be outwards from surface */
          {
            continue;
          }
          dist = sqrt(dx * dx + dy * dy + dz * dz);
          if (dist < min_dist) {
            min_n = ns;
            min_dist = dist;
            if (min_n == nbhd_size && DIAG_VERBOSE_ON) fprintf(stdout, "%d --> %d = %2.3f\n", vno, vnt->v[n], dist);
          }
        }
      }
      vtotal += vnum;
    }

    nbr_count[min_n]++;
    for (n = 0; n < vtotal; n++) {
      VERTEX * const vn = &mris->vertices[vlist[n]];
      if (vn->ripflag) {
        continue;
      }
      vn->marked = 0;
    }
    if (DIAG_VERBOSE_ON && fabs(v->curv - min_dist) > 4.0)
      fprintf(stdout, "v %d, white->gray=%2.2f, gray->white=%2.2f\n", vno, v->curv, min_dist);
    if (min_dist > max_thick) {
      min_dist = max_thick;
      ngw_bad++;
    }
    if (min_dist < 0) {
      DiagBreak();
    }
    v->curv = (v->curv + min_dist) / 2;
    if (v->curv < 0) {
      DiagBreak();
    }
  }

  fprintf(stdout, "thickness calculation complete, %d:%d truncations.\n", nwg_bad, ngw_bad);
  for (n = 0; n <= nbhd_size; n++) {
    fprintf(stdout, "%d vertices at %d distance\n", nbr_count[n], n);
  }
  return (NO_ERROR);
}


/*-----------------------------------------------------
  Parameters:

  Returns value:

  Description
  ------------------------------------------------------*/
static int mrisOrigNormalFace(MRIS *mris, int fac, int n, float norm[])
{
  int n0, n1;
  FACE *f;
  float v0[3], v1[3];
  register VERTEX *v, *vn0, *vn1;

  n0 = (n == 0) ? VERTICES_PER_FACE - 1 : n - 1;
  n1 = (n == VERTICES_PER_FACE - 1) ? 0 : n + 1;
  f = &mris->faces[fac];
  int const * pv = f->v;
  vn0 = &mris->vertices[pv[n0]];
  vn1 = &mris->vertices[pv[n1]];
  v = &mris->vertices[pv[n]];
  v0[0] = v->origx - vn0->origx;
  v0[1] = v->origy - vn0->origy;
  v0[2] = v->origz - vn0->origz;
  v1[0] = vn1->origx - v->origx;
  v1[1] = vn1->origy - v->origy;
  v1[2] = vn1->origz - v->origz;
  mrisNormalize(v0);
  mrisNormalize(v1);
  norm[0] = -v1[1] * v0[2] + v0[1] * v1[2];
  norm[1] = v1[0] * v0[2] - v0[0] * v1[2];
  norm[2] = -v1[0] * v0[1] + v0[0] * v1[1];
  /*
    printf("[%5.2f,%5.2f,%5.2f] x [%5.2f,%5.2f,%5.2f] = [%5.2f,%5.2f,%5.2f]\n",
    v0[0],v0[1],v0[2],v1[0],v1[1],v1[2],norm[0],norm[1],norm[2]);
  */
  return (NO_ERROR);
}

/*-----------------------------------------------------
  Parameters:

  Returns value:

  Description
  ------------------------------------------------------*/
static int mrisWhiteNormalFace(MRIS *mris, int fac, int n, float norm[])
{
  int n0, n1;
  FACE *f;
  float v0[3], v1[3];
  register VERTEX *v, *vn0, *vn1;

  n0 = (n == 0) ? VERTICES_PER_FACE - 1 : n - 1;
  n1 = (n == VERTICES_PER_FACE - 1) ? 0 : n + 1;
  f = &mris->faces[fac];
  int const * pv = f->v;
  vn0 = &mris->vertices[pv[n0]];
  vn1 = &mris->vertices[pv[n1]];
  v = &mris->vertices[pv[n]];
  v0[0] = v->whitex - vn0->whitex;
  v0[1] = v->whitey - vn0->whitey;
  v0[2] = v->whitez - vn0->whitez;
  v1[0] = vn1->whitex - v->whitex;
  v1[1] = vn1->whitey - v->whitey;
  v1[2] = vn1->whitez - v->whitez;
  mrisNormalize(v0);
  mrisNormalize(v1);
  norm[0] = -v1[1] * v0[2] + v0[1] * v1[2];
  norm[1] = v1[0] * v0[2] - v0[0] * v1[2];
  norm[2] = -v1[0] * v0[1] + v0[0] * v1[1];
  /*
    printf("[%5.2f,%5.2f,%5.2f] x [%5.2f,%5.2f,%5.2f] = [%5.2f,%5.2f,%5.2f]\n",
    v0[0],v0[1],v0[2],v1[0],v1[1],v1[2],norm[0],norm[1],norm[2]);
  */
  return (NO_ERROR);
}

/*-----------------------------------------------------
  Parameters:

  Returns value:

  Description
  ------------------------------------------------------*/
static int mrisPialNormalFace(MRIS *mris, int fac, int n, float norm[])
{
  int n0, n1;
  FACE *f;
  float v0[3], v1[3];
  register VERTEX *v, *vn0, *vn1;

  n0 = (n == 0) ? VERTICES_PER_FACE - 1 : n - 1;
  n1 = (n == VERTICES_PER_FACE - 1) ? 0 : n + 1;
  f = &mris->faces[fac];
  int const * pv = f->v;
  vn0 = &mris->vertices[pv[n0]];
  vn1 = &mris->vertices[pv[n1]];
  v = &mris->vertices[pv[n]];
  v0[0] = v->pialx - vn0->pialx;
  v0[1] = v->pialy - vn0->pialy;
  v0[2] = v->pialz - vn0->pialz;
  v1[0] = vn1->pialx - v->pialx;
  v1[1] = vn1->pialy - v->pialy;
  v1[2] = vn1->pialz - v->pialz;
  mrisNormalize(v0);
  mrisNormalize(v1);
  norm[0] = -v1[1] * v0[2] + v0[1] * v1[2];
  norm[1] = v1[0] * v0[2] - v0[0] * v1[2];
  norm[2] = -v1[0] * v0[1] + v0[0] * v1[1];
  /*
    printf("[%5.2f,%5.2f,%5.2f] x [%5.2f,%5.2f,%5.2f] = [%5.2f,%5.2f,%5.2f]\n",
    v0[0],v0[1],v0[2],v1[0],v1[1],v1[2],norm[0],norm[1],norm[2]);
  */
  return (NO_ERROR);
}

/*-----------------------------------------------------
  Parameters:

  Returns value:

  Description
  ------------------------------------------------------*/
int mrisComputeWhiteNormal(MRIS *mris, int vno, float norm[])
{
  float snorm[3];
  int n, num;

  VERTEX_TOPOLOGY const * const v = &mris->vertices_topology[vno];

  norm[0] = norm[1] = norm[2] = 0.0;
  for (num = n = 0; n < v->num; n++)
    if (!mris->faces[v->f[n]].ripflag) {
      num++;
      mrisWhiteNormalFace(mris, v->f[n], (int)v->n[n], snorm);
      norm[0] += snorm[0];
      norm[1] += snorm[1];
      norm[2] += snorm[2];
    }
  if (!num) {
    return (ERROR_BADPARM);
  }
  mrisNormalize(norm);
  return (NO_ERROR);
}

/*-----------------------------------------------------
  Parameters:

  Returns value:

  Description
  ------------------------------------------------------*/
int mrisComputePialNormal(MRIS *mris, int vno, float norm[])
{
  float snorm[3];
  int n, num;

  VERTEX_TOPOLOGY const * const v = &mris->vertices_topology[vno];

  norm[0] = norm[1] = norm[2] = 0.0;
  for (num = n = 0; n < v->num; n++)
    if (!mris->faces[v->f[n]].ripflag) {
      num++;
      mrisPialNormalFace(mris, v->f[n], (int)v->n[n], snorm);
      norm[0] += snorm[0];
      norm[1] += snorm[1];
      norm[2] += snorm[2];
    }
  if (!num) {
    return (ERROR_BADPARM);
  }
  mrisNormalize(norm);
  return (NO_ERROR);
}


/*-----------------------------------------------------
  Parameters:

  Returns value:

  Description
  ------------------------------------------------------*/
int mrisComputeOrigNormal(MRIS *mris, int vno, float norm[])
{
  float snorm[3];
  int n, num;

  VERTEX_TOPOLOGY const * const v = &mris->vertices_topology[vno];

  norm[0] = norm[1] = norm[2] = 0.0;
  for (num = n = 0; n < v->num; n++)
    if (!mris->faces[v->f[n]].ripflag) {
      num++;
      mrisOrigNormalFace(mris, v->f[n], (int)v->n[n], snorm);
      norm[0] += snorm[0];
      norm[1] += snorm[1];
      norm[2] += snorm[2];
    }
  if (!num) {
    return (ERROR_BADPARM);
  }
  mrisNormalize(norm);
  return (NO_ERROR);
}


void computeVertexPseudoNormal(MRIS const *mris, int vno, float norm[3], int verbose)
{
  int n, n0, n1, n2;
  float v1[3], v2[3], alpha;
  VERTEX_TOPOLOGY const * const vt = &mris->vertices_topology[vno];
  VERTEX          const * const v  = &mris->vertices         [vno];

  norm[0] = norm[1] = norm[2] = 0;

  for (n = 0; n < vt->num; n++) {
    int const fno = vt->f[n];
    FACE   const * const face = &mris->faces[fno];

    n0 = vt->n[n];
    n1 = (n0 == 2) ? 0 : n0 + 1;
    n2 = (n0 == 0) ? 2 : n0 - 1;

    if ((face->v[n0] != vno) || (face->v[n1] == vno) || (face->v[n2] == vno) || (face->v[n2] == face->v[n1])) {
      if (verbose >= VERBOSE_MODE_MEDIUM) {
        if (face->v[n0] != vno) {
          fprintf(WHICH_OUTPUT, "error for vno in face %d", vt->f[n]);
        }
        if (face->v[n1] == vno) {
          fprintf(WHICH_OUTPUT, "error for vn1 in face %d", vt->f[n]);
        }
        if (face->v[n2] == vno) {
          fprintf(WHICH_OUTPUT, "error for vn2 in face %d", vt->f[n]);
        }
        if (face->v[n2] == face->v[n1]) {
          fprintf(WHICH_OUTPUT, "error for vn in face %d", vt->f[n]);
        }

        fprintf(WHICH_OUTPUT, "face %d (%d,%d,%d) != (%d)\n", vt->f[n], face->v[n0], face->v[n1], face->v[n2], vno);

        if (verbose == VERBOSE_MODE_MEDIUM) {
          fprintf(stderr, "computeVertexPseudoNormal: SHOULD NOT HAPPEN\n");
        }

        //                      MRISwrite(mris,"rh.testdebug1");
        // MRISrestoreVertexPositions(mris,CANONICAL_VERTICES);
        // MRISwrite(mris,"rh.testdebug2");
        if (verbose == VERBOSE_MODE_HIGH) {
          ErrorExit(ERROR_BADPARM, "computeVertexPseudoNormal: SHOULD NOT HAPPEN\n");
        }
      }
    }

    v1[0] = mris->vertices[face->v[n1]].origx - v->origx;
    v1[1] = mris->vertices[face->v[n1]].origy - v->origy;
    v1[2] = mris->vertices[face->v[n1]].origz - v->origz;

    v2[0] = mris->vertices[face->v[n2]].origx - v->origx;
    v2[1] = mris->vertices[face->v[n2]].origy - v->origy;
    v2[2] = mris->vertices[face->v[n2]].origz - v->origz;

    alpha = MAX(0.0, MIN(1.0, F_DOT(v1, v2) / NORM3(v1) / NORM3(v2)));
    alpha = acos(alpha);

    FaceNormCacheEntry const * fNorm = getFaceNorm(mris, fno);
    norm[0] += alpha * fNorm->nx;
    norm[1] += alpha * fNorm->ny;
    norm[2] += alpha * fNorm->nz;
  }
}



/*!
  \fn int mrisNormalFace(MRIS *mris, int fac, int n,float norm[])
  \brief Computes the normal to a triangle face. The normal will not
  have a unit length unless global variable UnitizeNormalFace=1. fac
  is the face index in mris->faces. n is the nth (0,1,2) vertex 
  
  The definition here results in the length being the sin of the angle at the vertex
  and is used to bias the sum of the face normal vectors used to compute a vertex normal vector
  
 */ 
int mrisNormalFace(MRIS *mris, int fac, int n, float norm[])
{
  int n0, n1;
  FACE *f;
  float v0[3], v1[3];
  register VERTEX *v, *vn0, *vn1;

  n0 = (n == 0) ? VERTICES_PER_FACE - 1 : n - 1;
  n1 = (n == VERTICES_PER_FACE - 1) ? 0 : n + 1;
  f = &mris->faces[fac];
  int const * pv = f->v;
  vn0 = &mris->vertices[pv[n0]];
  vn1 = &mris->vertices[pv[n1]];
  v = &mris->vertices[pv[n]];
  v0[0] = v->x - vn0->x;
  v0[1] = v->y - vn0->y;
  v0[2] = v->z - vn0->z;
  v1[0] = vn1->x - v->x;
  v1[1] = vn1->y - v->y;
  v1[2] = vn1->z - v->z;
  mrisNormalize(v0);
  mrisNormalize(v1);
  // compute cross product
  norm[0] = -v1[1]*v0[2] + v0[1]*v1[2];
  norm[1] =  v1[0]*v0[2] - v0[0]*v1[2];
  norm[2] = -v1[0]*v0[1] + v0[0]*v1[1];
  // Note: cross product is not a unit vector even if inputs
  // are. Inputs do not need to be unit.  Until Oct 2017, this
  // function always returned a non-unitized vector. UnitizeNormalFace is a
  // global variable defined in mrisurf.h that can turn unitization on
  // and off to test its effect. Note: skull stripping uses this
  // function.
  if(UnitizeNormalFace) mrisNormalize(norm);
  /*
    printf("[%5.2f,%5.2f,%5.2f] x [%5.2f,%5.2f,%5.2f] = [%5.2f,%5.2f,%5.2f]\n",
    v0[0],v0[1],v0[2],v1[0],v1[1],v1[2],norm[0],norm[1],norm[2]);
  */
  return (NO_ERROR);
}

/*-----------------------------------------------------
  Parameters:

  Returns value:

  Description
  ------------------------------------------------------*/
int MRIScomputeNormal(MRIS *mris, int which, int vno, double *pnx, double *pny, double *pnz)
{
  float snorm[3], norm[3];
  int n, num;

  VERTEX_TOPOLOGY const * const vt = &mris->vertices_topology[vno];

  norm[0] = norm[1] = norm[2] = 0.0;
  snorm[0] = snorm[1] = snorm[2] = 0.0;
  for (num = n = 0; n < vt->num; n++)
    if (!mris->faces[vt->f[n]].ripflag) {
      num++;
      switch (which) {
        case CURRENT_VERTICES:
          mrisNormalFace     (mris, vt->f[n], (int)vt->n[n], snorm);
          break;
        case ORIGINAL_VERTICES:
          mrisOrigNormalFace (mris, vt->f[n], (int)vt->n[n], snorm);
          break;
        case WHITE_VERTICES:
          mrisWhiteNormalFace(mris, vt->f[n], (int)vt->n[n], snorm);
          break;
        case PIAL_VERTICES:
          mrisPialNormalFace (mris, vt->f[n], (int)vt->n[n], snorm);
          break;
        default:
          ErrorExit(ERROR_BADPARM, "MRIScomputeNormal: which = %d not supported", which);
          break;
      }
      norm[0] += snorm[0];
      norm[1] += snorm[1];
      norm[2] += snorm[2];
    }
  if (!num) {
    return (ERROR_BADPARM);
  }

  mrisNormalize(norm);
  *pnx = norm[0];
  *pny = norm[1];
  *pnz = norm[2];

  return (NO_ERROR);
}


/*-----------------------------------------------------
    Support deferring the calculation of face norms until needed
    
    These values in computeDefectFaceNormal are the ones we are trying to avoid
    since calling that is an expensive part of mris_fix_topology
    
    The solution is to simply mark it as needing computation, and to compute it only 
    when getFaceNorm is called.
    
    To test this is working, there is an option for computing it immediately...
    
  ------------------------------------------------------*/

//#define CHECK_DEFERED_NORMS
void computeDefectFaceNormal_calculate(
    MRIS const * const mris, int const fno, float* p_nx, float* p_ny, float* p_nz, float* p_orig_area)
{
  FACE const * const face = &mris->faces[fno];
  
  VERTEX * v1 = &mris->vertices[face->v[0]];
  VERTEX * v2 = &mris->vertices[face->v[1]];
  VERTEX * v3 = &mris->vertices[face->v[2]];

  /* compute the face normal on the original configuration */
  float a[3], b[3];

  a[0] = v2->origx - v1->origx;
  b[0] = v3->origx - v1->origx;
  a[1] = v2->origy - v1->origy;
  b[1] = v3->origy - v1->origy;
  a[2] = v2->origz - v1->origz;
  b[2] = v3->origz - v1->origz;

  float norm[3];
  F_CROSS(a, b, norm);

  float nx, ny, nz;
  nx = norm[0];
  ny = norm[1];
  nz = norm[2];

  /* normalize */
  float len = sqrtf(nx * nx + ny * ny + nz * nz);
  if (FZERO(len)) {
    // TO BE CHECKED
    //          fprintf(WHICH_OUTPUT,"face with a null normal (%f,%f,%f) - (%f,%f,%f) -
    //          (%f,%f,%f)",v1->origx,v1->origy,v1->origz,v2->origx,v2->origy,v2->origz,v3->origx,v3->origy,v3->origz);
    /* try another dot product */
    a[0] = 100.0 * (v3->origx - v2->origx);
    b[0] = 100.0 * (v1->origx - v2->origx);
    a[1] = 100.0 * (v3->origy - v2->origy);
    b[1] = 100.0 * (v1->origy - v2->origy);
    a[2] = 100.0 * (v3->origz - v2->origz);
    b[2] = 100.0 * (v1->origz - v2->origz);
    F_CROSS(a, b, norm);
    nx = norm[0];
    ny = norm[1];
    nz = norm[2];
    /* normalize */
    len = sqrt(nx * nx + ny * ny + nz * nz);
    if (FZERO(len)) {
      // fprintf(WHICH_OUTPUT,".");
      len = 1.0;
    }
    // fprintf(WHICH_OUTPUT,"\n");
  }
  *p_nx = nx / len;
  *p_ny = ny / len;
  *p_nz = nz / len;
  *p_orig_area = len / 2.0f;
}

     

void setFaceNorm(MRIS const * const mris, int fno, float nx, float ny, float nz) {
    FaceNormCacheEntry    * fNorm         = &mris->faceNormCacheEntries   [fno];
    FaceNormDeferredEntry * fNormDeferred = &mris->faceNormDeferredEntries[fno];

    fNorm->nx = nx;
    fNorm->ny = ny;
    fNorm->nz = nz;
    fNormDeferred->deferred &= ~1;          // now known

}

void setFaceOrigArea(MRIS const * const mris, int fno, float orig_area) {
    FaceNormCacheEntry    * fNorm         = &mris->faceNormCacheEntries   [fno];
    FaceNormDeferredEntry * fNormDeferred = &mris->faceNormDeferredEntries[fno];
    fNorm->orig_area = orig_area;
    fNormDeferred->deferred &= ~2;            // now known
}

float getFaceOrigArea(MRIS const * const mris, int fno) {
    FaceNormCacheEntry    * fNorm         = &mris->faceNormCacheEntries   [fno];
    FaceNormDeferredEntry * fNormDeferred = &mris->faceNormDeferredEntries[fno];
    if (fNormDeferred->deferred & 2) {      // must compute
        fprintf(stderr, "%s:%d NYI\n", __FILE__, __LINE__);
        *(int*)(-1) = 0;    // crash
    }
    return fNorm->orig_area;
}


FaceNormCacheEntry const * getFaceNorm(MRIS const * const mris, int fno) {

    // volatile to stop the compiler from reordering the stores of the nx,ny,nz,orig with the stores of the deferred 
    //
    FaceNormCacheEntry    volatile * fNorm         = &mris->faceNormCacheEntries   [fno];
    FaceNormDeferredEntry volatile * fNormDeferred = &mris->faceNormDeferredEntries[fno];
    if (fNormDeferred->deferred) {
        float nx,ny,nz,orig_area;
	
	// Not locked so that can be done in parallel
	//
        computeDefectFaceNormal_calculate(mris, fno, &nx,&ny,&nz,&orig_area);
	
	// Just lock the update, since multiple threads would have got equally acceptable answers
	//
#ifdef HAVE_OMP
	#pragma omp critical
#endif
    	{
#ifdef CHECK_DEFERED_NORMS
            if (fNorm->deferred & 1) {      // must update
        	if (nx != fNorm->nx || ny != fNorm->ny || nz != fNorm->nz) {
                    fprintf(stderr, "%s:%d prediction of norm did not equal result\n",__FILE__, __LINE__);
        	}   
            }
#endif
            fNorm->nx = nx; fNorm->ny = ny; fNorm->nz = nz;
            if (fNormDeferred->deferred & 2) {      // must update
#ifdef CHECK_DEFERED_NORMS
        	if (orig_area != fNorm->orig_area) {
                    fprintf(stderr, "%s:%d prediction of norm did not equal result\n",__FILE__, __LINE__);
        	}
#endif
        	fNorm->orig_area = orig_area;
            }
            fNormDeferred->deferred = 0;
    	}
    }
    return (FaceNormCacheEntry*)fNorm;
}

void mrisurf_deferSetFaceNorms(MRIS* mris) {
    static int use_parallel;
    static int once;
    if (!once) {
        once++;
        use_parallel = !!getenv("FREESURFER_deferSetFaceNorms_parallel");
    }
    if (!use_parallel) {
        // It looks like there is not enough work to go parallel...
#ifdef CHECK_DEFERED_NORMS
        int fno;
        for (fno = 0; fno < mris->nfaces; fno++) {
          FaceNormDeferredEntry * fNormDeferred = &mris->faceNormDeferredEntries[fno];
          computeDefectFaceNormal_calculate(mris, fno, &fNorm->nx,&fNorm->ny,&fNorm->nz,&fNorm->orig_area);  // compute it now so can check later
          fNormDeferred->deferred = 3;  // compute them again later
        }
#else
        if (sizeof(mris->faceNormDeferredEntries[0]) != 1) *(int*)(-1) = 0;
        memset(&mris->faceNormDeferredEntries[0], 3, mris->nfaces);
#endif
    } else {
        int fno;
        ROMP_PF_begin  
#ifdef HAVE_OPENMP
        #pragma omp parallel for if_ROMP(assume_reproducible) 
#endif
        for (fno = 0; fno < mris->nfaces; fno++) {
          ROMP_PFLB_begin
          FaceNormDeferredEntry * fNormDeferred = &mris->faceNormDeferredEntries[fno];
#ifdef CHECK_DEFERED_NORMS
          computeDefectFaceNormal_calculate(mris, fno, &fNorm->nx,&fNorm->ny,&fNorm->nz,&fNorm->orig_area);  // compute it now so can check later
#endif
          fNormDeferred->deferred = 3;  // compute them again later
          ROMP_PFLB_end
        }
        ROMP_PF_end
    }
}

static void recomputeOrUndeferFaceNorms(MRIS* mris, bool isRecompute) {
    int fno;
    ROMP_PF_begin  
#ifdef HAVE_OPENMP
    #pragma omp parallel for if_ROMP(assume_reproducible) 
#endif
    for (fno = 0; fno < mris->nfaces; fno++) {
      ROMP_PFLB_begin
      FaceNormDeferredEntry * fNormDeferred = &mris->faceNormDeferredEntries[fno];
#ifdef CHECK_DEFERED_NORMS
      if (isRecompute) fNormDeferred->deferred = 3;
      getFaceNorm(mris, fno);      
#else
      FaceNormCacheEntry * fNorm = &mris->faceNormCacheEntries[fno];
      if (!isRecompute && !fNormDeferred->deferred) continue;
      computeDefectFaceNormal_calculate(mris, fno, &fNorm->nx,&fNorm->ny,&fNorm->nz,&fNorm->orig_area);
      fNormDeferred->deferred = 0;
#endif
      ROMP_PFLB_end
    }
    ROMP_PF_end
}

void mrisurf_recomputeFaceNorms(MRIS* mris) {
    recomputeOrUndeferFaceNorms(mris, true);
}

void mrisurf_undeferSetFaceNorms(MRIS* mris) {
    recomputeOrUndeferFaceNorms(mris, false);
}


static void mrisFaceAreaNormal(MRIS *mris, int fac, float norm[])
{
  FACE const * const f  = &mris->faces[fac];
  int  const * const pv = f->v;
  
  VERTEX const * const v0 = &mris->vertices[pv[0]];
  VERTEX const * const v1 = &mris->vertices[pv[1]];
  VERTEX const * const v2 = &mris->vertices[pv[2]];
  
  float v20[3], v12[3];

  // Any two sides of the triangle will give the same answer
  v20[0] = v2->x - v0->x;
  v20[1] = v2->y - v0->y;
  v20[2] = v2->z - v0->z;
  v12[0] = v1->x - v2->x;
  v12[1] = v1->y - v2->y;
  v12[2] = v1->z - v2->z;

  // compute cross product
  norm[0] = -v12[1]*v20[2] + v20[1]*v12[2];
  norm[1] =  v12[0]*v20[2] - v20[0]*v12[2];
  norm[2] = -v12[0]*v20[1] + v20[0]*v12[1];
}


static float mrisTriangleArea(MRIS *mris, int fac, int n)
{
  int n0, n1;
  face_type *f;
  float v0[3], v1[3], d1, d2, d3;

  n0 = (n == 0) ? VERTICES_PER_FACE - 1 : n - 1;
  n1 = (n == VERTICES_PER_FACE - 1) ? 0 : n + 1;
  f = &mris->faces[fac];
  v0[0] = mris->vertices[f->v[n]].x - mris->vertices[f->v[n0]].x;
  v0[1] = mris->vertices[f->v[n]].y - mris->vertices[f->v[n0]].y;
  v0[2] = mris->vertices[f->v[n]].z - mris->vertices[f->v[n0]].z;
  v1[0] = mris->vertices[f->v[n1]].x - mris->vertices[f->v[n]].x;
  v1[1] = mris->vertices[f->v[n1]].y - mris->vertices[f->v[n]].y;
  v1[2] = mris->vertices[f->v[n1]].z - mris->vertices[f->v[n]].z;
  d1 = -v1[1] * v0[2] + v0[1] * v1[2];
  d2 = v1[0] * v0[2] - v0[0] * v1[2];
  d3 = -v1[0] * v0[1] + v0[0] * v1[1];
  return sqrt(d1 * d1 + d2 * d2 + d3 * d3) / 2;
}

/*-----------------------------------------------------
  Parameters:

  Returns value:

  Description
  ------------------------------------------------------*/
int MRIScountNegativeTriangles(MRI_SURFACE *mris)
{
  int fno, negative;
  FACE *face;

  negative = 0;
  for (fno = 0; fno < mris->nfaces; fno++) {
    face = &mris->faces[fno];
    if (face->ripflag) {
      continue;
    }
    if (face->area < 0.0f) {
      negative++;
    }
  }

  return (negative);
}


int mrisComputeSurfaceDimensions(MRI_SURFACE *mris)
{
  int vno;
  VERTEX *vertex;
  double x, y, z, xlo, ylo, zlo, xhi, yhi, zhi;

  xhi = yhi = zhi = -10000;
  xlo = ylo = zlo = 10000;
  for (vno = 0; vno < mris->nvertices; vno++) {
    vertex = &mris->vertices[vno];
#if 0
    if (vertex->ripflag)
    {
      continue ;
    }
#endif
    x = (double)vertex->x;
    y = (double)vertex->y;
    z = (double)vertex->z;
    if (x > xhi) {
      xhi = x;
    }
    if (x < xlo) {
      xlo = x;
    }
    if (y > yhi) {
      yhi = y;
    }
    if (y < ylo) {
      ylo = y;
    }
    if (z > zhi) {
      zhi = z;
    }
    if (z < zlo) {
      zlo = z;
    }
  }
  mris->xlo = xlo;
  mris->xhi = xhi;
  mris->ylo = ylo;
  mris->yhi = yhi;
  mris->zlo = zlo;
  mris->zhi = zhi;
  mris->xctr = (xlo + xhi) / 2.0f;
  mris->yctr = (ylo + yhi) / 2.0f;
  mris->zctr = (zlo + zhi) / 2.0f;
  return (NO_ERROR);
}



/*-----------------------------------------------------
  Parameters:

  Returns value:

  Description
  ------------------------------------------------------*/
int mrisClearDistances(MRI_SURFACE *mris)
{
  int vno, nvertices;
  VERTEX *v;

  nvertices = mris->nvertices;
  for (vno = 0; vno < nvertices; vno++) {
    v = &mris->vertices[vno];
    if (v->ripflag) {
      continue;
    }
    v->d = 0;
  }
  return (NO_ERROR);
}


/*-----------------------------------------------------------------
  Calculate distances between each vertex and each of its neighbors.
  ----------------------------------------------------------------*/
int mrisComputeVertexDistances(MRI_SURFACE *mris)
{
  int vno;

  if (debugNonDeterminism) {
    fprintf(stdout, "%s:%d stdout ",__FILE__,__LINE__);
    mris_print_hash(stdout, mris, "mris ", "\n");
  }

  switch (mris->status) {
    default: /* don't really know what to do in other cases */

    case MRIS_PLANE:

      ROMP_PF_begin		// mris_fix_topology
#ifdef HAVE_OPENMP
      #pragma omp parallel for if_ROMP(shown_reproducible)
#endif
      for (vno = 0; vno < mris->nvertices; vno++) {
        ROMP_PFLB_begin
    
        if (vno == Gdiag_no) DiagBreak();

        VERTEX_TOPOLOGY const * const vt = &mris->vertices_topology[vno];
        VERTEX                * const v  = &mris->vertices         [vno];
        if (v->ripflag || v->dist == NULL) continue;

        int *pv;
        int const vtotal = vt->vtotal;
        int n;
        for (pv = vt->v, n = 0; n < vtotal; n++) {
          VERTEX const * const vn = &mris->vertices[*pv++];
          // if (vn->ripflag) continue;
          float xd = v->x - vn->x;
          float yd = v->y - vn->y;
          float zd = v->z - vn->z;
          float d = xd * xd + yd * yd + zd * zd;
          v->dist[n] = sqrt(d);
        }

        ROMP_PFLB_end
      }
      ROMP_PF_end
  
      break;

    case MRIS_PARAMETERIZED_SPHERE:
    case MRIS_SPHERE: {

      ROMP_PF_begin		// mris_fix_topology
#ifdef HAVE_OPENMP
      #pragma omp parallel for if_ROMP(shown_reproducible)
#endif
      for (vno = 0; vno < mris->nvertices; vno++) {
        ROMP_PFLB_begin
    
        if (vno == Gdiag_no) DiagBreak();

        VERTEX_TOPOLOGY const * const vt = &mris->vertices_topology[vno];
        VERTEX          const * const v  = &mris->vertices         [vno];
        if (v->ripflag || v->dist == NULL) continue;

        XYZ xyz1_normalized;
        float xyz1_length;
        XYZ_NORMALIZED_LOAD(&xyz1_normalized, &xyz1_length, v->x, v->y, v->z);  // length 1 along radius vector

        float const radius = xyz1_length;

        int *pv;
        int const vtotal = vt->vtotal;
        int n;
        for (pv = vt->v, n = 0; n < vtotal; n++) {
          VERTEX const * const vn = &mris->vertices[*pv++];
          if (vn->ripflag) continue;
          
          float angle = fabs(XYZApproxAngle(&xyz1_normalized, vn->x, vn->y, vn->z));
            // radians, so 2pi around the circumference

          float d = angle * radius;
            // the length of the arc, rather than the straight line distance

          v->dist[n] = d;
        }
        ROMP_PFLB_end
      }
      ROMP_PF_end

      break;
    }
  }
    
  return (NO_ERROR);
}


int mrisComputeOriginalVertexDistances(MRI_SURFACE *mris)
{
  int vno, n, vtotal, *pv;
  float d, xd, yd, zd, circumference = 0.0f, angle;
  VECTOR *v1, *v2;

  v1 = VectorAlloc(3, MATRIX_REAL);
  v2 = VectorAlloc(3, MATRIX_REAL);

  for (vno = 0; vno < mris->nvertices; vno++) {
    VERTEX_TOPOLOGY const * const vt = &mris->vertices_topology[vno];
    VERTEX          const * const v  = &mris->vertices         [vno];
    if (v->ripflag || v->dist_orig == NULL) {
      continue;
    }
    if (vno == Gdiag_no) {
      DiagBreak();
    }
    vtotal = vt->vtotal;
    switch (mris->status) {
      default: /* don't really know what to do in other cases */
      case MRIS_PLANE:
        for (pv = vt->v, n = 0; n < vtotal; n++) {
          VERTEX const * const vn = &mris->vertices[*pv++];
          if (vn->ripflag) {
            continue;
          }
          xd = v->origx - vn->origx;
          yd = v->origy - vn->origy;
          zd = v->origz - vn->origz;
          d = xd * xd + yd * yd + zd * zd;
          v->dist_orig[n] = sqrt(d);
        }
        DiagBreak();
        break;
      case MRIS_PARAMETERIZED_SPHERE:
      case MRIS_SPHERE:
        VECTOR_LOAD(v1, v->origx, v->origy, v->origz); /* radius vector */
        if (FZERO(circumference))                      /* only calculate once */
        {
          circumference = M_PI * 2.0 * V3_LEN(v1);
        }
        for (pv = vt->v, n = 0; n < vtotal; n++) {
          VERTEX const * const vn = &mris->vertices[*pv++];
          if (vn->ripflag) {
            continue;
          }
          VECTOR_LOAD(v2, vn->origx, vn->origy, vn->origz); /* radius vector */
          angle = fabs(Vector3Angle(v1, v2));
          d = circumference * angle / (2.0 * M_PI);
          if (angle > M_PI || angle < -M_PI || d > circumference / 2 || angle < 0) {
            DiagBreak();
          }
          v->dist_orig[n] = d;
        }
        break;
    }
  }

  VectorFree(&v1);
  VectorFree(&v2);
  return (NO_ERROR);
}


//==================================================================================================================
// More complicated properties
//
/*-------------------------------------------------------------
  MRIScomputeAvgInterVertexDist() - computes the average and stddev of
  the distance between neighboring vertices. If StdDev is NULL,
  it is ignored. Requires that mrisComputeVertexDistances()
  have been run in order to compute vertex->dist[n].
  -------------------------------------------------------------*/
void MRIScomputeAvgInterVertexDist(MRIS *Surf, double *StdDev)
{
  mrisCheckVertexFaceTopology(Surf);
  
  bool const showHashs = false || debugNonDeterminism;

  if (showHashs) {
    fprintf(stdout, "%s:%d MRIScomputeAvgInterVertexDist starting ",__FILE__,__LINE__);
    mris_print_hash(stdout, Surf, "Surf ", "\n");
  }
  
  double Sum = 0, Sum2 = 0;

#ifdef BEVIN_MRISAVGINTERVERTEXDIST_REPRODUCIBLE

  double N = 0.0;

  #define ROMP_VARIABLE       VtxNo
  #define ROMP_LO             0
  #define ROMP_HI             Surf->nvertices
    
  #define ROMP_SUMREDUCTION0  Sum
  #define ROMP_SUMREDUCTION1  Sum2
  #define ROMP_SUMREDUCTION2  N
    
  #define ROMP_FOR_LEVEL      ROMP_level_shown_reproducible
    
#ifdef ROMP_SUPPORT_ENABLED
  const int romp_for_line = __LINE__;
#endif
  #include "romp_for_begin.h"
  ROMP_for_begin
    
    #define Sum  ROMP_PARTIALSUM(0)
    #define Sum2 ROMP_PARTIALSUM(1)
    #define N    ROMP_PARTIALSUM(2)

#else

  int VtxNo;

  long N = 0;

  for (VtxNo = 0; VtxNo < Surf->nvertices; VtxNo++) {
#endif
    
    VERTEX *vtx1, *vtx2;
    int nNNbrs, nthNNbr, NbrVtxNo;
    vtx1 = &Surf->vertices[VtxNo];
    if (vtx1->ripflag) {
      continue;
    }
    nNNbrs = Surf->vertices_topology[VtxNo].vnum;
    for (nthNNbr = 0; nthNNbr < nNNbrs; nthNNbr++) {
      NbrVtxNo = Surf->vertices_topology[VtxNo].v[nthNNbr];
      vtx2 = &Surf->vertices[NbrVtxNo];
      if (vtx2->ripflag) {
        continue;
      }
      double d;
      d = vtx1->dist[nthNNbr];
      Sum  += d;
      Sum2 += (d * d);
      N    += 1;
    }

#ifdef BEVIN_MRISAVGINTERVERTEXDIST_REPRODUCIBLE
    
    #undef Sum
    #undef Sum2
    #undef N

  #include "romp_for_end.h"
#else
  }
#endif
  
  // NOTE - This is a poor algorithm for computing the std dev because of how the floating point errors accumulate
  // but it seems to work for us because the double has enough accuracy to sum the few hundred thousand small but not
  // too small floats that we have
  double Avg = Sum / N;
  if (StdDev != NULL) {
    *StdDev = sqrt(N * (Sum2 / N - Avg * Avg) / (N - 1));
  }

  // printf("\n\nN = %ld, Sum = %g, Sum2 = %g, Avg=%g, Std = %g\n\n",
  // N,Sum,Sum2,Avg,*StdDev);

  mrisSetAvgInterVertexDist(Surf, Avg);
}

void mrisSetAvgInterVertexDist(MRIS *mris, double to) 
{
  double const * pc = &mris->avg_vertex_dist;
  double       * p  = (double*)pc;
  *p = to;
}

/*-----------------------------------------------------
  Parameters:

  Returns value:

  Description
  same as  below, but tracks odx,ody,odz fields
  ------------------------------------------------------*/
int mrisTrackTotalDistanceNew(MRI_SURFACE *mris)
{
  int vno;
  VERTEX *v;
  float nc;

  for (vno = 0; vno < mris->nvertices; vno++) {
    v = &mris->vertices[vno];
    if (v->ripflag) {
      continue;
    }
    nc = v->odx * v->nx + v->ody * v->ny + v->odz * v->nz;
    v->curv += nc;
  }
  return (NO_ERROR);
}
/*-----------------------------------------------------
  Parameters:

  Returns value:

  Description
  ------------------------------------------------------*/
int mrisTrackTotalDistance(MRI_SURFACE *mris)
{
  int vno;
  VERTEX *v;
  float nc;

  for (vno = 0; vno < mris->nvertices; vno++) {
    v = &mris->vertices[vno];
    if (v->ripflag) {
      continue;
    }
    nc = v->dx * v->nx + v->dy * v->ny + v->dz * v->nz;
    v->curv += nc;
  }
  return (NO_ERROR);
}

int MRIScomputeAllDistances(MRI_SURFACE *mris)
{
  int vno, done = 0, nvalid;
  LABEL *area;

  area = LabelAlloc(1, NULL, NULL);

  if (Gdiag & DIAG_SHOW) {
    fprintf(stdout, "\ncomputing complete distance matrix...\n");
  }

  MRIScomputeMetricProperties(mris);
  nvalid = MRISvalidVertices(mris);

  // this for loop can't be parallelized due to the use of MRISdistanceTransform
  //
  for (vno = 0; vno < mris->nvertices; vno++) {
    int n, *old_v, vno2;

    VERTEX_TOPOLOGY * const vt = &mris->vertices_topology[vno];
    VERTEX          * const v  = &mris->vertices         [vno];
    if (v->ripflag) continue;

    if ((Gdiag & DIAG_SHOW) && (++done % (nvalid / 20)) == 0) {
      fprintf(stdout, "%%%1.0f done\n", 100.0f * (float)done / (float)nvalid);
      fflush(stdout);
    }
    if (vno == Gdiag_no) {
      DiagBreak();
    }
    area->lv[0].vno = vno;
    area->n_points = 1;
    MRISdistanceTransform(mris, area, DTRANS_MODE_UNSIGNED);
    if (v->dist_orig) free(v->dist_orig);

    if (v->dist) {
      free(v->dist);
    }
    old_v = vt->v;
    v->dist_orig = (float *)calloc(nvalid - 1, sizeof(float));
    v->dist = (float *)calloc(nvalid - 1, sizeof(float));
    vt->v = (int *)calloc(nvalid - 1, sizeof(int));
    if (!vt->v || !v->dist || !v->dist_orig)
      ErrorExit(ERROR_NOMEMORY, "MRIScomputeAllDistances: could not allocate %d-sized arrays", nvalid - 1);
    memmove(vt->v, old_v, vt->vtotal * sizeof(vt->v[0]));
    free(old_v);
    MRISclearMarks(mris);
    v->marked = 1;  // don't add self to list
    // read out first vtotal nbrs
    for (n = 0; n < vt->vtotal; n++) {
      VERTEX * const vn = &mris->vertices[vt->v[n]];
      v->dist[n] = v->dist_orig[n] = vn->val;  // v->dist will be restored by caller
      vn->marked = 1;
    }
    // now read out rest
    for (vno2 = 0; vno2 < mris->nvertices; vno2++) {
      VERTEX * const vn = &mris->vertices[vno2];
      if (vn->ripflag || vn->marked) continue;

      v->dist[n] = v->dist_orig[n] = vn->val;
      vt->v[n++] = vno2;
      vn->marked = 1;
    }
    vt->vtotal = nvalid - 1;
    if (vno == Gdiag_no) {
      char fname[STRLEN];
      sprintf(fname, "vno%d.mgz", vno);
      MRISwriteValues(mris, fname);

      for (n = vno2 = 0; vno2 < mris->nvertices; vno2++) {
        VERTEX const * const vn = &mris->vertices[vno2];
        if (vn->marked) {
          int m, found;
          n++;
          for (found = m = 0; m < vt->vtotal; m++)
            if (vt->v[m] == vno2) {
              found = 1;
              break;
            }
          if (found == 0 && vno2 != vno) DiagBreak();
        }
      }
    }
  }
  
  mrisCheckVertexFaceTopology(mris);
  
  LabelFree(&area);
  return (NO_ERROR);
}


#ifdef BEVIN_MRISCOMPUTENORMALS_REPRODUCIBLE
static int MRIScomputeNormals_old(MRI_SURFACE *mris);
static int MRIScomputeNormals_new(MRI_SURFACE *mris);
#endif

#ifdef BEVIN_MRISCOMPUTENORMALS_CHECK
    
    // The old algorithm has severe non-reproducible behavior
    // so comparing the old and new algorithm must allow for these differences
    //
    // Sadly both algorithms change their inputs, so the only way to check is the take and compare
    // snapshots of the modified data.  That is what this code does.
    //
    typedef struct MRIScomputeNormals_Snapshot {
        FACE*   faces;
        VERTEX* vertices;
	FaceNormCacheEntry *faceNormCacheEntries; 
    } MRIScomputeNormals_Snapshot;
    
    static void MRIScomputeNormals_Snapshot_init(
        MRIScomputeNormals_Snapshot* lhs,
        MRI_SURFACE*                 mris) {
	int CC = mris->nfaces    * sizeof(FaceNormCacheEntry);  memcpy(lhs->faceNormCacheEntries = (FaceNormCacheEntry*  )malloc(CC), mris->faceNormCacheEntries, CC); 
        int FC = mris->nfaces    * sizeof(FACE);   		memcpy(lhs->faces                = (FACE*  )              malloc(FC), mris->faces,                FC); 
        int VC = mris->nvertices * sizeof(VERTEX); 		memcpy(lhs->vertices             = (VERTEX*)              malloc(VC), mris->vertices,             VC);
    }

    static void MRIScomputeNormals_Snapshot_undo(
        MRIScomputeNormals_Snapshot* lhs,
        MRI_SURFACE*                 mris) {
	int CC = mris->nfaces    * sizeof(FaceNormCacheEntry);  memcpy(mris->faceNormCacheEntries, lhs->faceNormCacheEntries, CC);
        int FC = mris->nfaces    * sizeof(FACE);   		memcpy(mris->faces,                lhs->faces,                FC); 
        int VC = mris->nvertices * sizeof(VERTEX); 		memcpy(mris->vertices,             lhs->vertices,             VC); 
    }

    static void MRIScomputeNormals_Snapshot_fini(
        MRIScomputeNormals_Snapshot* lhs) {
	freeAndNULL(lhs->faceNormCacheEntries);
        freeAndNULL(lhs->faces);
        freeAndNULL(lhs->vertices);
    }
    
    static void MRIScomputeNormals_Snapshot_check(double lhs, double rhs, int line, int i, int* count) {
        if (lhs == rhs) return;
        double diff = fabs(lhs - rhs);
        double magn = MAX(fabs(lhs),fabs(rhs));
        if (magn < 0.01 || diff/magn < 0.01) return;
        (*count)++;
        if ((*count) < 100)
            fprintf(stderr, "%s:%d diff %d at node:%d - %g %g\n", __FILE__, line, *count, i, lhs, rhs);
    }
    
    static void MRIScomputeNormals_Snapshot_compare(
        MRIScomputeNormals_Snapshot* lhs,
        MRIScomputeNormals_Snapshot* rhs,
        MRI_SURFACE*                 mris) {
        
        int count = 0;
        int i;

        for (i = 0; i < mris->nfaces; i++) {
            #define CHECK(M) MRIScomputeNormals_Snapshot_check(lhs->faces[i].M , rhs->faces[i].M, __LINE__, i, &count);
            CHECK(nx);
            CHECK(ny);
            CHECK(nz);
            #undef CHECK
        }
        if (count > 0) {
            fprintf(stderr, "%s:%d diff count:%d over %d faces\n", __FILE__, __LINE__, count, mris->nfaces);
            count = 0;
        }

        for (i = 0; i < mris->nvertices; i++) {
            #define CHECK(M) MRIScomputeNormals_Snapshot_check(lhs->vertices[i].M , rhs->vertices[i].M, __LINE__, i, &count);
            CHECK(border)
            CHECK(area)
            CHECK(origarea)
            CHECK(x)
            CHECK(y)
            CHECK(z)
            CHECK(nx)
            CHECK(ny)
            CHECK(nz)
            #undef CHECK
        }
        if (count > 0) {
            fprintf(stderr, "%s:%d diff count:%d over %d vertices\n", __FILE__, __LINE__, count, mris->nvertices);
            count = 0;
        }
        
    }

#endif


int MRIScomputeNormals(MRI_SURFACE *mris)
#ifdef BEVIN_MRISCOMPUTENORMALS_REPRODUCIBLE
{
#ifdef BEVIN_MRISCOMPUTENORMALS_CHECK
    printf("MRIScomputeNormals comparing\n");
    MRIScomputeNormals_Snapshot before; MRIScomputeNormals_Snapshot_init(&before, mris);
    MRIScomputeNormals_old(mris);
    MRIScomputeNormals_Snapshot after0; MRIScomputeNormals_Snapshot_init(&after0, mris);

    MRIScomputeNormals_Snapshot_undo(&before, mris);
#else
    if (0) MRIScomputeNormals_old(mris);	// otherwise complains not used    
#endif
    
    int result = MRIScomputeNormals_new(mris);

#ifdef BEVIN_MRISCOMPUTENORMALS_CHECK
    MRIScomputeNormals_Snapshot after1; MRIScomputeNormals_Snapshot_init(&after1, mris);
    MRIScomputeNormals_Snapshot_compare(&after0, &after1, mris);
    
    MRIScomputeNormals_Snapshot_fini(&after1);
    MRIScomputeNormals_Snapshot_fini(&after0);
#endif
    
    return result;
}

static int MRIScomputeNormals_old(MRI_SURFACE *mris)
#endif
{
  // This is the old code.  It has several parallelization problems, as noted in the code
  //
  static const double RAN = 0.001; /* one thousandth of a millimeter */

  long seed;

  /* Control the random seed so that MRIScomputeNormals() always does
     the same thing, otherwise it changes the xyz of the surface if
     it finds degenerate normals. */
  seed = getRandomSeed();
  setRandomSeed(1234);

#if 0
  if (mris->status == MRIS_PLANE)
  {
    mrisComputeBoundaryNormals(mris);
    mrisSmoothBoundaryNormals(mris,10);
  }
#endif

  int k;

  ROMP_PF_begin		// mris_fix_topology
#ifdef HAVE_OPENMP
  #pragma omp parallel for if_ROMP(shown_reproducible)
#endif
  for (k = 0; k < mris->nfaces; k++) {
    ROMP_PFLB_begin
    if (mris->faces[k].ripflag) {
      FACE* f = &mris->faces[k];
      int n;
      for (n = 0; n < VERTICES_PER_FACE; n++) {
        mris->vertices[f->v[n]].border = TRUE;
      }
    }
    ROMP_PFLB_end
  }
  ROMP_PF_end

  int i = 0;

  ROMP_PF_begin		// mris_fix_topology
#ifdef HAVE_OPENMP
  #pragma omp parallel for if_ROMP(fast) reduction(+ : i) schedule(static, 1)
#endif
  for (k = 0; k < mris->nvertices; k++) {
    ROMP_PFLB_begin

    float snorm[3], len;

    VERTEX_TOPOLOGY const * const vt = &mris->vertices_topology[k];
    VERTEX                * const v  = &mris->vertices         [k];
    if (!v->ripflag) {
      snorm[0] = snorm[1] = snorm[2] = 0;
      v->area = 0;

      int n, num;
      for (num = n = 0; n < vt->num; n++) {
        int const fno = vt->f[n];
        if (!mris->faces[fno].ripflag) {
          float norm[3];
          num++;
          mrisNormalFace(mris, fno, (int)vt->n[n], norm);
          snorm[0] += norm[0];
          snorm[1] += norm[1];
          snorm[2] += norm[2];

          // BUG: Parallel non-deterministic, this is reading shared vertices and writing shared faces.
          //      Worse, mrisNormalFace gives a different norm for each write.
          //
          // However the magnitude of the normal does not seem to be important
          // and it is rare to change a vertex so the problem was rarely seen! 
#if 0
          // DNG: 6/7/2016 update the face normals
#else
          // The code seems to not care about the length of the face normal
          // so use the cross product of any two edges, just to be consistent
          //
          mrisFaceAreaNormal(mris, fno, norm);
#endif
          setFaceNorm(mris, fno, norm[0], norm[1], norm[2]);

          /* Note: overestimates area by *2 !! */
          v->area += mrisTriangleArea(mris, fno, (int)vt->n[n]);
        }
      }
      if (!num) continue;

      mrisNormalize(snorm);

      if (fix_vertex_area)
        v->area /= 3.0;
      else
        v->area /= 2.0;

      if (v->origarea < 0) /* has never been set */
        v->origarea = v->area;

      len = sqrt(snorm[0] * snorm[0] + snorm[1] * snorm[1] + snorm[2] * snorm[2]);
      if (!FZERO(len)) {
        v->nx = snorm[0];
        v->ny = snorm[1];
        v->nz = snorm[2];
        i = 0;
      }
      else {
        if (i++ > 5) continue;

        if (Gdiag & DIAG_SHOW && DIAG_VERBOSE_ON)
          printf("vertex %d: i=%d, degenerate normal, seed=%ld, nc=%ld, fixing\n",
                 k,
                 i,
                 getRandomSeed(),
                 getRandomCalls());

        if ((mris->status == MRIS_SPHERICAL_PATCH || mris->status == MRIS_PARAMETERIZED_SPHERE ||
             mris->status == MRIS_SPHERE) &&
            DIAG_VERBOSE_ON)
          fprintf(stderr, "vertex %d: degenerate normal\n", k);

        fprintf(stderr, "%s:%d BEVIN IS LOOKING FOR AN EXAMPLE THAT DOES THIS\n", 
          __FILE__, __LINE__);

        v->x += (float)randomNumber(-RAN, RAN);         // BUG: Parallel non-deterministic, the order that these are called will vary
        v->y += (float)randomNumber(-RAN, RAN);
        /* normal is always (0,0,+-1) anyway */
        if (mris->status == MRIS_PLANE || mris->status == MRIS_CUT) {
          v->nx = v->ny = 0.0f;
          v->nz = 1.0f;
          continue;
        }

        // BUG: Parallel non-deterministic, this is writing shared vertices
        //
        v->z += (float)randomNumber(-RAN, RAN);
        for (n = 0; n < vt->vnum; n++) /*if (!mris->faces[v->f[n]].ripflag)*/
        {
          if (Gdiag & DIAG_SHOW && DIAG_VERBOSE_ON) printf("   k=%5d %d nbr = %5d / %d\n", k, n, vt->v[n], vt->vnum);
          mris->vertices[vt->v[n]].x += (float)randomNumber(-RAN, RAN);
          mris->vertices[vt->v[n]].y += (float)randomNumber(-RAN, RAN);
          mris->vertices[vt->v[n]].z += (float)randomNumber(-RAN, RAN);
        }
        k--; /* recalculate the normal for this vertex */
      }
    }
    ROMP_PFLB_end
  }
  ROMP_PF_end
  
  setRandomSeed(seed);  // restore
  return (NO_ERROR);
}

#ifdef BEVIN_MRISCOMPUTENORMALS_REPRODUCIBLE

static int int_compare(const void* lhs_ptr, const void* rhs_ptr) {
   int lhs = *(int*)lhs_ptr;
   int rhs = *(int*)rhs_ptr;
   return lhs - rhs;
}

static int MRIScomputeNormals_new(MRI_SURFACE *mris)
{
  static const double RAN = 0.001; /* one thousandth of a millimeter */


  if (debugNonDeterminism) {
    fprintf(stdout, "%s:%d stdout ",__FILE__,__LINE__);
    mris_print_hash(stdout, mris, "mris ", "\n");
  }

  int k;

  // For every face, 
  // if   it is ripped then mark its vertices as .border
  // else compute its norm so we don't have to compute it later
  //
  ROMP_PF_begin		// mris_fix_topology
#ifdef HAVE_OPENMP
  #pragma omp parallel for if_ROMP(shown_reproducible)
#endif
  for (k = 0; k < mris->nfaces; k++) {
    ROMP_PFLB_begin
    FACE* f = &mris->faces[k];
    
    if (f->ripflag) {
      int n;
      for (n = 0; n < VERTICES_PER_FACE; n++) {
#ifdef HAVE_OPENMP
        #pragma omp critical
#endif
        {
          mris->vertices[f->v[n]].border = TRUE;
        }
      }
    } else {
      
      // The old code only adjusts the face norm
      // if the face is adjacent to a non-ripped vertex.
      //
      // Mimic that behavior here, for no good reason other than compatibility
      //
      int vi;
      for (vi = 0; vi < VERTICES_PER_FACE; vi++) {
          if (!mris->vertices[f->v[vi]].ripflag) break;
      }
      
      if (vi < VERTICES_PER_FACE) {
        float norm[3];

        mrisFaceAreaNormal(mris, k, norm);
      
        // The code seems to not care about the length of the face normal
        // so use the cross product of any two edges
        //
        setFaceNorm(mris, k, norm[0], norm[1], norm[2]);
      }
    }
    ROMP_PFLB_end
  }
  ROMP_PF_end

  // Build the initial pending list
  //
  int  pendingCapacity = mris->nvertices;
  int* pending         = (int*)malloc(pendingCapacity * sizeof(int));
  int* nextPending     = (int*)malloc(pendingCapacity * sizeof(int));
  int  pendingSize     = 0;

  for (k = 0; k < mris->nvertices; k++) {
    VERTEX* v = &mris->vertices[k];
    if (v->ripflag) continue;
    pending[pendingSize++] = k;
  }
     
  // Process the pending vertices, keeping those that need more work on the nextPending list
  // Try only a few times, because the problem might be insoluable
  //
  int trial = 0;
  for (trial = 0; (trial < 5) && (pendingSize > 0); trial++) {

    int nextPendingSize = 0;
  
    if (debugNonDeterminism) {
      fprintf(stdout, "%s:%d stdout ",__FILE__,__LINE__);
      mris_print_hash(stdout, mris, "mris ", "\n");
    }

    int p;
    ROMP_PF_begin		// mris_fix_topology
#ifdef HAVE_OPENMP
    #pragma omp parallel for if_ROMP(shown_reproducible)
#endif
    for (p = 0; p < pendingSize; p++) {
      ROMP_PFLB_begin

      int const     k = pending[p];
      VERTEX_TOPOLOGY const * const vt = &mris->vertices_topology[k];
      VERTEX                * const v  = &mris->vertices         [k];

      // calculate the vertex area (sum of the face areas)
      // and       the average of the face normals
      //
      float snorm[3];
      snorm[0] = snorm[1] = snorm[2] = 0;

      float area = 0;

      int count = 0;

      int n;
      for (n = 0; n < vt->num; n++) {
        FACE* face = &mris->faces[vt->f[n]];
        if (face->ripflag) continue;
        
        count++;
        
        float norm[3];
        mrisNormalFace(mris, vt->f[n], (int)vt->n[n], norm);
            // The normal is NOT unit length OR area length
            // Instead it's length is the sin of the angle of the vertex
            // The vertex normal is biased towards being perpendicular to 90degree contributors...

        snorm[0] += norm[0];
        snorm[1] += norm[1];
        snorm[2] += norm[2];

        area += mrisTriangleArea(mris, vt->f[n], (int)vt->n[n]);
      }
      
      if (!count || mrisNormalize(snorm) > 0.0) {       // Success?

        if (fix_vertex_area)
          v->area = area / 3.0;            // Since each face is added to three vertices...
        else
          v->area = area / 2.0;

        if (v->origarea < 0)                            // has never been set
          v->origarea = v->area;

        v->nx = snorm[0];
        v->ny = snorm[1];
        v->nz = snorm[2];
        
        ROMP_PFLB_continue;
      }
#ifdef HAVE_OPENMP
      #pragma omp critical                              // Retry after various adjustments below
#endif
      {
        nextPending[nextPendingSize++] = k;
      }
      
      ROMP_PFLB_end
    }
    ROMP_PF_end

    // The test I was using ALWAYS took this path!
    //
    if (nextPendingSize == 0) {
        pendingSize = 0;
        break;
    }
    
    // See if we can find an example that has the problem
    //
    fprintf(stderr, "%s:%d trial:%d nextPendingSize:%d BEVIN IS LOOKING FOR AN EXAMPLE THAT DOES THIS\n", 
        __FILE__, __LINE__, trial, nextPendingSize);
    
    // Sort the nextPending list because the above appends are not in order
    //
    qsort(nextPending, nextPendingSize, sizeof(int), int_compare);
    
    // Randomly move nextPending vertices and their neighbors
    //
    // This can not be done easily in parallel because they share faces
    // If this is a performance problem, can be fixed, but I doubt it will be
    //
    for (p = 0; p < nextPendingSize; p++) {
      int     const k = nextPending[p];
      VERTEX_TOPOLOGY const * const vt = &mris->vertices_topology[k];
      VERTEX                * const v  = &mris->vertices         [k];

      // Warn
      //      
      if ((mris->status == MRIS_SPHERICAL_PATCH      || 
           mris->status == MRIS_PARAMETERIZED_SPHERE ||
           mris->status == MRIS_SPHERE) &&
          DIAG_VERBOSE_ON) {
        fprintf(stderr, "vertex %d: degenerate normal\n", k);
      }
    
      // randomly move x and y
      // When written, assumed being done in parallel, hence fnv_hash giving reproducible movement
      //
      int random_counter = 0;

      v->x += fnv_hash(trial, k, &random_counter, -RAN, RAN);
      v->y += fnv_hash(trial, k, &random_counter, -RAN, RAN);
      
      if (mris->status == MRIS_PLANE || mris->status == MRIS_CUT) {
        // nothing
      } else {
        v->z += fnv_hash(trial, k, &random_counter, -RAN, RAN);
        
        // I don't know why this was not done for the MRIS_PLANE and _CUT
        //
        int n;
        for (n = 0; n < vt->vnum; n++) { /* if (!mris->faces[v->f[n]].ripflag) */
          VERTEX* vn = &mris->vertices[vt->v[n]];
          if (Gdiag & DIAG_SHOW && DIAG_VERBOSE_ON) 
            printf("   k=%5d %d nbr = %5d / %d\n", k, n, vt->v[n], vt->vnum);
          vn->x += fnv_hash(trial, k, &random_counter, -RAN, RAN);
          vn->y += fnv_hash(trial, k, &random_counter, -RAN, RAN);
          vn->z += fnv_hash(trial, k, &random_counter, -RAN, RAN);
        }
        
        // Recompute the face norms for the affected faces
        // Note: this will recompute some, but I suspect the number is too small to be relevant
        //
        for (n = 0; n < vt->num; n++) {
          int const fno = vt->f[n];
          FACE* f = &mris->faces[fno];
          if (f->ripflag) continue;
          float norm[3];
          mrisFaceAreaNormal(mris, fno, norm);
          setFaceNorm(mris, fno, norm[0], norm[1], norm[2]);
        }
      }
    }
    
    // Try the moved ones again - although not their moved neighbors, weirdly enough
    //
    int* tempPending = pending; pending = nextPending; nextPending = tempPending;
    pendingSize = nextPendingSize;

  } // trials
  
  if (pendingSize > 0) {
    fprintf(stderr, "%s:%d MRIScomputeNormals_new could not do all vertices after %d attempts, %d remain\n",
      __FILE__, __LINE__, trial, pendingSize);
  }

  freeAndNULL(nextPending);
  freeAndNULL(pending);
  
  return (NO_ERROR);
}

#undef randomNumber

#endif



/*-----------------------------------------------------
  Parameters:

  Returns value:

  Description
  each face has 2 triangles defined by it:

  V0       d      V3
  o--------------o
  |              |
  | A0           |
  a |              | c
  |              |
  |           A1 |
  o--------------o
  V1      b        V2

  a = V1 - V0
  d = V3 - V0
  e = V3 - V1
  A0 = 0.5 (a x d) . n

  b = V1 - V2
  c = V3 - V2
  A1 = 0.5 (c x b) . n


  each face has 1 triangle defined by it:
  V0    b     V2
  o----------o
  |         /
  | A0    /
  a |     /
  |   /
  | /
  o
  V1

  a = V1 - V0
  b = V2 - V0
  A0 = 0.5 (a x b) . n


  ------------------------------------------------------*/


#ifdef BEVIN_MRISCOMPUTETRIANGLEPROPERTIES_REPRODUCIBLE
static int MRIScomputeTriangleProperties_old(MRI_SURFACE *mris, bool old_done);
static int MRIScomputeTriangleProperties_new(MRI_SURFACE *mris, bool old_done);

int MRIScomputeTriangleProperties(MRI_SURFACE *mris)
{

    static const bool do_old = 
#ifdef BEVIN_MRISCOMPUTETRIANGLEPROPERTIES_CHECK
      true;
#else
      false;
#endif
    
    int result_old = do_old ? MRIScomputeTriangleProperties_old(mris, false) : 0;

    int result_new =          MRIScomputeTriangleProperties_new(mris, do_old);
    
    if (do_old) {
        if (result_old != result_new) {
            fprintf(stderr, "%s:%d MRIScomputeTriangleProperties diff results %d:%d\n",
                __FILE__, __LINE__, result_old, result_new);
            exit(1);
        }
    }
    
    return result_new;
}

static int MRIScomputeTriangleProperties_old(MRI_SURFACE *mris, bool old_done)

#endif

{

  // This is the old code
  // It does a double reduction, which may give different results depending on the openmp partitioning of the loop
  // It is kept here in the serial form to provide the reproducible answer that the new code should always get
  //
  int fno, vno, tno;
  double total_area;
  VECTOR *v_a[_MAX_FS_THREADS], *v_b[_MAX_FS_THREADS], *v_n[_MAX_FS_THREADS];

  total_area = 0.0f;
  for (tno = 0; tno < _MAX_FS_THREADS; tno++) {
    v_a[tno] = VectorAlloc(3, MATRIX_REAL);
    v_b[tno] = VectorAlloc(3, MATRIX_REAL);
    v_n[tno] = VectorAlloc(3, MATRIX_REAL); /* normal vector */
  }

  ROMP_PF_begin		// mris_fix_topology
#ifdef HAVE_OPENMP
  #pragma omp parallel for if_ROMP(fast) reduction(+ : total_area)
#endif
  for (fno = 0; fno < mris->nfaces; fno++) {
    ROMP_PFLB_begin
    
    VERTEX *v0, *v1, *v2, *va, *vb, *vo;
    FACE *face;
    int ano;
    float area, angle, dot, cross, dz;
#ifdef HAVE_OPENMP
    int tid = omp_get_thread_num();
#else
    int tid = 0;
#endif

    // these are done in the loop to allow parallelization
    face = &mris->faces[fno];
    if (face->ripflag) continue;

    if (fno == Gx) DiagBreak();

    v0 = &mris->vertices[face->v[0]];
    v1 = &mris->vertices[face->v[1]];
    v2 = &mris->vertices[face->v[2]];
    VERTEX_EDGE(v_a[tid], v0, v1);
    VERTEX_EDGE(v_b[tid], v0, v2);

    /* compute metric properties of first triangle */
    V3_CROSS_PRODUCT(v_a[tid], v_b[tid], v_n[tid]);
    area = V3_LEN(v_n[tid]) * 0.5f;
    dot  = V3_DOT(v_a[tid], v_b[tid]);
    face->area = area;
    if (area < 0) DiagBreak();

    V3_NORMALIZE(v_n[tid], v_n[tid]); /* make it a unit vector */
    
    setFaceNorm(mris, fno, V3_X(v_n[tid]), V3_Y(v_n[tid]), V3_Z(v_n[tid]));
    
    if (!devFinite(area) || !devFinite(mris->total_area)) DiagBreak();

    total_area += area;

    /* now compute angles */
    FaceNormCacheEntry const * const fNorm = getFaceNorm(mris, fno);
    VECTOR_LOAD(v_n[tid], fNorm->nx, fNorm->ny, fNorm->nz);
    if ((V3_X(v_n[tid]) < V3_Y(v_n[tid])) && (V3_X(v_n[tid]) < V3_Z(v_n[tid]))) {
      dz = fabs(V3_X(v_n[tid]));
    }
    else if (V3_Y(v_n[tid]) < V3_Z(v_n[tid])) {
      dz = fabs(V3_Y(v_n[tid]));
    }
    else {
      dz = fabs(V3_Z(v_n[tid]));
    }
    for (ano = 0; ano < ANGLES_PER_TRIANGLE; ano++) {
      switch (ano) /* vertices for triangle 1 */
      {
        default:
        case 0:
          vo = v0;
          va = v2;
          vb = v1;
          break;
        case 1:
          vo = v1;
          va = v0;
          vb = v2;
          break;
        case 2:
          vo = v2;
          va = v1;
          vb = v0;
          break;
      }

      VERTEX_EDGE(v_a[tid], vo, va);
      VERTEX_EDGE(v_b[tid], vo, vb);
      cross = VectorTripleProduct(v_b[tid], v_a[tid], v_n[tid]);
      dot   = V3_DOT(v_a[tid], v_b[tid]);
      angle = atan2f(cross, dot);
      face->angle[ano] = angle;

#if 0
      if (angle < 0.0f || angle >= M_PI)
        fprintf(stdout, "angle [%d][%d] = %2.1f\n",
                fno,ano,(float)DEGREES(angle)) ;
#endif
    }
    ROMP_PFLB_end
  }
  ROMP_PF_end

  for (tno = 0; tno < _MAX_FS_THREADS; tno++) {
    VectorFree(&v_a[tno]);
    VectorFree(&v_b[tno]);
    VectorFree(&v_n[tno]);
  }
  mris->total_area = total_area;

/* calculate the "area" of the vertices */
  ROMP_PF_begin		// mris_fix_topology
#ifdef HAVE_OPENMP
  #pragma omp parallel for if_ROMP(shown_reproducible)
#endif
  for (vno = 0; vno < mris->nvertices; vno++) {
    ROMP_PFLB_begin
    VERTEX_TOPOLOGY const * const vt = &mris->vertices_topology[vno];
    VERTEX                * const v  = &mris->vertices         [vno];

    if (v->ripflag) continue;

    float area = 0.0;
    int fno;
    for (fno = 0; fno < vt->num; fno++) {
      FACE * const face = &mris->faces[vt->f[fno]];
      if (face->ripflag == 0) area += face->area;
    }
    if (fix_vertex_area)
      area /= 3.0;
    else
      area /= 2.0;
    v->area = area;
    ROMP_PFLB_end
  }
  ROMP_PF_end

  return (NO_ERROR);
}


#ifdef BEVIN_MRISCOMPUTETRIANGLEPROPERTIES_REPRODUCIBLE
static int MRIScomputeTriangleProperties_new(MRI_SURFACE *mris, bool old_done)
{
  int const max_threads = omp_get_max_threads();
  
  // This is the new code, that can compare its answers with the old code
  //
#ifdef BEVIN_MRISCOMPUTETRIANGLEPROPERTIES_CHECK

  static int countChecks = 0;

#define SET_OR_CHECK(CELL, VAL)                                                     \
  if (!old_done) (CELL) = (VAL);                                                    \
  else reproducible_check((CELL),(VAL), __LINE__, &countChecks);                    \
  // end of macro

#else

#define SET_OR_CHECK(CELL, VAL)                                                     \
  (CELL) = (VAL);                                                                   \
  // end of macro
  
#endif
  
  VECTOR *v_a[_MAX_FS_THREADS], *v_b[_MAX_FS_THREADS], *v_n[_MAX_FS_THREADS];

  int tno;
  for (tno = 0; tno < max_threads; tno++) {
    v_a[tno] = VectorAlloc(3, MATRIX_REAL);
    v_b[tno] = VectorAlloc(3, MATRIX_REAL);
    v_n[tno] = VectorAlloc(3, MATRIX_REAL); /* normal vector */
  }

  double reduction_total_area = 0.0f;

  if (debugNonDeterminism) {
    fprintf(stdout, "%s:%d stdout ",__FILE__,__LINE__);
    mris_print_hash(stdout, mris, "mris ", "\n");
  }

#if 0

  int fno;
  ROMP_PF_begin
#ifdef HAVE_OPENMP
  #pragma omp parallel for if_ROMP(fast) reduction(+ : reduction_total_area)
#endif
  for (fno = 0; fno < mris->nfaces; fno++) {
    ROMP_PFLB_begin
  
#else

  #define ROMP_VARIABLE       fno
  #define ROMP_LO             0
  #define ROMP_HI             mris->nfaces
    
  #define ROMP_SUMREDUCTION0  reduction_total_area
    
  #define ROMP_FOR_LEVEL      ROMP_level_shown_reproducible
    
#ifdef ROMP_SUPPORT_ENABLED
  const int romp_for_line = __LINE__;
#endif
  #include "romp_for_begin.h"
  ROMP_for_begin
    
    #define reduction_total_area ROMP_PARTIALSUM(0)

#endif
  
    // these are done in the loop to allow parallelization
    FACE *face = &mris->faces[fno];
    if (face->ripflag) continue;

    if (fno == Gx) DiagBreak();

    VERTEX const 
      *v0 = &mris->vertices[face->v[0]], 
      *v1 = &mris->vertices[face->v[1]], 
      *v2 = &mris->vertices[face->v[2]];

    int const tid = omp_get_thread_num();

    VERTEX_EDGE(v_a[tid], v0, v1);
    VERTEX_EDGE(v_b[tid], v0, v2);

    /* compute metric properties of first triangle */
    {
      V3_CROSS_PRODUCT(v_a[tid], v_b[tid], v_n[tid]);

      float const area = V3_LEN(v_n[tid]) * 0.5f;
      // float const dot  = V3_DOT(v_a[tid], v_b[tid]);
    
      SET_OR_CHECK(face->area,area);
      if (area < 0) DiagBreak();

      if (!devFinite(area)) DiagBreak();

      reduction_total_area += area;
    }
    
    V3_NORMALIZE(v_n[tid], v_n[tid]); /* make it a unit vector */

    float const nx = V3_X(v_n[tid]), ny = V3_Y(v_n[tid]), nz = V3_Z(v_n[tid]);

    //SET_OR_CHECK(face->nx, nx);
    //SET_OR_CHECK(face->ny, ny);
    //SET_OR_CHECK(face->nz, nz);
#ifdef BEVIN_MRISCOMPUTETRIANGLEPROPERTIES_CHECK
    if (old_done) {
        FaceNormCacheEntry const * fNorm = getFaceNorm(mris, fno);
        reproducible_check(fNorm->nx,nx, __LINE__, &countChecks);
        reproducible_check(fNorm->ny,ny, __LINE__, &countChecks);
        reproducible_check(fNorm->nz,nz, __LINE__, &countChecks);
    } else 
#endif
    {
        setFaceNorm(mris, fno, nx, ny, nz);
    }
    

    /* now compute angles */
    FaceNormCacheEntry const * const fNorm = getFaceNorm(mris, fno);
    VECTOR_LOAD(v_n[tid], fNorm->nx, fNorm->ny, fNorm->nz);

    float dz;
    if ((V3_X(v_n[tid]) < V3_Y(v_n[tid])) && (V3_X(v_n[tid]) < V3_Z(v_n[tid]))) {
      dz = fabs(V3_X(v_n[tid]));
    }
    else if (V3_Y(v_n[tid]) < V3_Z(v_n[tid])) {
      dz = fabs(V3_Y(v_n[tid]));
    }
    else {
      dz = fabs(V3_Z(v_n[tid]));
    }
    
    int ano;
    for (ano = 0; ano < ANGLES_PER_TRIANGLE; ano++) {
      
      VERTEX const
        *va, 
        *vb, 
        *vo;

      switch (ano) /* vertices for triangle 1 */
      {
        default:
        case 0:
          vo = v0;
          va = v2;
          vb = v1;
          break;
        case 1:
          vo = v1;
          va = v0;
          vb = v2;
          break;
        case 2:
          vo = v2;
          va = v1;
          vb = v0;
          break;
      }

      VERTEX_EDGE(v_a[tid], vo, va);
      VERTEX_EDGE(v_b[tid], vo, vb);
      float cross = VectorTripleProduct(v_b[tid], v_a[tid], v_n[tid]);
      float dot   = V3_DOT(v_a[tid], v_b[tid]);
      float angle = fastApproxAtan2f(cross, dot);
      SET_OR_CHECK(face->angle[ano], angle);
    }

#if 0
    ROMP_PFLB_end
  }
  ROMP_PF_end
#else

     #undef reduction_total_area       
   #include "romp_for_end.h"

#endif

  for (tno = 0; tno < max_threads; tno++) {
    VectorFree(&v_a[tno]);
    VectorFree(&v_b[tno]);
    VectorFree(&v_n[tno]);
  }
  
  SET_OR_CHECK(mris->total_area, (float)reduction_total_area);

  if (debugNonDeterminism) {
    fprintf(stdout, "%s:%d stdout ",__FILE__,__LINE__);
    mris_print_hash(stdout, mris, "mris ", "\n");
  }

/* calculate the "area" of the vertices */
  int vno;
  ROMP_PF_begin		// mris_fix_topology
#ifdef HAVE_OPENMP
  #pragma omp parallel for if_ROMP(shown_reproducible)
#endif
  for (vno = 0; vno < mris->nvertices; vno++) {
    ROMP_PFLB_begin
    VERTEX_TOPOLOGY const * const vt = &mris->vertices_topology[vno];
    VERTEX                * const v  = &mris->vertices         [vno];

    if (v->ripflag) continue;

    float area = 0.0;
    int fno;
    for (fno = 0; fno < vt->num; fno++) {
      FACE * const face = &mris->faces[vt->f[fno]];
      if (face->ripflag == 0) area += face->area;
    }
    if (fix_vertex_area)
      area /= 3.0;
    else
      area /= 2.0;
    SET_OR_CHECK(v->area,area);
    ROMP_PFLB_end
  }
  ROMP_PF_end

  return (NO_ERROR);

#ifdef BEVIN_MRISCOMPUTETRIANGLEPROPERTIES_CHECK
#undef SET_OR_CHECK
#endif

}
#endif


/*-----------------------------------------------------
  Parameters:

  Returns value:

  Description
  ------------------------------------------------------*/
double MRIStotalVariationDifference(MRI_SURFACE *mris)
{
  int vno, nvertices;
  VERTEX *v;
  double var, delta;

  nvertices = mris->nvertices;
  for (var = 0.0, vno = 0; vno < nvertices; vno++) {
    v = &mris->vertices[vno];
    if (v->ripflag) {
      continue;
    }
    delta = fabs(v->k1 - v->k2);
    delta *= delta;
    var += v->area * delta;
    if (!isfinite(var)) ErrorPrintf(ERROR_BADPARM, "curvature at vertex %d is not finite!\n", vno);
  }
  return (var);
}

/*-----------------------------------------------------
  Parameters:

  Returns value:

  Description
  ------------------------------------------------------*/
double MRIStotalVariation(MRI_SURFACE *mris)
{
  int vno, nvertices;
  VERTEX *v;
  double var, delta;

  nvertices = mris->nvertices;
  for (var = 0.0, vno = 0; vno < nvertices; vno++) {
    v = &mris->vertices[vno];
    if (v->ripflag) {
      continue;
    }
    delta = v->k1 * v->k1 + v->k2 * v->k2;
    var += v->area * delta;
    if (!isfinite(var)) ErrorPrintf(ERROR_BADPARM, "curvature at vertex %d is not finite!\n", vno);
  }
  return (var);
}


/*-----------------------------------------------------
  Parameters:

  Returns value:

  Description
  See if this triangle contains another vertex within it.
  If so, it should not be added to the tessellation.
  ------------------------------------------------------*/
#if SPHERE_INTERSECTION
int containsAnotherVertexOnSphere(MRI_SURFACE *mris, int vno0, int vno1, int vno2, int mode)
{
  int i, n, nvertices, vertices[1000];
  double sign[3], normal[3][3], orgn[3][3], tangent[3], test;

  // first compute the 3 normals, 3 original points and associated constants
  {
    VERTEX const * V0 = &mris->vertices[vno0];
    VERTEX const * V1 = &mris->vertices[vno1];
    VERTEX const * V2 = &mris->vertices[vno2];

    for (i = 0; i < 3; i++) {
      if (i) {
        // circular rotation
        VERTEX const * const v = V0;
        V0 = V1;
        V1 = V2;
        V2 = v;
      }

      // compute normal for edge V1<-->V2
      orgn[i][0] = (V1->cx + V2->cx) / 2.0;
      orgn[i][1] = (V1->cy + V2->cy) / 2.0;
      orgn[i][2] = (V1->cz + V2->cz) / 2.0;

      tangent[0] = V2->cx - V1->cx;
      tangent[1] = V2->cy - V1->cy;
      tangent[2] = V2->cz - V1->cz;
      // normal to edge in the planar basis
      F_CROSS(orgn[i], tangent, normal[i]);

      tangent[0] = V0->cx - orgn[i][0];
      tangent[1] = V0->cy - orgn[i][1];
      tangent[2] = V0->cz - orgn[i][2];

      sign[i] = F_DOT(tangent, normal[i]);
    }
  }
  
  // Next, list all the neighboring vertices
  memset(vertices, 0, 1000 * sizeof(int));
  for (nvertices = 0, i = 0; i < 3; i++) {
    int v0,v1,v2;
    switch (i) {
      case 0:
        v0 = vno0;
        v1 = vno1;
        v2 = vno2;
        break;
      case 1:
        v0 = vno1;
        v1 = vno0;
        v2 = vno2;
        break;
      default:
        v0 = vno2;
        v1 = vno0;
        v2 = vno1;
        break;
    }
    VERTEX_TOPOLOGY const * const vt = &mris->vertices_topology[v0];
    
    for (n = 0; n < vt->vnum; n++) {
      if (v1 == vt->v[n] || v2 == vt->v[n]) {
        continue;
      }
      VERTEX * const vn = &mris->vertices[vt->v[n]];
      if (vn->marked) {
        continue;
      }
      if (mode && vn->fixedval == 0) {
        continue;  // experimental
      }
      // add vn in the list
      vertices[nvertices++] = vt->v[n];
      vn->marked = 1;
    }
  }

  // unmark all vertices in the list
  for (n = 0; n < nvertices; n++) {
    mris->vertices[vertices[n]].marked = 0;
  }

  // then check intersection for all the neighboring vertices
  for (n = 0; n < nvertices; n++) {
    VERTEX const * const vn = &mris->vertices[vertices[n]];
    for (i = 0; i < 3; i++) {
      tangent[0] = vn->cx - orgn[i][0];
      tangent[1] = vn->cy - orgn[i][1];
      tangent[2] = vn->cz - orgn[i][2];

      test = F_DOT(tangent, normal[i]);

      if (sign[i] * test < 0) {
        break;
      }
    }
    if (i == 3) {
      return 1;
    }
  }

  return (0);
}
#else
int containsAnotherVertex(
    MRI_SURFACE *mris, int vno0, int vno1, int vno2, double e0[3], double e1[3], double origin[3])
#if 1
{
  int n, vno, i, n1;
  VERTEX *vn, *v0, *v1, *v2, *v;
  double cx, cy, cz, x0, y0, x1, y1, x2, y2, xn, yn, m, b;
  FILE *fp;

  v = &mris->vertices[vno0];

  if (((vno1 == 110718) || (vno1 == 110732) || (vno1 == 110748)) &&
      ((vno2 == 110718) || (vno2 == 110732) || (vno2 == 110748)) &&
      ((vno0 == 110718) || (vno0 == 110732) || (vno0 == 110748))) {
    fp = fopen("triangle.log", "w");
    for (n1 = 0; n1 < VERTICES_PER_FACE; n1++) {
      switch (n1) {
        default:
        case 0:
          v = &mris->vertices[vno0];
          break;
        case 1:
          v = &mris->vertices[vno1];
          break;
        case 2:
          v = &mris->vertices[vno2];
          break;
      }
      for (n = 0; n < v->vnum; n++) {
        vno = v->v[n];
        if (vno == vno0 || vno == vno1 || vno == vno2) {
          continue;
        }
        vn = &mris->vertices[vno];
        cx = vn->cx - origin[0];
        cy = vn->cy - origin[1];
        cz = vn->cz - origin[2];
        xn = cx * e0[0] + cy * e0[1] + cz * e0[2];
        yn = cx * e1[0] + cy * e1[1] + cz * e1[2];
        fprintf(fp, "# vertex %d\n", vno);
        fprintf(fp, "%f %f\n\n", xn, yn);
      }
    }
    fprintf(fp, "# vertices %d %d %d\n", vno0, vno1, vno2);
    v0 = &mris->vertices[vno0];
    v1 = &mris->vertices[vno1];
    v2 = &mris->vertices[vno2];

    cx = v0->cx - origin[0];
    cy = v0->cy - origin[1];
    cz = v0->cz - origin[2];
    x0 = cx * e0[0] + cy * e0[1] + cz * e0[2];
    y0 = cx * e1[0] + cy * e1[1] + cz * e1[2];

    cx = v1->cx - origin[0];
    cy = v1->cy - origin[1];
    cz = v1->cz - origin[2];
    x1 = cx * e0[0] + cy * e0[1] + cz * e0[2];
    y1 = cx * e1[0] + cy * e1[1] + cz * e1[2];

    cx = v2->cx - origin[0];
    cy = v2->cy - origin[1];
    cz = v2->cz - origin[2];
    x2 = cx * e0[0] + cy * e0[1] + cz * e0[2];
    y2 = cx * e1[0] + cy * e1[1] + cz * e1[2];

    fprintf(fp, "%f %f\n%f %f\n%f %f\n%f %f\n\n", x0, y0, x1, y1, x2, y2, x0, y0);
    fclose(fp);
  }

  for (n1 = 0; n1 < VERTICES_PER_FACE; n1++) {
    switch (n1) {
      default:
      case 0:
        v = &mris->vertices[vno0];
        break;
      case 1:
        v = &mris->vertices[vno1];
        break;
      case 2:
        v = &mris->vertices[vno2];
        break;
    }
    for (n = 0; n < v->vnum; n++) {
      vno = v->v[n];
      if (vno == vno0 || vno == vno1 || vno == vno2) {
        continue;
      }

      vn = &mris->vertices[v->v[n]];
      cx = vn->cx - origin[0];
      cy = vn->cy - origin[1];
      cz = vn->cz - origin[2];
      xn = cx * e0[0] + cy * e0[1] + cz * e0[2];
      yn = cx * e1[0] + cy * e1[1] + cz * e1[2];
      for (i = 0; i < VERTICES_PER_FACE; i++) {
        switch (i) {
          default:
          case 0:
            v0 = &mris->vertices[vno0];
            v1 = &mris->vertices[vno1];
            v2 = &mris->vertices[vno2];
            break;
          case 1:
            v0 = &mris->vertices[vno1];
            v1 = &mris->vertices[vno2];
            v2 = &mris->vertices[vno0];
            break;
          case 2:
            v0 = &mris->vertices[vno2];
            v1 = &mris->vertices[vno0];
            v2 = &mris->vertices[vno1];
            break;
        }
        cx = v0->cx - origin[0];
        cy = v0->cy - origin[1];
        cz = v0->cz - origin[2];
        x0 = cx * e0[0] + cy * e0[1] + cz * e0[2];
        y0 = cx * e1[0] + cy * e1[1] + cz * e1[2];

        cx = v1->cx - origin[0];
        cy = v1->cy - origin[1];
        cz = v1->cz - origin[2];
        x1 = cx * e0[0] + cy * e0[1] + cz * e0[2];
        y1 = cx * e1[0] + cy * e1[1] + cz * e1[2];

        cx = v2->cx - origin[0];
        cy = v2->cy - origin[1];
        cz = v2->cz - origin[2];
        x2 = cx * e0[0] + cy * e0[1] + cz * e0[2];
        y2 = cx * e1[0] + cy * e1[1] + cz * e1[2];

        if (FEQUAL(x1, x0)) /* vertical leg */
        {
          if (((x2 - x1) * (xn - x1)) < 0) /* on opposite sides of leg */
          {
            break;
          }
        }
        else {
          m = (y1 - y0) / (x1 - x0);
          b = y1 - m * x1;
          if ((y2 - (m * x2 + b)) * (yn - (m * xn + b)) < 0) {
            break;
          }
        }
      }
      if (i >= VERTICES_PER_FACE) /* all inside */
      {
        return (1);
      }
    }
  }
  return (0);
}
#else
{
  int n, vno, i;
  VERTEX *v0, *v1, *v2, *v;
  double U0[3], U1[3], U2[3], dot, L0[3], L1[3], *V0, *V1, *V2, desc[3], cx, cy, cz, Point[3], len, norm_proj[3], U[3];

  /* compute planar coordinate representation of triangle vertices */
  v0 = &mris->vertices[vno0];
  v1 = &mris->vertices[vno1];
  v2 = &mris->vertices[vno2];
  cx = v0->cx - origin[0];
  cy = v0->cy - origin[1];
  cz = v0->cz - origin[2];
  U0[0] = cx * e0[0] + cy * e0[1] + cz * e0[2];
  U0[1] = cx * e1[0] + cy * e1[1] + cz * e1[2];
  U0[2] = 0;
  cx = v1->cx - origin[0];
  cy = v1->cy - origin[1];
  cz = v1->cz - origin[2];
  U1[0] = cx * e0[0] + cy * e0[1] + cz * e0[2];
  U1[1] = cx * e1[0] + cy * e1[1] + cz * e1[2];
  U1[2] = 0;
  cx = v2->cx - origin[0];
  cy = v2->cy - origin[1];
  cz = v2->cz - origin[2];
  U2[0] = cx * e0[0] + cy * e0[1] + cz * e0[2];
  U2[1] = cx * e1[0] + cy * e1[1] + cz * e1[2];
  U2[2] = 0;

  for (n = 0; n < v0->vnum; n++) {
    vno = v0->v[n];
    if (vno == vno1 || vno == vno2) {
      continue;
    }
    v = &mris->vertices[vno];
    cx = v->cx - origin[0];
    cy = v->cy - origin[1];
    cz = v->cz - origin[2];
    U[0] = cx * e0[0] + cy * e0[1] + cz * e0[2];
    U[1] = cx * e1[0] + cy * e1[1] + cz * e1[2];
    U[2] = 0;

    for (i = 0; i < 3; i++) {
      /*
      build a coordinate system with V0 as the origin, then construct
      the vector connecting V2 with it's normal projection onto V0->V1.
      This will be a descriminant vector for dividing the plane by the
      V0->V1 line. A positive dot product with the
      desc. vector indicates
      that the point is on the positive side of the plane and therefore
      may be contained within the triangle. Doing this for each of the
      legs in sequence gives a test for being inside the triangle.
      */

      switch (i) {
        default:
        case 0:
          V0 = U0;
          V1 = U1;
          V2 = U2;
          break;
        case 1:
          V0 = U1;
          V1 = U2;
          V2 = U0;
          break;
        case 2:
          V0 = U2;
          V1 = U0;
          V2 = U1;
          break;
      }
      SUB(L0, V1, V0);
      SUB(L1, V2, V0);

      /* compute normal projection onto base of triangle */
      len = VLEN(L0);
      L0[0] /= len;
      L0[1] /= len;
      L0[2] /= len;
      dot = DOT(L0, L1);
      SCALAR_MUL(norm_proj, dot, L0);

      /* build descriminant vector */
      SUB(desc, L1, norm_proj);

      /*
      transform point in question into local coordinate system and build
      the vector from the point in question to the normal
      projection point.
      The dot product of this vector with the
      descrimant vector will then
      indicate which side of the V0->V1 line the point is on.
      */
      SUB(Point, U, V0);
      SUB(Point, Point, norm_proj);
      dot = DOT(desc, Point);
      if (dot < 0 && !DZERO(dot)) /* not in triangle */
      {
        break;
      }
    }
    if (i >= 3) /* contained in triangle */
    {
      return (1);
    }
  }

  return (0);
}
#endif
#endif

/*-----------------------------------------------------
  Parameters:

  Returns value:

  Description
  ------------------------------------------------------*/
double MRIScurvatureError(MRI_SURFACE *mris, double Kd)
{
  int vno, nvertices, n;
  VERTEX *v;
  double Kerror, deltaK;

  nvertices = mris->nvertices;
  for (Kerror = 0.0, n = vno = 0; vno < nvertices; vno++) {
    v = &mris->vertices[vno];
    if (v->ripflag) {
      continue;
    }
    deltaK = (v->k1 - Kd);
    deltaK *= deltaK;
    Kerror += v->area * deltaK;
    n++;
    deltaK = (v->k2 - Kd);
    deltaK *= deltaK;
    Kerror += v->area * deltaK;
    n++;
  }
  /*  return(sqrt(Kerror/(double)n)) ;*/
  return (Kerror);
}

/*-----------------------------------------------------
  Parameters:

  Returns value:

  Description
  ------------------------------------------------------*/
int MRISsurfaceRASToTalairachVoxel(
    MRI_SURFACE *mris, MRI *mri, double xw, double yw, double zw, double *pxv, double *pyv, double *pzv)
{
  //   conformed -->  SRAS
  //       |            |
  //       |            | SRASToRAS
  //       V            V
  //      src   --->   RAS
  //       |            |
  //       |            |  MNI xfm
  //       V            V
  //   talvol   --->  talRAS
  //        lta->dst stores this
  // we assume that talvol and src has the same direction cosine
  //   talvol -> talRAS =
  //
  // double  xt, yt, zt ;
  MRI *talVol = 0;
  VOL_GEOM talgeom;
  MATRIX *SRASToTalVol = 0;
  MATRIX *SRASToTalRAS = 0;  // not to be confused with SRASToTalSRAS_
  MATRIX *SRASToRAS = 0;
  MATRIX *talRASToTalVol = 0;

  LT *lt = &mris->lta->xforms[0];

  ////////////////////////////////////////////////////
  SRASToRAS = MatrixAlloc(4, 4, MATRIX_REAL);
  MatrixIdentity(4, SRASToRAS);
  *MATRIX_RELT(SRASToRAS, 1, 4) = lt->src.c_r;
  *MATRIX_RELT(SRASToRAS, 2, 4) = lt->src.c_a;
  *MATRIX_RELT(SRASToRAS, 3, 4) = lt->src.c_s;
  ///////////////////////////////////////////////////
  SRASToTalRAS = MatrixMultiply(lt->m_L, SRASToRAS, NULL);
  ///////////////////////////////////////////////////
  talgeom = lt->dst;
  talVol = MRIallocHeader(talgeom.width, talgeom.height, talgeom.depth, MRI_UCHAR, 1);
  useVolGeomToMRI(&talgeom, talVol);
  talRASToTalVol = extract_r_to_i(talVol);
  //////////////////////////////////////////////////
  // now combine to get SRAS->talVol
  SRASToTalVol = MatrixMultiply(talRASToTalVol, SRASToTalRAS, NULL);

  TransformWithMatrix(SRASToTalVol, xw, yw, zw, pxv, pyv, pzv);

  MatrixFree(&SRASToRAS);
  MatrixFree(&SRASToTalRAS);
  MatrixFree(&talRASToTalVol);
  MatrixFree(&SRASToTalVol);

#if 0
  transform_point(mris->linear_transform, xw, yw, zw, &xt, &yt, &zt) ;
  MRIworldToVoxel(mri, xt, yt, zt, pxv, pyv, pzv) ;
#endif
  return (NO_ERROR);
}
/*-----------------------------------------------------
  Parameters:

  Returns value:

  Description
  ------------------------------------------------------*/
int MRISvertexToVoxel(MRI_SURFACE *mris, VERTEX *v, MRI *mri, double *pxv, double *pyv, double *pzv)
{
  double xw, yw, zw;

  xw = v->x;
  yw = v->y;
  zw = v->z;
  MRISsurfaceRASToVoxelCached(mris, mri, xw, yw, zw, pxv, pyv, pzv);
  return (NO_ERROR);
}

int MRISvertexNormalToVoxel(MRI_SURFACE *mris, VERTEX *v, MRI *mri, double *pnx, double *pny, double *pnz)
{
  double xw, yw, zw;
  double xv0, yv0, zv0, xv1, yv1, zv1;

  xw = v->x;
  yw = v->y;
  zw = v->z;
  MRISsurfaceRASToVoxelCached(mris, mri, xw, yw, zw, &xv0, &yv0, &zv0);
  xw = v->x + v->nx;
  yw = v->y + v->ny;
  zw = v->z + v->nz;
  MRISsurfaceRASToVoxelCached(mris, mri, xw, yw, zw, &xv1, &yv1, &zv1);
  *pnx = xv1 - xv0;
  *pny = yv1 - yv0;
  *pnz = zv1 - zv0;
  return (NO_ERROR);
}
int MRISvertexNormalToVoxelScaled(MRI_SURFACE *mris, VERTEX *v, MRI *mri, double *pnx, double *pny, double *pnz)
{
  double nx, ny, nz, len;

  MRISvertexNormalToVoxel(mris, v, mri, &nx, &ny, &nz);
  len = sqrt(nx * nx + ny * ny + nz * nz);
  if (FZERO(len)) return (ERROR_BADPARM);
  *pnx = nx / len;
  *pny = ny / len;
  *pnz = nz / len;
  return (NO_ERROR);
}
/*-----------------------------------------------------
  Parameters:

  Returns value:

  Description
  ------------------------------------------------------*/
int MRISvertexCoordToVoxel(MRI_SURFACE *mris, VERTEX *v, MRI *mri, int coords, double *pxv, double *pyv, double *pzv)
{
  double xw = 0., yw = 0., zw = 0.;

  MRISgetCoords(v, coords, &xw, &yw, &zw);
  MRISsurfaceRASToVoxelCached(mris, mri, xw, yw, zw, pxv, pyv, pzv);
  return (NO_ERROR);
}
/*-----------------------------------------------------
  Parameters:

  Returns value:

  Description
  ------------------------------------------------------*/
int MRISorigVertexToVoxel(MRI_SURFACE *mris, VERTEX *v, MRI *mri, double *pxv, double *pyv, double *pzv)
{
  double xw, yw, zw;

  xw = v->origx;
  yw = v->origy;
  zw = v->origz;
  MRISsurfaceRASToVoxelCached(mris, mri, xw, yw, zw, pxv, pyv, pzv);
  return (NO_ERROR);
}
/*-----------------------------------------------------
  Parameters:

  Returns value:

  Description
  ------------------------------------------------------*/
int MRISwhiteVertexToVoxel(MRI_SURFACE *mris, VERTEX *v, MRI *mri, double *pxv, double *pyv, double *pzv)
{
  double xw, yw, zw;

  xw = v->whitex;
  yw = v->whitey;
  zw = v->whitez;
  MRISsurfaceRASToVoxelCached(mris, mri, xw, yw, zw, pxv, pyv, pzv);
  return (NO_ERROR);
}

/*
  on calling, the white, pial and spherical locations must all be loaded, where the current coordinates (v->[xyz])
  indicate the correspondence between white and pial, and the canonical spherical ones v->c[xyz] have the ?h.sphere in
  them.
*/
int MRISmeasureThicknessFromCorrespondence(MRI_SURFACE *mris, MHT *mht, float max_thick)
{
  int vno, alloced;
  VERTEX *v;
  float xw, yw, zw, dx, dy, dz, xp, yp, zp;

  if (mht == NULL) {
    mht = MHTcreateFaceTable_Resolution(mris, CANONICAL_VERTICES, 1.0);  // to lookup closest face
    alloced = 1;
  }
  else
    alloced = 0;

  for (vno = 0; vno < mris->nvertices; vno++) {
    v = &mris->vertices[vno];
    if (v->ripflag) {
      v->curv = 0;
      continue;
    }
    if (vno == Gdiag_no) DiagBreak();
    MRISvertexCoord2XYZ_float(v, WHITE_VERTICES, &xw, &yw, &zw);
    MRISsampleFaceCoordsCanonical(mht, mris, v->x, v->y, v->z, PIAL_VERTICES, &xp, &yp, &zp);
    dx = xp - xw;
    dy = yp - yw;
    dz = zp - zw;
    v->curv = MIN(max_thick, sqrt(dx * dx + dy * dy + dz * dz));
  }

  if (alloced) MHTfree(&mht);

  return (NO_ERROR);
}


int mrisComputeNormalDotDistribution(MRI_SURFACE *mris, HISTOGRAM *h_dot)
{
  int vno, bin, n, num;

  float bin_size, min_dot, max_dot, bin_val, dot, dx, dy, dz, nx, ny, nz, x, y, z;
  HISTOGRAM *h_raw;

  MRISsaveVertexPositions(mris, TMP_VERTICES);
  MRISrestoreVertexPositions(mris, ORIGINAL_VERTICES);
  MRIScomputeMetricProperties(mris);
  min_dot = 100000;
  max_dot = -100000;

  /* first compute min and max */
  for (vno = 0; vno < mris->nvertices; vno++) {
    VERTEX_TOPOLOGY const * const vt = &mris->vertices_topology[vno];
    VERTEX          const * const v  = &mris->vertices         [vno];
    if (v->ripflag) {
      continue;
    }

    nx = v->nx;
    ny = v->ny;
    nz = v->nz;
    x = v->x;
    y = v->y;
    z = v->z;
    for (n = 0; n < vt->vnum; n++) {
      VERTEX const * const vn = &mris->vertices[vt->v[n]];
      dx = vn->x - x;
      dy = vn->y - y;
      dz = vn->z - z;
      dot = dx * nx + dy * ny * dz * nz;
      if (dot < min_dot) {
        min_dot = dot;
      }
      if (dot > max_dot) {
        max_dot = dot;
      }
    }
  }

  /* add one bin at either end for almost zero probability events */
  bin_size = (max_dot - min_dot) / (h_dot->nbins - 2);
  h_dot->bin_size = bin_size;
  for (bin_val = min_dot - bin_size, bin = 0; bin < h_dot->nbins; bin++, bin_val += bin_size) {
    h_dot->bins[bin] = bin_val;
  }

  min_dot = h_dot->bins[0];

  /* now fill in distribution */
  for (num = vno = 0; vno < mris->nvertices; vno++) {
    VERTEX_TOPOLOGY const * const vt = &mris->vertices_topology[vno];
    VERTEX          const * const v  = &mris->vertices         [vno];
    if (v->ripflag) {
      continue;
    }

    nx = v->nx;
    ny = v->ny;
    nz = v->nz;
    x = v->x;
    y = v->y;
    z = v->z;
    for (n = 0; n < vt->vnum; n++) {
      num++;
      VERTEX const * const vn = &mris->vertices[vt->v[n]];
      dx = vn->x - x;
      dy = vn->y - y;
      dz = vn->z - z;
      dot = dx * nx + dy * ny * dz * nz;
      bin = (int)((dot - min_dot) / bin_size);
      if (bin == 0) {
        DiagBreak();
      }

      bin = MIN(h_dot->nbins, MAX(0, bin));
      h_dot->counts[bin]++;
    }
  }

  for (bin = 0; bin < h_dot->nbins; bin++) {
    if (h_dot->counts[bin] == 0) {
      h_dot->counts[bin] = 0.01;
    }
    h_dot->counts[bin] /= (float)num;
  }
  h_raw = HISTOcopy(h_dot, NULL);
  // to correct the bug in HISTOcopy..
  h_raw->bin_size = h_dot->bin_size;
  HISTOsmooth(h_raw, h_dot, 2.0);

  if (Gdiag & DIAG_WRITE && DIAG_VERBOSE_ON) {
    HISTOplot(h_dot, "ndot.plt");
    HISTOplot(h_raw, "rdot.plt");
  }
  HISTOfree(&h_raw);
  MRISrestoreVertexPositions(mris, TMP_VERTICES);
  MRIScomputeMetricProperties(mris);
  return (NO_ERROR);
}
int mrisComputePrincipalCurvatureDistributions(MRI_SURFACE *mris,
                                                      HISTOGRAM *h_k1,
                                                      HISTOGRAM *h_k2,
                                                      MRI *mri_k1_k2)
{
  int vno, bin, bink1, bink2, nvertices, x, y;
  VERTEX *v;
  float k1_bin_size, k2_bin_size, min_k1, max_k1, min_k2, max_k2, bin_val, norm;

#if 0
  HISTOGRAM *h_k1_raw, *h_k2_raw ;
#endif

  MRIScomputeSecondFundamentalForm(mris);
  min_k1 = min_k2 = 100000;
  max_k1 = max_k2 = -100000;
  for (vno = 0; vno < mris->nvertices; vno++) {
    v = &mris->vertices[vno];
    if (v->ripflag) {
      continue;
    }
    if (v->k1 < min_k1) {
      min_k1 = v->k1;
    }
    if (v->k2 < min_k2) {
      min_k2 = v->k2;
    }
    if (v->k1 > max_k1) {
      max_k1 = v->k1;
    }
    if (v->k2 > max_k2) {
      max_k2 = v->k2;
    }
  }

//    fprintf(stderr,"     k1: (min,max)=(%f,%f)\n",min_k1,max_k1);
//    fprintf(stderr,"     k2: (min,max)=(%f,%f)\n",min_k2,max_k2);

#if 1 /* we limit the span  */
  min_k1 = MAX(-3, min_k1);
  max_k1 = MIN(3, max_k1);
  min_k2 = MAX(-3, min_k2);
  max_k2 = MIN(3, max_k2);
#endif

  k1_bin_size = (max_k1 - min_k1) / h_k1->nbins;
  k2_bin_size = (max_k2 - min_k2) / h_k2->nbins;

  mri_k1_k2->xsize = (max_k1 - min_k1) / (float)mri_k1_k2->width;
  mri_k1_k2->ysize = (max_k2 - min_k2) / (float)mri_k1_k2->height;
  mri_k1_k2->xstart = min_k1;
  mri_k1_k2->ystart = min_k2;

  h_k1->bin_size = k1_bin_size;
  h_k2->bin_size = k2_bin_size;

  for (bin_val = min_k1, bin = 0; bin < h_k1->nbins; bin++, bin_val += k1_bin_size) {
    h_k1->bins[bin] = bin_val;
  }
  for (bin_val = min_k2, bin = 0; bin < h_k2->nbins; bin++, bin_val += k2_bin_size) {
    h_k2->bins[bin] = bin_val;
  }

  nvertices = 0;
  for (vno = 0; vno < mris->nvertices; vno++) {
    v = &mris->vertices[vno];
    if (v->ripflag) {
      continue;
    }
    nvertices++;
    bin = MIN(h_k1->nbins - 1, MAX(0, (int)((v->k1 - min_k1) / k1_bin_size)));
    h_k1->counts[bin]++;
    bin = MIN(h_k2->nbins - 1, MAX(0, (int)((v->k2 - min_k2) / k2_bin_size)));
    h_k2->counts[bin]++;

    bink1 = MIN(mri_k1_k2->width - 1, MAX(0, (int)((v->k1 - mri_k1_k2->xstart) / mri_k1_k2->xsize)));

    bink2 = MIN(mri_k1_k2->height - 1, MAX(0, (int)((v->k2 - mri_k1_k2->ystart) / mri_k1_k2->ysize)));

    MRIFvox(mri_k1_k2, bink1, bink2, 0) += 1.0f;
  }

  for (bin = 0; bin < h_k1->nbins; bin++) {
    if (h_k1->counts[bin] == 0) {
      h_k1->counts[bin] = 0.01;
    }
    h_k1->counts[bin] /= (float)nvertices;
    ;
  }
  for (bin = 0; bin < h_k2->nbins; bin++) {
    if (h_k2->counts[bin] == 0) {
      h_k2->counts[bin] = 0.01;
    }
    h_k2->counts[bin] /= (float)nvertices;
    ;
  }

  for (x = 0; x < 100; x++)
    for (y = 0; y < 100; y++) {
      if (FZERO(MRIFvox(mri_k1_k2, x, y, 0))) {
        MRIFvox(mri_k1_k2, x, y, 0) = 0.1;
      }
    }
  for (norm = 0.0, x = 0; x < 100; x++)
    for (y = 0; y < 100; y++) {
      norm += MRIFvox(mri_k1_k2, x, y, 0);
    }

  for (x = 0; x < 100; x++)
    for (y = 0; y < 100; y++) {
      MRIFvox(mri_k1_k2, x, y, 0) = MRIFvox(mri_k1_k2, x, y, 0) / norm;
    }

#if 0
  h_k1_raw = HISTOcopy(h_k1, NULL) ;
  h_k2_raw = HISTOcopy(h_k2, NULL) ;
  // to correct the bug in HISTOcopy
  h_k1_raw->bin_size=h_k1->bin_size;
  h_k2_raw->bin_size=h_k2->bin_size;
  HISTOsmooth(h_k1_raw, h_k1, 2.0) ;
  HISTOsmooth(h_k2_raw, h_k2, 2.0) ;
  HISTOplot(h_k1_raw, "k1r.plt") ;
  HISTOplot(h_k2_raw, "k2r.plt") ;
#endif

  if (Gdiag & DIAG_WRITE && DIAG_VERBOSE_ON) {
    HISTOplot(h_k1, "k1.plt");
    HISTOplot(h_k2, "k2.plt");
    MRIwrite(mri_k1_k2, "mri_k1_k2.mgh");
  }
  return (NO_ERROR);
}


//=====================================================================================================================
static int get_face_axes(
    MRI_SURFACE *mris, FACE *face, float *pe1x, float *pe1y, float *pe1z, float *pe2x, float *pe2y, float *pe2z)
{
  double V0[3], V1[3], V2[3], e1[3], e2[3], tmp[3], norm, dot;

  V0[0] = mris->vertices[face->v[0]].x;
  V0[1] = mris->vertices[face->v[0]].y;
  V0[2] = mris->vertices[face->v[0]].z;
  V1[0] = mris->vertices[face->v[1]].x;
  V1[1] = mris->vertices[face->v[1]].y;
  V1[2] = mris->vertices[face->v[1]].z;
  V2[0] = mris->vertices[face->v[2]].x;
  V2[1] = mris->vertices[face->v[2]].y;
  V2[2] = mris->vertices[face->v[2]].z;

  // first basis vector
  SUB(e1, V1, V0);
  norm = VLEN(e1);
  if (FZERO(norm))  // degenerate case - not much to do
  {
    VERTEX *v = &mris->vertices[face->v[0]];
    *pe1x = v->e1x;
    *pe1y = v->e1y;
    *pe1z = v->e1z;
    *pe2x = v->e2x;
    *pe2y = v->e2y;
    *pe2z = v->e2z;
    return (NO_ERROR);
  }
  SCALAR_MUL(e1, 1.0 / norm, e1);

  // project 1st basis vector out of 2nd to orthonormalize it
  SUB(e2, V2, V0);
  norm = VLEN(e2);
  if (FZERO(norm))  // degenerate case - not much to do
  {
    VERTEX *v = &mris->vertices[face->v[0]];
    *pe1x = v->e1x;
    *pe1y = v->e1y;
    *pe1z = v->e1z;
    *pe2x = v->e2x;
    *pe2y = v->e2y;
    *pe2z = v->e2z;
    return (NO_ERROR);
  }
  SCALAR_MUL(e2, 1.0 / norm, e2);
  dot = DOT(e1, e2);
  SCALAR_MUL(tmp, dot, e1);
  SUB(e2, e2, tmp);
  norm = VLEN(e2);
  if (FZERO(norm))  // degenerate case - not much to do
  {
    VERTEX *v = &mris->vertices[face->v[0]];
    *pe1x = v->e1x;
    *pe1y = v->e1y;
    *pe1z = v->e1z;
    *pe2x = v->e2x;
    *pe2y = v->e2y;
    *pe2z = v->e2z;
    return (NO_ERROR);
  }
  SCALAR_MUL(e2, 1.0 / norm, e2);

  *pe1x = e1[0];
  *pe1y = e1[1];
  *pe1z = e1[2];
  *pe2x = e2[0];
  *pe2y = e2[1];
  *pe2z = e2[2];
  return (NO_ERROR);
}


static double ashburnerTriangleEnergy(MRI_SURFACE *mris, int fno, double lambda)
{
  static MATRIX *_m_x[_MAX_FS_THREADS], *_m_x_inv[_MAX_FS_THREADS], *_m_y[_MAX_FS_THREADS], *_m_J[_MAX_FS_THREADS],
      *_m_U[_MAX_FS_THREADS], *_m_V[_MAX_FS_THREADS], *_m_m[_MAX_FS_THREADS], *_m_evectors[_MAX_FS_THREADS];
  MATRIX *m_x, *m_x_inv, *m_y, *m_J, *m_U, *m_V, *m_m, *m_evectors = NULL;
  FACE *f;
  VERTEX *v1, *v2, *v3;
  float e1x, e1y, e1z, e2x, e2y, e2z, x11, x12, x13, x21, x22, x23, y11, y12, y13, y21, y22, y23, evalues[2], det, s11,
      s22;
  double energy /*, a, b, c, d*/;
#ifdef HAVE_OPENMP
  // thread ID
  int tid = omp_get_thread_num();
#else
  int tid = 0;
#endif

#if 1
  m_x = _m_x[tid];
  m_m = _m_m[tid];
  m_x_inv = _m_x_inv[tid];
  m_y = _m_y[tid];
  m_J = _m_J[tid];
  m_U = _m_U[tid];
  m_V = _m_V[tid];
  m_evectors = _m_evectors[tid];
#endif

  if (m_x == NULL) {
    m_x = MatrixAlloc(3, 3, MATRIX_REAL);
    m_m = MatrixAlloc(3, 3, MATRIX_REAL);
    m_x_inv = MatrixAlloc(3, 3, MATRIX_REAL);
    m_y = MatrixAlloc(3, 3, MATRIX_REAL);
    m_J = MatrixAlloc(2, 2, MATRIX_REAL);
    m_U = MatrixAlloc(2, 2, MATRIX_REAL);
    m_V = MatrixAlloc(2, 2, MATRIX_REAL);

    _m_x[tid] = m_x;
    _m_m[tid] = m_m;
    _m_x_inv[tid] = m_x_inv;
    _m_y[tid] = m_y;
    _m_J[tid] = m_J;
    _m_U[tid] = m_U;
    _m_V[tid] = m_V;
  }

  f = &mris->faces[fno];
  if (fno == Gdiag_no || f->area < 0) {
    DiagBreak();
  }
  get_face_axes(mris, f, &e1x, &e1y, &e1z, &e2x, &e2y, &e2z);
  // first index refers to coord # and second to which vertex
  v1 = &mris->vertices[f->v[0]];
  v2 = &mris->vertices[f->v[1]];
  v3 = &mris->vertices[f->v[2]];

  // original coords in tangent plane
  x11 = v1->cx * e1x + v1->cy * e1y + v1->cz * e1z;
  x21 = v1->cx * e2x + v1->cy * e2y + v1->cz * e2z;
  x12 = v2->cx * e1x + v2->cy * e1y + v2->cz * e1z;
  x22 = v2->cx * e2x + v2->cy * e2y + v2->cz * e2z;
  x13 = v3->cx * e1x + v3->cy * e1y + v3->cz * e1z;
  x23 = v3->cx * e2x + v3->cy * e2y + v3->cz * e2z;

  // mapped coords in tangent plane
  y11 = v1->x * e1x + v1->y * e1y + v1->z * e1z;
  y21 = v1->x * e2x + v1->y * e2y + v1->z * e2z;
  y12 = v2->x * e1x + v2->y * e1y + v2->z * e1z;
  y22 = v2->x * e2x + v2->y * e2y + v2->z * e2z;
  y13 = v3->x * e1x + v3->y * e1y + v3->z * e1z;
  y23 = v3->x * e2x + v3->y * e2y + v3->z * e2z;

  *MATRIX_RELT(m_x, 1, 1) = x11;
  *MATRIX_RELT(m_x, 1, 2) = x12;
  *MATRIX_RELT(m_x, 1, 3) = x13;
  *MATRIX_RELT(m_x, 2, 1) = x21;
  *MATRIX_RELT(m_x, 2, 2) = x22;
  *MATRIX_RELT(m_x, 2, 3) = x23;
  *MATRIX_RELT(m_x, 3, 1) = 1.0;
  *MATRIX_RELT(m_x, 3, 2) = 1.0;
  *MATRIX_RELT(m_x, 3, 3) = 1.0;

  *MATRIX_RELT(m_y, 1, 1) = y11;
  *MATRIX_RELT(m_y, 1, 2) = y12;
  *MATRIX_RELT(m_y, 1, 3) = y13;
  *MATRIX_RELT(m_y, 2, 1) = y21;
  *MATRIX_RELT(m_y, 2, 2) = y22;
  *MATRIX_RELT(m_y, 2, 3) = y23;
  *MATRIX_RELT(m_y, 3, 1) = 1.0;
  *MATRIX_RELT(m_y, 3, 2) = 1.0;
  *MATRIX_RELT(m_y, 3, 3) = 1.0;

#define SMALL 1e-8
  if (MatrixInverse(m_x, m_x_inv) == NULL) {
    return (log(SMALL) * log(SMALL));
  }
  MatrixMultiply(m_y, m_x_inv, m_m);
  MatrixCopyRegion(m_m, m_J, 1, 1, 2, 2, 1, 1);
  //  MatrixSVDEigenValues(m_J, evalues) ;
  det = MatrixDeterminant(m_J);
  if (det < 0) {
    return (log(SMALL) * log(SMALL));
  }
  m_evectors = MatrixEigenSystem(m_J, evalues, m_evectors);
  s11 = evalues[0];
  s22 = evalues[1];
  _m_evectors[tid] = m_evectors;

#if 0
  a = *MATRIX_RELT(m_m, 1, 1) ;
  b = *MATRIX_RELT(m_m, 1, 2) ;
  c = *MATRIX_RELT(m_m, 2, 1) ;
  d = *MATRIX_RELT(m_m, 2, 2) ;
  det = a*d - b*c ;
  s11 = ((a+d)/2) + sqrt((4*b*c + (a-d)*(a-d)) / 2);
  s22 = ((a+d)/2) - sqrt((4*b*c + (a-d)*(a-d)) / 2);
#endif
  if (!isfinite(s11)) return (log(SMALL) * log(SMALL));

  if (!isfinite(s22)) return (log(SMALL) * log(SMALL));

  if (s11 <= 0) s11 = SMALL;

  s11 = log(s11);
  s11 *= s11;

  if (s22 <= 0) {
    s22 = SMALL;
  }
  s22 = log(s22);
  s22 *= s22;

  energy = lambda * (1 + det) * (s11 + s22);  // log and square of snn already taken

  if (!isfinite(energy)) DiagBreak();

  return (energy / 2);
}


float mrisSampleAshburnerTriangleEnergy(
    MRI_SURFACE * const mris, int const vno, INTEGRATION_PARMS * const parms, float cx, float cy, float cz)
{
  VERTEX_TOPOLOGY const * const vt = &mris->vertices_topology[vno];
  VERTEX                * const v  = &mris->vertices         [vno];

  double sse, ox, oy, oz, sse_total;
  int n;

  if (v - mris->vertices == Gdiag_no) DiagBreak();

  project_point_onto_sphere(cx, cy, cz, mris->radius, &cx, &cy, &cz);
  ox = v->x;
  oy = v->y;
  oz = v->z;  //  save current location
  v->x = cx;
  v->y = cy;
  v->z = cz;  // change location to compute energy
  for (sse_total = 0.0, n = 0; n < vt->num; n++) {
    sse = ashburnerTriangleEnergy(mris, vt->f[n], parms->l_ashburner_lambda);
    if (sse < 0 || !isfinite(sse)) DiagBreak();

    sse_total += sse;
  }
  v->x = ox;
  v->y = oy;
  v->z = oz;  // restore original location of vertex
  sse_total /= vt->num;
  return (sse_total);
}

/*-----------------------------------------------------
  Parameters:

  Returns value:

  Description
  ------------------------------------------------------*/
double mrisComputeThicknessSmoothnessEnergy(MRI_SURFACE *mris, double l_tsmooth, INTEGRATION_PARMS *parms)
{
  int vno, n;
  double sse_tsmooth, v_sse, dn, dx, dy, dz, d0;
  float xp, yp, zp;

  if (FZERO(l_tsmooth)) {
    return (0.0);
  }

  for (sse_tsmooth = 0.0, vno = 0; vno < mris->nvertices; vno++) {
    VERTEX_TOPOLOGY const * const vt = &mris->vertices_topology[vno];
    VERTEX          const * const v  = &mris->vertices         [vno];
    if (v->ripflag) {
      continue;
    }

    MRISsampleFaceCoordsCanonical((MHT *)(parms->mht), mris, v->x, v->y, v->z, PIAL_VERTICES, &xp, &yp, &zp);

    d0 = SQR(xp - v->whitex) + SQR(yp - v->whitey) + SQR(zp - v->whitez);
    for (v_sse = 0.0, n = 0; n < vt->vnum; n++) {
      VERTEX const * const vn = &mris->vertices[vt->v[n]];
      if (!vn->ripflag) {
        MRISsampleFaceCoordsCanonical((MHT *)(parms->mht), mris, vn->x, vn->y, vn->z, PIAL_VERTICES, &xp, &yp, &zp);

        dx = xp - vn->whitex;
        dy = yp - vn->whitey;
        dz = zp - vn->whitez;
        dn = (dx * dx + dy * dy + dz * dz);
        v_sse += (dn - d0) * (dn - d0);
      }
    }
    sse_tsmooth += v_sse;
  }
  return (sse_tsmooth);
}

float mrisSampleMinimizationEnergy(
    MRI_SURFACE *mris, VERTEX *v, INTEGRATION_PARMS *parms, float cx, float cy, float cz)
{
  float xw, yw, zw, dx, dy, dz, thick_sq, xp, yp, zp;

  project_point_onto_sphere(cx, cy, cz, mris->radius, &cx, &cy, &cz);
  MRISvertexCoord2XYZ_float(v, WHITE_VERTICES, &xw, &yw, &zw);
  MRISsampleFaceCoordsCanonical((MHT *)(parms->mht), mris, cx, cy, cz, PIAL_VERTICES, &xp, &yp, &zp);

  dx = xp - xw;
  dy = yp - yw;
  dz = zp - zw;
  thick_sq = dx * dx + dy * dy + dz * dz;

  return (thick_sq);
}

float mrisSampleParallelEnergyAtVertex(MRI_SURFACE *mris, int const vno, INTEGRATION_PARMS *parms)
{
  VERTEX_TOPOLOGY const * const vt = &mris->vertices_topology[vno];
  VERTEX                * const v  = &mris->vertices         [vno];

  float xw, yw, zw, xp, yp, zp, dx, dy, dz, dxn, dyn, dzn, len, dxn_total, dyn_total, dzn_total;
  int n, num;
  double sse;

  MRISvertexCoord2XYZ_float(v, WHITE_VERTICES, &xw, &yw, &zw);
  MRISsampleFaceCoords(mris, v->fno, v->x, v->y, v->z, PIAL_VERTICES, CANONICAL_VERTICES, &xp, &yp, &zp);

  dx = xp - xw;
  dy = yp - yw;
  dz = zp - zw;
  len = sqrt(dx * dx + dy * dy + dz * dz);
  if (FZERO(len)) return (0.0);

  dx /= len;
  dy /= len;
  dz /= len;

  // compute average of neighboring vectors connecting white and pial surface, store it in d[xyz]n_total
  dxn_total = dyn_total = dzn_total = 0.0;
  for (num = 0, sse = 0.0, n = 0; n < vt->vnum; n++) {
    VERTEX * const vn = &mris->vertices[vt->v[n]];
    if (vn->ripflag) continue;

    MRISvertexCoord2XYZ_float(vn, WHITE_VERTICES, &xw, &yw, &zw);
    if (vn->fno >= 0) {
      MRISsampleFaceCoords(mris, vn->fno, vn->x, vn->y, vn->z, PIAL_VERTICES, CANONICAL_VERTICES, &xp, &yp, &zp);
    }
    else {
      MRISsampleFaceCoordsCanonical((MHT *)(parms->mht), mris, vn->x, vn->y, vn->z, PIAL_VERTICES, &xp, &yp, &zp);
    }

    dxn = xp - xw;
    dyn = yp - yw;
    dzn = zp - zw;
    len = sqrt(dxn * dxn + dyn * dyn + dzn * dzn);
    if (FZERO(len)) continue;

    dxn /= len;
    dyn /= len;
    dzn /= len;

    dxn_total += dxn;
    dyn_total += dyn;
    dzn_total += dzn;
#if 0
    sse += SQR(dxn-dx) + SQR(dyn-dy) + SQR(dzn-dz) ;
#else
    len = dx * dxn + dy * dyn + dz * dzn;  // dot product
    len = 1 - len;
    sse += sqrt(len * len);
#endif

    num++;
  }

#if 0
  len = sqrt(dxn_total*dxn_total + dyn_total*dyn_total + dzn_total*dzn_total) ;
  if (len > 0)
  {
    dxn_total /= len ; dyn_total /= len ; dzn_total /= len ;
    sse = SQR(dxn_total-dx) + SQR(dyn_total-dy) + SQR(dzn_total-dz) ;
    //    sse /= num ;
  }
#else
  if (num > 0) sse /= num;
#endif

  return (sse);
}

float mrisSampleParallelEnergy(
    MRI_SURFACE *mris, int const vno, INTEGRATION_PARMS *parms, float cx, float cy, float cz)
{
  VERTEX_TOPOLOGY const * const vt = &mris->vertices_topology[vno];
  VERTEX                * const v  = &mris->vertices         [vno];

  int fno = 0, old_fno, num;
  double sse, fdist;
  FACE *face;
  float x, y, z;
  MHT *mht = (MHT *)(parms->mht);
  int n;

  project_point_onto_sphere(cx, cy, cz, mris->radius, &cx, &cy, &cz);
  x = v->x;
  y = v->y;
  z = v->z;          // store old coordinates
  old_fno = v->fno;  // store old face
  MHTfindClosestFaceGeneric(mht, mris, cx, cy, cz, 4, 4, 1, &face, &fno, &fdist);
  if (fno < 0) {
    MHTfindClosestFaceGeneric(mht, mris, cx, cy, cz, 1000, -1, -1, &face, &fno, &fdist);
  }
  v->fno = fno;

  v->x = cx;
  v->y = cy;
  v->z = cz;  // change coords to here and compute effects on sse
  sse = mrisSampleParallelEnergyAtVertex(mris, vno, parms);
#if 1
  for (num = 1, n = 0; n < vt->vnum; n++) {
    int const vnno = vt->v[n];
    VERTEX *vn;
    vn = &mris->vertices[vnno];
    if (vn->ripflag) continue;

    sse += mrisSampleParallelEnergyAtVertex(mris, vnno, parms);
    num++;
  }
#else
  num = 1;
#endif
  v->x = x;
  v->y = y;
  v->z = z;          // restore old coordinates
  v->fno = old_fno;  // restore old face
  sse /= (num);
  return (sse);
}

float mrisSampleNormalEnergy(
    MRI_SURFACE *mris, VERTEX *v, INTEGRATION_PARMS *parms, float cx, float cy, float cz)
{
  float dx, dy, dz, len, xw, yw, zw, xp, yp, zp, pnx, pny, pnz;
  double sse;

  if (v - mris->vertices == Gdiag_no) DiagBreak();

  project_point_onto_sphere(cx, cy, cz, mris->radius, &cx, &cy, &cz);
  MRISvertexCoord2XYZ_float(v, WHITE_VERTICES, &xw, &yw, &zw);
  MRISsampleFaceCoordsCanonical((MHT *)(parms->mht), mris, cx, cy, cz, PIAL_VERTICES, &xp, &yp, &zp);

  dx = xp - xw;
  dy = yp - yw;
  dz = zp - zw;
  len = sqrt(dx * dx + dy * dy + dz * dz);
  if (len < 0.01)  // can't reliably estimate normal. Probably not in cortex
  {
    return (0.0);
  }
  dx /= len;
  dy /= len;
  dz /= len;
  len = dx * v->wnx + dy * v->wny + dz * v->wnz;  // dot product
  len = 1 - len;
  sse = sqrt(len * len);
  //  sse = SQR(dx-v->wnx) + SQR(dy-v->wny) + SQR(dz-v->wnz) ;

  MRISsampleFaceCoordsCanonical((MHT *)(parms->mht), mris, cx, cy, cz, PIAL_NORMALS, &pnx, &pny, &pnz);
  len = sqrt(pnx * pnx + pny * pny + pnz * pnz);
  if (len < 0.01)  // can't reliably estimate normal. Probably not in cortex
    return (0.0);
  pnx /= len;
  pny /= len;
  pnz /= len;
  len = dx * pnx + dy * pny + dz * pnz;  // dot product
  len = 1 - len;
  sse += sqrt(len * len);
  //  sse += SQR(dx-pnx) + SQR(dy-pny) + SQR(dz-pnz) ;

  if (!devFinite(sse)) DiagBreak();

  return (sse);
}

float mrisSampleSpringEnergy(
    MRI_SURFACE *mris, int const vno, float cx, float cy, float cz, INTEGRATION_PARMS *parms)
{
  VERTEX_TOPOLOGY const * const vt = &mris->vertices_topology[vno];
  VERTEX          const * const v  = &mris->vertices         [vno];

  float xn, yn, zn, xp, yp, zp, xc, yc, zc;
  double sse, fdist, vdist = mris->avg_vertex_dist;
  int n, num, fno;

  FACE *face;
  MHT *mht = (MHT *)(parms->mht);

  if (vdist) vdist = 1;

  project_point_onto_sphere(cx, cy, cz, mris->radius, &cx, &cy, &cz);
  if (v - mris->vertices == Gdiag_no) DiagBreak();

  MHTfindClosestFaceGeneric(mht, mris, cx, cy, cz, 4, 4, 1, &face, &fno, &fdist);
  if (fno < 0) MHTfindClosestFaceGeneric(mht, mris, cx, cy, cz, 1000, -1, -1, &face, &fno, &fdist);
  MRISsampleFaceCoords(mris, fno, cx, cy, cz, PIAL_VERTICES, CANONICAL_VERTICES, &xp, &yp, &zp);

  xc = yc = zc = 0;
  for (num = n = 0; n < vt->vnum; n++) {
    VERTEX const * const vn = &mris->vertices[vt->v[n]];
    if (vn->ripflag) continue;
    MRISsampleFaceCoords(mris, vn->fno, vn->x, vn->y, vn->z, PIAL_VERTICES, CANONICAL_VERTICES, &xn, &yn, &zn);
    xc += xn;
    yc += yn;
    zc += zn;
    num++;
  }
  if (num > 0) {
    xc /= num;
    yc /= num;
    zc /= num;
  }

  sse = (SQR(xc - xp) + SQR(yc - yp) + SQR(zc - zp)) / vdist;

  if (!devFinite(sse)) DiagBreak();

  return (sse);
}


/*-----------------------------------------------------
  Parameters:

  Returns value:

  Description
  ------------------------------------------------------*/
double mrisComputeThicknessMinimizationEnergy(MRI_SURFACE *mris, double l_thick_min, INTEGRATION_PARMS *parms)
{
  int vno;
  double sse_tmin;
  static int cno = 0;
  static double last_sse[MAXVERTICES];

  if (FZERO(l_thick_min)) {
    return (0.0);
  }

  if (cno == 0) {
    memset(last_sse, 0, sizeof(last_sse));
  }
  cno++;

  sse_tmin = 0.0;
  ROMP_PF_begin
#ifdef HAVE_OPENMP
  #pragma omp parallel for if_ROMP(experimental) reduction(+ : sse_tmin)
#endif
  for (vno = 0; vno < mris->nvertices; vno++) {
    ROMP_PFLB_begin
    
    float thick_sq;
    VERTEX *v;
    v = &mris->vertices[vno];
    if (v->ripflag) continue;

    thick_sq = mrisSampleMinimizationEnergy(mris, v, parms, v->x, v->y, v->z);

    if (vno < MAXVERTICES && thick_sq > last_sse[vno] && cno > 1 && vno == Gdiag_no) DiagBreak();

    if (vno < MAXVERTICES && (thick_sq > last_sse[vno] && cno > 1)) DiagBreak();

    if (vno < MAXVERTICES) last_sse[vno] = thick_sq;
    // diagnostics end

    v->curv = sqrt(thick_sq);
    sse_tmin += thick_sq;
    if (Gdiag_no == vno) {
      printf("E_thick_min:  v %d @ (%2.2f, %2.2f, %2.2f): thick = %2.5f\n", vno, v->x, v->y, v->z, v->curv);
    }
    ROMP_PFLB_end
  }
  ROMP_PF_end

  sse_tmin /= 2;
  return (sse_tmin);
}

/*-----------------------------------------------------
  Parameters:

  Returns value:

  Description
  ------------------------------------------------------*/
int mrisComputeCurvatureMinMax(MRI_SURFACE *mris)
{
  int vno, found = 0;
  VERTEX *v;

  for (vno = 0; vno < mris->nvertices; vno++) {
    v = &mris->vertices[vno];
    if (v->ripflag) {
      continue;
    }
    if (found == 0) {
      mris->max_curv = mris->min_curv = v->curv;
      found = 1;
    }
    else {
      if (v->curv > mris->max_curv) {
        mris->max_curv = v->curv;
      }
      if (v->curv < mris->min_curv) {
        mris->min_curv = v->curv;
      }
    }
  }
  return (NO_ERROR);
}

/*-----------------------------------------------------
  Parameters:

  Returns value:

  Description
  ------------------------------------------------------*/
int MRISuseCurvatureDifference(MRI_SURFACE *mris)
{
  int vno;
  VERTEX *vertex;
  float kmin, kmax;

  kmin = 100000.0f;
  kmax = -100000.0f;
  for (vno = 0; vno < mris->nvertices; vno++) {
    vertex = &mris->vertices[vno];
    if (vertex->ripflag) {
      continue;
    }
    vertex->curv = fabs(vertex->k1 - vertex->k2);
    if (vertex->curv > kmax) {
      kmax = vertex->curv;
    }
    if (vertex->curv < kmin) {
      kmin = vertex->curv;
    }
  }

  mris->min_curv = kmin;
  mris->max_curv = kmax;
  return (NO_ERROR);
}
/*-----------------------------------------------------
  Parameters:

  Returns value:

  Description
  ------------------------------------------------------*/
int MRISuseCurvatureMax(MRI_SURFACE *mris)
{
  int vno;
  VERTEX *v;
  float kmin, kmax;

  kmin = 100000.0f;
  kmax = -100000.0f;
  for (vno = 0; vno < mris->nvertices; vno++) {
    v = &mris->vertices[vno];
    if (v->ripflag) {
      continue;
    }
    if (fabs(v->k1) > fabs(v->k2)) {
      v->curv = v->k1;
    }
    else {
      v->curv = v->k2;
    }
    /*    v->curv = MAX(fabs(v->k1), fabs(v->k2)) ;*/
    if (v->curv > kmax) {
      kmax = v->curv;
    }
    if (v->curv < kmin) {
      kmin = v->curv;
    }
    if (v->curv < 0) {
      DiagBreak();
    }
  }

  fprintf(stdout, "kmin = %2.2f, kmax = %2.2f\n", kmin, kmax);
  mris->min_curv = kmin;
  mris->max_curv = kmax;
  return (NO_ERROR);
}
/*-----------------------------------------------------
  Parameters:

  Returns value:

  Description
  ------------------------------------------------------*/
int MRISuseCurvatureMin(MRI_SURFACE *mris)
{
  int vno;
  VERTEX *v;
  float kmin, kmax;

  kmin = 100000.0f;
  kmax = -100000.0f;
  for (vno = 0; vno < mris->nvertices; vno++) {
    v = &mris->vertices[vno];
    if (v->ripflag) {
      continue;
    }
    if (fabs(v->k1) > fabs(v->k2)) {
      v->curv = v->k2;
    }
    else {
      v->curv = v->k1;
    }
    /*    v->curv = MIN(v->k1, v->k2) ;*/
    if (v->curv > kmax) {
      kmax = v->curv;
    }
    if (v->curv < kmin) {
      kmin = v->curv;
    }
    if (v->curv < 0) {
      DiagBreak();
    }
  }

  mris->min_curv = kmin;
  mris->max_curv = kmax;
  return (NO_ERROR);
}
/*-----------------------------------------------------
  Parameters:

  Returns value:

  Description
  ------------------------------------------------------*/
int MRISuseCurvatureStretch(MRI_SURFACE *mris)
{
  int vno, n;
  float kmin, kmax, dist, dist_orig, curv, dist_scale, max_stretch, stretch;

  dist_scale = sqrt(mris->orig_area / mris->total_area);
  kmin = 100000.0f;
  kmax = -100000.0f;
  for (vno = 0; vno < mris->nvertices; vno++) {
    VERTEX_TOPOLOGY const * const vt = &mris->vertices_topology[vno];
    VERTEX                * const v  = &mris->vertices         [vno];
    if (v->ripflag) {
      continue;
    }
    max_stretch = 0.0f;
    for (curv = 0.0f, n = 0; n < vt->vtotal; n++) {
      dist = dist_scale * v->dist[n];
      dist_orig = v->dist_orig[n];
      stretch = dist - dist_orig;
      if (stretch > max_stretch) {
        max_stretch = stretch;
      }
    }
    v->curv = max_stretch;
    if (v->curv > kmax) {
      kmax = v->curv;
    }
    if (v->curv < kmin) {
      kmin = v->curv;
    }
    if (v->curv < 0) {
      DiagBreak();
    }
  }

  mris->min_curv = kmin;
  mris->max_curv = kmax;
  return (NO_ERROR);
}

/*-----------------------------------------------------
  Parameters:

  Returns value:

  Description
  ------------------------------------------------------*/
int MRISuseNegCurvature(MRI_SURFACE *mris)
{
  int vno, fno;
  FACE *f;

  for (vno = 0; vno < mris->nvertices; vno++) {
    VERTEX_TOPOLOGY const * const vt = &mris->vertices_topology[vno];
    VERTEX                * const v  = &mris->vertices         [vno];
    if (v->ripflag) {
      continue;
    }
    v->curv = 0;
    for (fno = 0; fno < vt->num; fno++) {
      f = &mris->faces[vt->f[fno]];
      if (f->area < 0.0f) {
        v->curv = 1.0f;
      }
    }
  }

  mris->min_curv = 0;
  mris->max_curv = 1;
  return (NO_ERROR);
}

/*-----------------------------------------------------
  Parameters:

  Returns value:

  Description
  ------------------------------------------------------*/
static double big_sse = 10.0;
double mrisComputeThicknessNormalEnergy(MRI_SURFACE *mris, double l_thick_normal, INTEGRATION_PARMS *parms)
{
  int vno;
  double sse_tnormal;
  static int cno = 0;
  static double last_sse[MAXVERTICES];

  if (FZERO(l_thick_normal)) return (0.0);

  if (cno == 0) memset(last_sse, 0, sizeof(last_sse));

  cno++;

  sse_tnormal = 0.0;
  ROMP_PF_begin
#ifdef HAVE_OPENMP
  #pragma omp parallel for if_ROMP(experimental) reduction(+ : sse_tnormal)
#endif
  for (vno = 0; vno < mris->nvertices; vno++) {
    ROMP_PFLB_begin
    
    double sse;
    VERTEX *v;

    v = &mris->vertices[vno];
    if (vno == Gdiag_no) DiagBreak();

    if (v->ripflag) continue;

    sse = mrisSampleNormalEnergy(mris, v, parms, v->x, v->y, v->z);
    if (sse > big_sse) DiagBreak();

    if (vno < MAXVERTICES && ((sse > last_sse[vno] && cno > 1 && vno == Gdiag_no) || (sse > last_sse[vno] && cno > 1)))
      DiagBreak();

    sse_tnormal += sse;
    if (vno < MAXVERTICES) last_sse[vno] = sse;
    if (Gdiag_no == vno) {
      float E;
      float dx, dy, dz, len, xw, yw, zw, xp, yp, zp, cx, cy, cz;

      cx = v->x;
      cy = v->y;
      cz = v->z;
      E = mrisSampleNormalEnergy(mris, v, parms, v->x, v->y, v->z);
      MRISvertexCoord2XYZ_float(v, WHITE_VERTICES, &xw, &yw, &zw);
      MRISsampleFaceCoordsCanonical((MHT *)(parms->mht), mris, cx, cy, cz, PIAL_VERTICES, &xp, &yp, &zp);
      dx = xp - xw;
      dy = yp - yw;
      dz = zp - zw;
      len = sqrt(dx * dx + dy * dy + dz * dz);
      if (FZERO(len) == 0) {
        dx /= len;
        dy /= len;
        dz /= len;
      }
      printf("E_thick_normal: vno %d, E=%f, N = (%2.2f, %2.2f, %2.2f), D = (%2.2f, %2.2f, %2.2f), dot= %f\n",
             vno,
             E,
             v->wnx,
             v->wny,
             v->wnz,
             dx,
             dy,
             dz,
             v->wnx * dx + v->wny * dy + v->wnz * dz);
    }
    ROMP_PFLB_end
  }
  ROMP_PF_end

  sse_tnormal /= 2;
  return (sse_tnormal);
}
/*-----------------------------------------------------
  Parameters:

  Returns value:

  Description
  ------------------------------------------------------*/
double mrisComputeThicknessSpringEnergy(MRI_SURFACE *mris, double l_thick_spring, INTEGRATION_PARMS *parms)
{
  int vno;
  double sse_spring, sse;
  VERTEX *v;

  if (FZERO(l_thick_spring)) {
    return (0.0);
  }

  for (sse_spring = 0.0, vno = 0; vno < mris->nvertices; vno++) {
    v = &mris->vertices[vno];
    if (vno == Gdiag_no) DiagBreak();

    if (v->ripflag) continue;

    sse = mrisSampleSpringEnergy(mris, vno, v->x, v->y, v->z, parms);

    sse_spring += sse;
    if (Gdiag_no == vno) {
      float E;
      float dx, dy, dz, len, xw, yw, zw, xp, yp, zp, cx, cy, cz;

      cx = v->x;
      cy = v->y;
      cz = v->z;
      E = mrisSampleSpringEnergy(mris, vno, v->x, v->y, v->z, parms);
      MRISvertexCoord2XYZ_float(v, WHITE_VERTICES, &xw, &yw, &zw);
      MRISsampleFaceCoordsCanonical((MHT *)(parms->mht), mris, cx, cy, cz, PIAL_VERTICES, &xp, &yp, &zp);
      dx = xp - xw;
      dy = yp - yw;
      dz = zp - zw;
      len = sqrt(dx * dx + dy * dy + dz * dz);
      if (FZERO(len) == 0) {
        dx /= len;
        dy /= len;
        dz /= len;
      }
      printf("E_thick_spring: vno %d, E=%f, N = (%2.2f, %2.2f, %2.2f), D = (%2.2f, %2.2f, %2.2f), dot= %f\n",
             vno,
             E,
             v->wnx,
             v->wny,
             v->wnz,
             dx,
             dy,
             dz,
             v->wnx * dx + v->wny * dy + v->wnz * dz);
    }
  }
  sse_spring /= 2;
  return (sse_spring);
}


/*-----------------------------------------------------
  MRISaverageGradients() - spatially smooths gradients (dx,dy,dz)
  using num_avgs nearest-neighbor averages. See also
  MRISaverageGradientsFast()
  ------------------------------------------------------*/
typedef struct MRISaverageGradients_Data {
  float dx,dy,dz;
} MRISaverageGradients_Data;

typedef struct MRISaverageGradients_Control {    
  int numNeighbors;
  int firstNeighbor;
} MRISaverageGradients_Control;

static int                              MRISaverageGradients_neighbors_size;
static int*	                        MRISaverageGradients_neighbors;
static int  	                        MRISaverageGradients_controls_and_data_size;
static MRISaverageGradients_Control*    MRISaverageGradients_controls;
static MRISaverageGradients_Data*       MRISaverageGradients_datas_init;

static int*     MRISaverageGradients_new2old_indexMap;
static int*     MRISaverageGradients_old2new_indexMap;


// optimizing the program
//  There are two things that can be done to optimize the code
//  (a) put those that have the same numNeighbors together, to avoid the branch mispredicts
//  (b) keep the locality of reference by reordering only nearby indices
// both are important...

static bool MRISaverageGradients_index_le(int lhs, int rhs) {
 
    MRISaverageGradients_Control* controls = MRISaverageGradients_controls;
    
    // L2 caches are 256KB = 64KB fp numbers = about 20K vertices
    // so, for locality of reference purposes, we keep about 16768 = 2^14 together
    //
    int const lhsLocality = lhs>>14;
    int const rhsLocality = rhs>>14;
    
    if (       lhsLocality != rhsLocality)
    	return lhsLocality <= rhsLocality;

    if (       controls[lhs].numNeighbors != controls[rhs].numNeighbors)
    	return controls[lhs].numNeighbors <= controls[rhs].numNeighbors;

    return lhs <= rhs;
}

#define SORT_NAME           sort_MRISaverageGradients_index
#define SORT_NAME_partition sort_MRISaverageGradients_index_partition
#define SORT_NAME_isSorted  sort_MRISaverageGradients_index_isSorted
#define SORT_NAME_small     sort_MRISaverageGradients_index_small
   
#define SORT_ELEMENT    int
#define SORT_LE         MRISaverageGradients_index_le
#include "sort_definition.h"

static void MRISaverageGradients_optimize() {
  typedef MRISaverageGradients_Data    Data;
  typedef MRISaverageGradients_Control Control;

  static bool once, optimize;
  if (!once) { once = true;
    optimize = !getenv("FREESURFER_MRISaverageGradients_optimize_suppress");
    if (!optimize) {
      fprintf(stdout, "FREESURFER_MRISaverageGradients_optimize_suppress so not optimizing\n");
    }
  }
  
  if (!optimize) {
    free(MRISaverageGradients_new2old_indexMap);
    free(MRISaverageGradients_old2new_indexMap);
    return;
  }
  
  int                                 const controls_and_data_size  = MRISaverageGradients_controls_and_data_size;
  const MRISaverageGradients_Control* const controls                = MRISaverageGradients_controls;
  const MRISaverageGradients_Data*    const datas_init              = MRISaverageGradients_datas_init;
  const int*                          const neighbors               = MRISaverageGradients_neighbors;
  int                                 const neighbors_size          = MRISaverageGradients_neighbors_size;

  int* new2old_indexMap = MRISaverageGradients_new2old_indexMap;
  int* old2new_indexMap = MRISaverageGradients_old2new_indexMap;

  // sort the old indices to get the order to process the old indices in
  new2old_indexMap = (int*)realloc(new2old_indexMap, controls_and_data_size*sizeof(int));
  int ni;
  for (ni = 0; ni < controls_and_data_size; ni++) {
    new2old_indexMap[ni] = ni;
  }
  
  sort_MRISaverageGradients_index(new2old_indexMap, controls_and_data_size, true);

  // compute the inverse
  old2new_indexMap = (int*)realloc(old2new_indexMap, controls_and_data_size*sizeof(int));
  for (ni = 0; ni < controls_and_data_size; ni++) {
    int oi = new2old_indexMap[ni];
    old2new_indexMap[oi] = ni;
  }
  
  // permute the program
  int*	   const new_neighbors  = (int    *)malloc(neighbors_size         * sizeof(int));
  Data*	   const new_datas_init = (Data   *)malloc(controls_and_data_size * sizeof(Data));
  Control* const new_controls   = (Control*)malloc(controls_and_data_size * sizeof(Control));
  int            new_neighborsSize = 0;
  for (ni = 0; ni < controls_and_data_size; ni++) {
    int const old_index         = new2old_indexMap[ni];
    int const old_firstNeighbor = controls[old_index].firstNeighbor;
    int const numNeighbors      = controls[old_index].numNeighbors;
    new_controls[ni].numNeighbors  = numNeighbors;
    new_controls[ni].firstNeighbor = new_neighborsSize;
    int j;
    for (j = 0; j < numNeighbors; j++) {
      new_neighbors[new_neighborsSize++] = old2new_indexMap[neighbors[old_firstNeighbor + j]];	
    }
    new_datas_init[ni] = datas_init[old_index];
  }
    
  free(MRISaverageGradients_datas_init); MRISaverageGradients_datas_init = new_datas_init;
  free(MRISaverageGradients_controls);   MRISaverageGradients_controls   = new_controls;
  free(MRISaverageGradients_neighbors);  MRISaverageGradients_neighbors  = new_neighbors;

  MRISaverageGradients_new2old_indexMap = new2old_indexMap;
  MRISaverageGradients_old2new_indexMap = old2new_indexMap;
}


static void MRISaverageGradients_write(
  const char*                           filename,
  int                                   num_avgs,
  int                                   neighbors_size,
  const int*                            neighbors,
  int                                   index_to_vno_size,
  const MRISaverageGradients_Control*   controls, 
  const MRISaverageGradients_Data*      datas_inp) 
{
  fprintf(stdout, "%s:%d writing %s\n",__FILE__, __LINE__, filename);
  int i;
  FILE* f = fopen(filename, "w");
  fprintf(f, "num_avgs:%d\n", num_avgs);
  fprintf(f, "neighbors_size:%d\n", neighbors_size);
  for (i = 0; i < neighbors_size; i++) fprintf(f, "  %5d %5d\n", i, neighbors[i]);
  fprintf(f, "controls and data size:%d\n", index_to_vno_size);
  for (i = 0; i < index_to_vno_size; i++) {
    fprintf(f, "  %5d %5d %5d %g %g %g\n", 
	          i, 
		  controls[i].numNeighbors, controls[i].firstNeighbor, 
		  datas_inp[i].dx, datas_inp[i].dy, datas_inp[i].dz);
  }
  fclose(f);
  fprintf(stdout, "%s:%d finished writing %s\n",__FILE__, __LINE__, filename);
}

int MRISaverageGradients(MRI_SURFACE *mris, int num_avgs)
{
  int i, vno;
  float sigma;
  VERTEX *v;
  MRI_SP *mrisp, *mrisp_blur;
  char *UFSS;

  // Must explicity "setenv USE_FAST_SURF_SMOOTHER 0" to turn off fast
  UFSS = getenv("USE_FAST_SURF_SMOOTHER");
  if (!UFSS) {
    UFSS = "1";
  }
#ifdef HAVE_OPENMP
  UFSS = "0";  // MRISaverageGradientsFast can't use openmp
#endif
  if (strcmp(UFSS, "0")) {
    i = MRISaverageGradientsFast(mris, num_avgs);
    return (i);
  }
  if (Gdiag_no > 0 && DIAG_VERBOSE_ON) {
    printf("MRISaverageGradients()\n");
  }

  // Below is not used if using Fast
  if (num_avgs <= 0) {
    return (NO_ERROR);
  }

  if (Gdiag_no >= 0) {
    v = &mris->vertices[Gdiag_no];
    fprintf(stdout, "before averaging %d times dot = %2.2f ", num_avgs, v->dx * v->nx + v->dy * v->ny + v->dz * v->nz);
  }
  // use convolution
  if (0 && mris->status == MRIS_PARAMETERIZED_SPHERE) {
    sigma = sqrt((float)num_avgs) / 4.0;
    mrisp = MRISgradientToParameterization(mris, NULL, 1.0);
    mrisp_blur = MRISPblur(mrisp, NULL, sigma, -1);
    MRISgradientFromParameterization(mrisp_blur, mris);
    MRISPfree(&mrisp);
    MRISPfree(&mrisp_blur);
  }
  else
  {
    // This code shows the num_avgs typically is repeated 1-4 times as 1024, 256, 64, 16, 4, and then 1
    if (0) {
      static int num_avgs_being_counted = 0;
      static int count = 0;
      static int limit = 1;
      int changing = (num_avgs_being_counted != num_avgs);
      if (changing || count == limit) {
        if (count > 0) {
          fprintf(stderr,"%s:%d num_avgs:%d count:%d\n",__FILE__,__LINE__,num_avgs_being_counted,count);
          fprintf(stdout,"%s:%d num_avgs:%d count:%d\n",__FILE__,__LINE__,num_avgs_being_counted,count);
        }
        if (!changing) limit *= 2;
        else {
          num_avgs_being_counted = num_avgs;
          count = 0;
          limit = 1;
        }
      }
      count++;
    }

    // Since the num_avgs is so high there are far more efficient ways to iterate.
    // The following implementation is one of them.

    // The following code supports three ways of doing the two algorithms
    // - only the old algorithm
    // - only the new algorithm
    // - both algorithms, and compare them
    
    static const int doNew = 1;
    static const int doOld = 0;
    
    if (doOld && doNew && num_avgs > 10) {
        fprintf(stdout, "%s:%d reducing num_avgs:%d to 10\n", __FILE__, __LINE__, num_avgs);
        num_avgs = 10;
    }
     
    // This is the new algorithm
    int *vno_to_index = NULL;
    int *index_to_vno = NULL;
    int  index_to_vno_size = 0;
    
    typedef MRISaverageGradients_Data Data;
    Data *datas_inp = NULL;
    Data *datas_out = NULL;

    typedef MRISaverageGradients_Control Control;
    Control *controls = NULL;

    int  neighbors_capacity = 0;
    int  neighbors_size     = 0;
    int *neighbors          = NULL;
    
    if (doNew) {
    
      // Malloc the needed storage
      vno_to_index = (int*)    malloc(sizeof(int)     * mris->nvertices) ;
      index_to_vno = (int*)    malloc(sizeof(int)     * mris->nvertices) ;
      datas_inp    = (Data*)   malloc(sizeof(Data)    * mris->nvertices) ;
      datas_out    = (Data*)   malloc(sizeof(Data)    * mris->nvertices) ;
      controls     = (Control*)malloc(sizeof(Control) * mris->nvertices) ;
    
      // Find all the vertices that will change
      // Ripped ones, and those whose neighbors are all ripped,
      // will not change and hence are not entered
      for (vno = 0 ; vno < mris->nvertices ; vno++)
      {
        VERTEX_TOPOLOGY const * const vt = &mris->vertices_topology[vno];
        VERTEX          const * const v  = &mris->vertices         [vno];
        
        int num = 0;
        if (!v->ripflag) {
          num = 1;
          // At this stage the neighbors with higher vno's will not have 
          // been entered into the vno_to_index table
          int  vnum = vt->vnum;
          int const *pnb  = vt->v;
          int  vnb;
          for (vnb = 0; vnb < vnum; vnb++) {
            int neighborVno = *pnb++;
            VERTEX* vn = &mris->vertices[neighborVno]; // neighboring vertex pointer
            if (vn->ripflag) continue;
            num++;
          }
        }
        
        if (num <= 1) {
          vno_to_index[vno] = -1;
        } else {
          vno_to_index[vno] = index_to_vno_size;
          index_to_vno[index_to_vno_size] = vno;
          Data *d = datas_inp + index_to_vno_size;
          d->dx = v->dx;
          d->dy = v->dy;
          d->dz = v->dz;
          Control *c = controls + index_to_vno_size;
          c->numNeighbors = num - 1;
          index_to_vno_size++;
        }
      }
      
      // For each vertex that will change, fill in the index of the vertices it must average with.
      // There could be many of them, so this array vector grows as needed.
      neighbors_capacity = 6 * index_to_vno_size;
      neighbors_size     = 0;
      neighbors          = (int*)malloc(sizeof(int) * neighbors_capacity);
      
      int index;
      for (index = 0; index < index_to_vno_size; index++) {
        const int vno = index_to_vno[index];
        Control *const c = controls + index;
        c->firstNeighbor = neighbors_size;
        VERTEX_TOPOLOGY const * const vt = &mris->vertices_topology[vno];
        int const vnum = vt->vnum;
        int const *pnb = vt->v;
        int vnb;
        for (vnb = 0; vnb < vnum; vnb++) {
          int const neighborVno = *pnb++;
          int const neighborIndex = vno_to_index[neighborVno];
          if (neighborIndex < 0) continue;  // ripflag must be set
          if (neighbors_size == neighbors_capacity) {
            int  const new_neighbors_capacity = neighbors_capacity + neighbors_capacity/2;
            int* const new_neighbors = (int*)malloc(sizeof(int) * new_neighbors_capacity);
            int i; 
            for (i = 0; i < neighbors_size; i++) new_neighbors[i] = neighbors[i];
            free(neighbors);
            neighbors = new_neighbors ;
            neighbors_capacity = new_neighbors_capacity ;
          }
          neighbors[neighbors_size++] = neighborIndex ;
        }      
      }
      
      // Print out for later investigation
      //
      if (0) {
        static int once;
	if (!once++) {
          MRISaverageGradients_write("tesselation_averaging_data.txt",
            num_avgs, neighbors_size, neighbors, index_to_vno_size, controls, datas_inp);
	}
      }

      // Optimize enough iterations to payback the cost
      //
      freeAndNULL(MRISaverageGradients_new2old_indexMap);
      freeAndNULL(MRISaverageGradients_old2new_indexMap);

      if (num_avgs > 150) {

        MRISaverageGradients_neighbors_size         = neighbors_size;
        MRISaverageGradients_neighbors              = neighbors;
        MRISaverageGradients_controls_and_data_size = index_to_vno_size;
        MRISaverageGradients_controls               = controls;
        MRISaverageGradients_datas_init             = datas_inp;

        MRISaverageGradients_optimize();

        neighbors_size    = MRISaverageGradients_neighbors_size;
        neighbors         = MRISaverageGradients_neighbors;
        index_to_vno_size = MRISaverageGradients_controls_and_data_size;
        controls          = MRISaverageGradients_controls;
        datas_inp         = MRISaverageGradients_datas_init;
      }
      
      if (0) {
        static int once;
	if (!once++) {
          MRISaverageGradients_write("tesselation_averaging_data.optimized.txt", 
            num_avgs, neighbors_size, neighbors, index_to_vno_size, controls, datas_inp);
	}
      }

      // Choose chunk size assuming should evenly distribute the number of neighbors to process
      //
      typedef struct Chunk { int indexLo; } Chunk;
#define chunksCapacity 17  // 4 * omp_get_max_threads() + 1 // must be at least 3
      Chunk chunks[chunksCapacity];
      size_t chunksSize = 0;
      { int const neighborsPerChunk = neighbors_size/(chunksCapacity-1);
        int chunkSumNumNeighbors = 0;
        chunks[chunksSize++].indexLo = 0;
        int index;
        for (index = 0; index < index_to_vno_size; index++ ) {
          Control *c = controls  + index;
          chunkSumNumNeighbors += c->numNeighbors;
          if (chunkSumNumNeighbors < neighborsPerChunk) continue;
          chunks[chunksSize++].indexLo = index;
          chunkSumNumNeighbors = 0;
          if (chunksSize == chunksCapacity-1) break;
        }
        chunks[chunksSize++].indexLo = index_to_vno_size;
      }
#undef chunksCapacity

      // Do all the iterations
      for (i = 0 ; i < num_avgs ; i++) {
        
        int chunksIndex;
        ROMP_PF_begin
#ifdef HAVE_OPENMP
        #pragma omp parallel for if_ROMP(assume_reproducible)
#endif
        for (chunksIndex = 0; chunksIndex < chunksSize-1 ; chunksIndex++ ) {
          int
            indexLo = chunks[chunksIndex  ].indexLo, 
            indexHi = chunks[chunksIndex+1].indexLo;
          int index;
          for (index = indexLo; index < indexHi; index++ ) {
	    ROMP_PFLB_begin

            Data *d = datas_inp + index;
            Control *c = controls  + index;
            float dx = d->dx, dy = d->dy, dz = d->dz;
            
            int *nearby = neighbors + c->firstNeighbor;
            int n;
            for (n = 0; n < c->numNeighbors; n++) {
              int neighborIndex = nearby[n];
              Data *neighborData = datas_inp + neighborIndex;
              dx += neighborData->dx; dy += neighborData->dy; dz += neighborData->dz;
            }

            d = datas_out + index;
            float inv_num = 1.0f/(c->numNeighbors + 1);
            
            d->dx = dx*inv_num ; d->dy = dy*inv_num ; d->dz = dz*inv_num; 
          }	  
	  ROMP_PFLB_end
        }
	ROMP_PF_end
  
        // swap the output and the input going into the next round
        Data* tmp = datas_inp ; datas_inp = datas_out ; datas_out = tmp;
      }
    }
    
    // Only perform the old algorithm when needed
    if (doOld) {
    
      // This is the old algorithm
      for (i = 0 ; i < num_avgs ; i++) {
  
        ROMP_PF_begin
#ifdef HAVE_OPENMP
        #pragma omp parallel for if_ROMP(experimental)
#endif
  
        for (vno = 0; vno < mris->nvertices; vno++) {
	  ROMP_PFLB_begin
	  
          float dx, dy, dz, num;
          int vnb, vnum;
  
          VERTEX_TOPOLOGY const * const vt = &mris->vertices_topology[vno];
          VERTEX                * const v  = &mris->vertices         [vno];
          if (v->ripflag) ROMP_PF_continue;
  
          dx  = v->dx;
          dy  = v->dy;
          dz  = v->dz;
          int const * pnb = vt->v;
          // vnum = vt->v2num ? vt->v2num : vt->vnum;
          vnum = vt->vnum;
          for (num = 0.0f, vnb = 0; vnb < vnum; vnb++) {
            VERTEX const * const vn = &mris->vertices[*pnb++]; // neighboring vertex pointer
            if (vn->ripflag) continue;
  
            num++;
            dx += vn->dx;
            dy += vn->dy;
            dz += vn->dz;
          }
          num++;
          v->tdx = dx / num;
          v->tdy = dy / num;
          v->tdz = dz / num;
	  ROMP_PFLB_end
        }
	ROMP_PF_end
	
	ROMP_PF_begin
#ifdef HAVE_OPENMP
	#pragma omp parallel for if_ROMP(experimental) schedule(static, 1)
#endif
        for (vno = 0; vno < mris->nvertices; vno++) {
	  ROMP_PFLB_begin
	  
          VERTEX * const v = &mris->vertices[vno];
          if (v->ripflag) ROMP_PF_continue;
  
          v->dx = v->tdx;
          v->dy = v->tdy;
          v->dz = v->tdz;
	  
	  ROMP_PFLB_end
        }
	ROMP_PF_end
	
      }  // end of one of the num_avgs iterations

    }  // if (doOld) 
    
    if (doOld && doNew) {
      fprintf(stdout, "%s:%d comparing old and new algorithms\n", __FILE__, __LINE__);
      int errors = 0;
      for (vno = 0 ; vno < mris->nvertices ; vno++) {
        VERTEX *v = &mris->vertices[vno];
        int old_index = vno_to_index[vno];
        if (old_index == -1) {
          // check has not changed - but this is not currently possible
          // but could be enabled by making all these nodes go into the high end of the initial datas_inp vector
        } else {
          int new_index = MRISaverageGradients_old2new_indexMap ? MRISaverageGradients_old2new_indexMap[old_index] : old_index;
          Data *d = datas_inp + new_index;
          if (!closeEnough(d->dx,v->dx) || !closeEnough(d->dy,v->dy) || !closeEnough(d->dz,v->dz)) {
            errors++;
            if (errors < 10) {
              fprintf(stdout,"%s:%d vno:%d d->dx:%g v->dx:%g d->dy:%g v->dy:%g d->dz:%g v->dz:%g - datas_inp\n",__FILE__,__LINE__,
                      vno, d->dx, v->dx, d->dy, v->dy, d->dz, v->dz);
            }
          }
          
        }
      }
      fprintf(stderr,"%s:%d errors:%d\n",__FILE__,__LINE__,errors);
      if (errors > 0) exit (103);
    }

    // Put the results where they belong
    // Note: this code does not set tdx, etc. - I believe they are temporaries   
    if (doNew) {
      int errors = 0;
      int new_index;
      for (new_index = 0 ; new_index < index_to_vno_size; new_index++) {

        int old_index = MRISaverageGradients_new2old_indexMap ? MRISaverageGradients_new2old_indexMap[new_index] : new_index;

        int vno   = index_to_vno[old_index];
        VERTEX *v = &mris->vertices[vno];
        Data   *d = datas_inp + new_index;
        
        v->dx = d->dx;
        v->dy = d->dy;
        v->dz = d->dz;
      }

      if (errors > 0) {
        fprintf(stderr,"%s:%d errors:%d\n",__FILE__,__LINE__,errors);
        exit (104);
      }
      
      free(datas_out); 
      free(datas_inp);
      free(neighbors); 
      free(controls);
      
      free(index_to_vno);
      free(vno_to_index);
    }
  }

  if (Gdiag_no >= 0) {
    float dot;
    v = &mris->vertices[Gdiag_no] ;
    dot = v->nx * v->dx + v->ny * v->dy + v->nz * v->dz;
    fprintf(stdout, " after dot = %2.2f D = (%2.2f, %2.2f, %2.2f), N = (%2.1f, %2.1f, %2.1f)\n",
            dot,v->dx, v->dy, v->dz, v->nx, v->ny, v->nz);
    if (fabs(dot) > 50) DiagBreak();
  }
  return (NO_ERROR);
}

/*-----------------------------------------------------
  MRISaverageGradientsFast() - spatially smooths gradients (dx,dy,dz)
  using num_avgs nearest-neighbor averages. This is a faster version
  of MRISaverageGradients(). Should be about 40% faster. It also gives
  identical results as can be verified with MRISaverageGradientsFastCheck().
  ------------------------------------------------------*/
int MRISaverageGradientsFast(MRI_SURFACE *mris, int num_avgs)
{
  int vno, vnb, *pnb, num, nthavg;

  float const **pdx, **pdy, **pdz;
  float sumdx, sumdy, sumdz;
  float const **pdx0, **pdy0, **pdz0;
  float *tdx, *tdy, *tdz, *tdx0, *tdy0, *tdz0;
  int *nNbrs, *nNbrs0, *rip, *rip0, nNbrsMax;

  if (Gdiag_no > 0 && DIAG_VERBOSE_ON) {
    printf("MRISaverageGradientsFast()\n");
  }

  // Alloc arrays. If there are ripped vertices, then only rip
  // needs nvertices elements
  nNbrsMax = 12;  // Should measure this, but overalloc does not hurt
  pdx = (float const **)calloc(mris->nvertices * nNbrsMax, sizeof(float *));
  pdy = (float const **)calloc(mris->nvertices * nNbrsMax, sizeof(float *));
  pdz = (float const **)calloc(mris->nvertices * nNbrsMax, sizeof(float *));
  tdx = (float        *)calloc(mris->nvertices,            sizeof(float));
  tdy = (float        *)calloc(mris->nvertices,            sizeof(float));
  tdz = (float        *)calloc(mris->nvertices,            sizeof(float));
  nNbrs = (int        *)calloc(mris->nvertices,            sizeof(int));
  rip = (int          *)calloc(mris->nvertices,            sizeof(int));

  pdx0 = pdx;
  pdy0 = pdy;
  pdz0 = pdz;
  tdx0 = tdx;
  tdy0 = tdy;
  tdz0 = tdz;
  rip0 = rip;
  nNbrs0 = nNbrs;

  // Set up pointers
  for (vno = 0; vno < mris->nvertices; vno++) {
    VERTEX_TOPOLOGY const * const vt = &mris->vertices_topology[vno];
    VERTEX                * const v  = &mris->vertices         [vno];
    if (v->ripflag) {
      rip[vno] = 1;
      continue;
    }
    rip[vno] = 0;
    *pdx++ = &(v->dx);
    *pdy++ = &(v->dy);
    *pdz++ = &(v->dz);
    pnb = vt->v;
    num = 1;
    for (vnb = 0; vnb < vt->vnum; vnb++) {
      VERTEX const * const vn = &mris->vertices[*pnb++]; /* neighboring vertex pointer */
      if (vn->ripflag) {
        continue;
      }
      *pdx++ = &(vn->dx);
      *pdy++ = &(vn->dy);
      *pdz++ = &(vn->dz);
      num++;
    }
    *nNbrs++ = num;
  }

  // Loop through the iterations
  for (nthavg = 0; nthavg < num_avgs; nthavg++) {
    // Init pointers for this iteration
    pdx = pdx0;
    pdy = pdy0;
    pdz = pdz0;
    rip = rip0;
    nNbrs = nNbrs0;
    tdx = tdx0;
    tdy = tdy0;
    tdz = tdz0;
    // Loop through vertices, average nearest neighbors
    for (vno = 0; vno < mris->nvertices; vno++) {
      if (*rip++) {
        continue;
      }
      sumdx = *(*pdx++);
      sumdy = *(*pdy++);
      sumdz = *(*pdz++);
      for (vnb = 0; vnb < (*nNbrs) - 1; vnb++) {
        sumdx += *(*pdx++);
        sumdy += *(*pdy++);
        sumdz += *(*pdz++);
      }
      *tdx++ = sumdx / (*nNbrs);
      *tdy++ = sumdy / (*nNbrs);
      *tdz++ = sumdz / (*nNbrs);
      nNbrs++;
    }
    // Load up for the next round
    rip = rip0;
    tdx = tdx0;
    tdy = tdy0;
    tdz = tdz0;
    for (vno = 0; vno < mris->nvertices; vno++) {
      if (*rip++) {
        continue;
      }
      VERTEX * const v = &mris->vertices[vno];
      v->dx = *tdx++;
      v->dy = *tdy++;
      v->dz = *tdz++;
    }
  }

  rip = rip0;
  for (vno = 0; vno < mris->nvertices; vno++) {
    if (*rip++) {
      continue;
    }
    VERTEX * const v = &mris->vertices[vno];
    v->tdx = v->dx;
    v->tdy = v->dy;
    v->tdz = v->dz;
  }

  free(pdx0);
  free(pdy0);
  free(pdz0);
  free(tdx0);
  free(tdy0);
  free(tdz0);
  free(rip0);
  free(nNbrs0);

  return (NO_ERROR);
}
/*--------------------------------------------------------*/
int MRISaverageGradientsFastCheck(int num_avgs)
{
  char tmpstr[2000], *UFSS;
  MRIS *mrisA, *mrisB;
  int k, msec, nerrs;
  struct timeb mytimer;
  float e;

  // Make sure to turn off override (restored later)
  UFSS = getenv("USE_FAST_SURF_SMOOTHER");
  setenv("USE_FAST_SURF_SMOOTHER", "0", 1);

  printf("MRISaverageGradientsFastCheck() num_avgs = %d\n", num_avgs);

  sprintf(tmpstr, "%s/subjects/fsaverage/surf/lh.white", getenv("FREESURFER_HOME"));
  printf("Reading surface %s\n", tmpstr);
  mrisA = MRISread(tmpstr);
  mrisB = MRISclone(mrisA);

  printf("Init\n");
  for (k = 0; k < mrisA->nvertices; k++) {
    mrisA->vertices[k].dx = drand48();
    mrisA->vertices[k].dy = drand48();
    mrisA->vertices[k].dz = drand48();
    mrisA->vertices[k].tdx = 0;
    mrisA->vertices[k].tdy = 0;
    mrisA->vertices[k].tdz = 0;
    mrisB->vertices[k].dx = mrisA->vertices[k].dx;
    mrisB->vertices[k].dy = mrisA->vertices[k].dy;
    mrisB->vertices[k].dz = mrisA->vertices[k].dz;
    mrisB->vertices[k].tdx = 0;
    mrisB->vertices[k].tdy = 0;
    mrisB->vertices[k].tdz = 0;
  }
  // Make sure at least 1 is ripped
  printf("ripping vertex 100\n");
  mrisA->vertices[100].ripflag = 1;
  mrisB->vertices[100].ripflag = 1;

  printf("Running Original Version\n");
  TimerStart(&mytimer);
  MRISaverageGradients(mrisA, num_avgs);
  msec = TimerStop(&mytimer);
  printf("Original %6.2f min\n", msec / (1000 * 60.0));

  printf("Running Fast Version\n");
  TimerStart(&mytimer);
  MRISaverageGradientsFast(mrisB, num_avgs);
  msec = TimerStop(&mytimer);
  printf("Fast %6.2f min\n", msec / (1000 * 60.0));

  printf("Checking for differences\n");
  nerrs = 0;
  for (k = 0; k < mrisA->nvertices; k++) {
    e = fabs(mrisA->vertices[k].dx - mrisB->vertices[k].dx);
    if (e > .0000001) {
      printf("ERROR: dx v=%d, e=%g, %g %g\n", k, e, mrisA->vertices[k].dx, mrisB->vertices[k].dx);
      nerrs++;
    }
    e = fabs(mrisA->vertices[k].dy - mrisB->vertices[k].dy);
    if (e > .0000001) {
      printf("ERROR: dy v=%d, e=%g, %g %g\n", k, e, mrisA->vertices[k].dy, mrisB->vertices[k].dy);
      nerrs++;
    }
    e = fabs(mrisA->vertices[k].dz - mrisB->vertices[k].dz);
    if (e > .0000001) {
      printf("ERROR: dz v=%d, e=%g, %g %g\n", k, e, mrisA->vertices[k].dz, mrisB->vertices[k].dz);
      nerrs++;
    }
    e = fabs(mrisA->vertices[k].tdx - mrisB->vertices[k].tdx);
    if (e > .0000001) {
      printf("ERROR: tdx v=%d, e=%g, %g %g\n", k, e, mrisA->vertices[k].tdx, mrisB->vertices[k].tdx);
      nerrs++;
    }
    e = fabs(mrisA->vertices[k].tdy - mrisB->vertices[k].tdy);
    if (e > .0000001) {
      printf("ERROR: tdy v=%d, e=%g, %g %g\n", k, e, mrisA->vertices[k].tdy, mrisB->vertices[k].tdy);
      nerrs++;
    }
    e = fabs(mrisA->vertices[k].tdz - mrisB->vertices[k].tdz);
    if (e > .0000001) {
      printf("ERROR: tdz v=%d, e=%g, %g %g\n", k, e, mrisA->vertices[k].tdz, mrisB->vertices[k].tdz);
      nerrs++;
    }
  }
  printf("Found %d differences\n", nerrs);

  MRISfree(&mrisA);
  MRISfree(&mrisB);
  setenv("USE_FAST_SURF_SMOOTHER", UFSS, 1);
  return (nerrs);
}


/*-----------------------------------------------------
  Parameters:

  Returns value:

  Description
  ------------------------------------------------------*/
int MRISsmoothSurfaceNormals(MRI_SURFACE *mris, int navgs)
{
  int i, vno, vnb, vnum;
  float nx, ny, nz, num, len;

  for (i = 0; i < navgs; i++) {
    for (vno = 0; vno < mris->nvertices; vno++) {
      VERTEX_TOPOLOGY const * const vt = &mris->vertices_topology[vno];
      VERTEX                * const v  = &mris->vertices         [vno];
      if (v->ripflag) {
        continue;
      }
      nx = v->nx;
      ny = v->ny;
      nz = v->nz;
      int const * pnb  = vt->v;
      vnum = vt->vnum;
      for (num = 0.0f, vnb = 0; vnb < vnum; vnb++) {
        VERTEX const * const vn = &mris->vertices[*pnb++]; /* neighboring vertex pointer */
        if (vn->ripflag) {
          continue;
        }
        num++;
        nx += vn->nx;
        ny += vn->ny;
        nz += vn->nz;
      }
      num++; /* account for central vertex */
      v->tdx = nx / num;
      v->tdy = ny / num;
      v->tdz = nz / num;
    }
    for (vno = 0; vno < mris->nvertices; vno++) {
      VERTEX * const v = &mris->vertices[vno];
      if (v->ripflag) {
        continue;
      }
      len = sqrt(v->tdx * v->tdx + v->tdy * v->tdy + v->tdz * v->tdz);
      if (FZERO(len)) {
        len = 1;
      }
      v->nx = v->tdx / len;
      v->ny = v->tdy / len;
      v->nz = v->tdz / len;
    }
  }

  return (NO_ERROR);
}

/*-----------------------------------------------------
  Parameters:

  Returns value:

  Description
  ------------------------------------------------------*/
int mrisComputeBoundaryNormals(MRI_SURFACE *mris)
{
#if 0
  int      k,m,n;
  VERTEX   *v;
  float    sumx,sumy,r,nx,ny,f;

  for (k=0; k<mris->nvertices; k++)
    if ((!mris->vertices[k].ripflag)&&mris->vertices[k].border)
    {
      v = &mris->vertices[k];
      n = 0;
      sumx = 0;
      sumy = 0;
      for (m=0; m<v->vnum; m++)
        if (!mris->vertices[v->v[m]].ripflag)
        {
          sumx += v->x-mris->vertices[v->v[m]].x;
          sumy += v->y-mris->vertices[v->v[m]].y;
          n++;
        }
      v->bnx = (n>0)?sumx/n:0;
      v->bny = (n>0)?sumy/n:0;
    }
  for (k=0; k<mris->nvertices; k++)
    if ((!mris->vertices[k].ripflag)&&mris->vertices[k].border)
    {
      v = &mris->vertices[k];
      n = 0;
      sumx = 0;
      sumy = 0;
      for (m=0; m<v->vnum; m++)
        if ((!mris->vertices[v->v[m]].ripflag)&&
            mris->vertices[v->v[m]].border)
        {
          nx = -(v->y-mris->vertices[v->v[m]].y);
          ny = v->x-mris->vertices[v->v[m]].x;
          f = nx*v->bnx+ny*v->bny;
          /*
            f = (f<0)?-1.0:(f>0)?1.0:0.0;
          */
          sumx += f*nx;
          sumy += f*ny;
          n++;
        }
      v->bnx = (n>0)?sumx/n:0;
      v->bny = (n>0)?sumy/n:0;
    }
  for (k=0; k<mris->nvertices; k++)
    if ((!mris->vertices[k].ripflag)&&mris->vertices[k].border)
    {
      r = sqrt(SQR(mris->vertices[k].bnx)+SQR(mris->vertices[k].bny));
      if (r>0)
      {
        mris->vertices[k].bnx /= r;
        mris->vertices[k].bny /= r;
      }
    }
#endif
  return (NO_ERROR);
}

/*-----------------------------------------------------
  Parameters:

  Returns value:

  Description
  ------------------------------------------------------*/
int MRIScomputeMeanCurvature(MRI_SURFACE *mris)
{
  VECTOR *v_n, *v_e1, *v_e2, *v_i;
  int vno, i, N;
  float rsq, z, H, u, v, Hmin, Hmax;

  mrisComputeTangentPlanes(mris);
  v_n = VectorAlloc(3, MATRIX_REAL);
  v_e1 = VectorAlloc(3, MATRIX_REAL);
  v_e2 = VectorAlloc(3, MATRIX_REAL);
  v_i = VectorAlloc(3, MATRIX_REAL);

  Hmin = 10000.0f;
  Hmax = -Hmin;
  for (vno = 0; vno < mris->nvertices; vno++) {
    VERTEX_TOPOLOGY const * const vertext = &mris->vertices_topology[vno];
    VERTEX                * const vertex  = &mris->vertices         [vno];
    if (vertex->ripflag) {
      continue;
    }
    VECTOR_LOAD(v_n,  vertex->nx,  vertex->ny,  vertex->nz);
    VECTOR_LOAD(v_e1, vertex->e1x, vertex->e1y, vertex->e1z);
    VECTOR_LOAD(v_e2, vertex->e2x, vertex->e2y, vertex->e2z);

    H = 0.0;
    N = 0;
    for (i = 0; i < vertext->vnum; i++) /* for each neighbor */
    {
      VERTEX const * const vnb = &mris->vertices[vertext->v[i]];
      if (vnb->ripflag) {
        continue;
      }
      VECTOR_LOAD(v_i, vnb->x - vertex->x, vnb->y - vertex->y, vnb->z - vertex->z);

      /* calculate projection onto tangent plane */
      u = V3_DOT(v_i, v_e1);
      v = V3_DOT(v_i, v_e2);
      rsq = u * u + v * v;
      z = V3_DOT(v_i, v_n); /* height above tangent plane */
      if (!FZERO(rsq)) {
        H += z / rsq;
        N++;
        if ((fabs(z / rsq) > 5.0) && (Gdiag & DIAG_SHOW) && DIAG_VERBOSE_ON)
          fprintf(stdout, "%d --> %d: curvature = %2.1f\n", vno, vertext->v[i], z / rsq);
      }
    }
    if (N > 0) {
      vertex->H = 0.5f * H / (float)N;
    }
    else {
      vertex->H = 0;
    }
    if (vertex->H > Hmax) {
      Hmax = vertex->H;
    }
    if (vertex->H < Hmin) {
      Hmin = vertex->H;
    }
  }

  mris->min_curv = Hmin;
  mris->max_curv = Hmax;

  if (Gdiag & DIAG_SHOW) {
    fprintf(stdout, "mean curvature range [%2.3f --> %2.3f]\n", Hmin, Hmax);
  }
  VectorFree(&v_i);
  VectorFree(&v_n);
  VectorFree(&v_e1);
  VectorFree(&v_e2);
  return (NO_ERROR);
}

int MRIScomputeSecondFundamentalForm(MRI_SURFACE *mris)
{
  return (MRIScomputeSecondFundamentalFormThresholded(mris, -1));
}

int MRIScomputeSecondFundamentalFormThresholded(MRI_SURFACE *mris, double pct_thresh)
{
  double min_k1, min_k2, max_k1, max_k2, k1_scale, k2_scale, total, thresh, orig_rsq_thresh;
  int bin, zbin1, zbin2, nthresh = 0;
  int vno, i, n, vmax, nbad = 0, niter;
  MATRIX *m_U, *m_Ut, *m_tmp1, *m_tmp2, *m_inverse, *m_eigen, *m_Q;
  VECTOR *v_c, *v_z, *v_n, *v_e1, *v_e2, *v_yi;
  float k1, k2, evalues[3], a11, a12, a21, a22, cond_no, kmax, kmin, rsq, k;
  double ui, vi, total_area = 0.0, max_error, vmean, vsigma, rsq_thresh;
  FILE *fp = NULL;
  HISTOGRAM *h_k1, *h_k2;

  if (mris->status == MRIS_PLANE) {
    return (NO_ERROR);
  }

  if (pct_thresh >= 0) {
    vmean = MRIScomputeTotalVertexSpacingStats(mris, &vsigma, NULL, NULL, NULL, NULL);
    rsq_thresh = MIN(vmean * .25, 1.0);
    rsq_thresh *= rsq_thresh;
  }
  else {
    rsq_thresh = 0.0;
  }

  orig_rsq_thresh = rsq_thresh;

  mrisComputeTangentPlanes(mris);

  v_c  = VectorAlloc(3, MATRIX_REAL);
  v_n  = VectorAlloc(3, MATRIX_REAL);
  v_e1 = VectorAlloc(3, MATRIX_REAL);
  v_e2 = VectorAlloc(3, MATRIX_REAL);
  v_yi = VectorAlloc(3, MATRIX_REAL);
  m_Q     = MatrixAlloc(2, 2, MATRIX_REAL); /* the quadratic form */
  m_eigen = MatrixAlloc(2, 2, MATRIX_REAL);

  mris->Kmin = mris->Hmin = 10000.0f;
  mris->Kmax = mris->Hmax = -10000.0f;
  mris->Ktotal = 0.0f;
  vmax = -1;
  max_error = -1.0;
  if (Gdiag & DIAG_WRITE && DIAG_VERBOSE_ON) {
    fp = fopen("curv.dat", "w");
  }
  
  for (vno = 0; vno < mris->nvertices; vno++) {
  
    VERTEX_TOPOLOGY const * const vertext = &mris->vertices_topology[vno];
    VERTEX                * const vertex  = &mris->vertices         [vno];

    if (vertex->ripflag) {
      continue;
    }

    VECTOR_LOAD(v_n, vertex->nx, vertex->ny, vertex->nz);
    VECTOR_LOAD(v_e1, vertex->e1x, vertex->e1y, vertex->e1z);
    VECTOR_LOAD(v_e2, vertex->e2x, vertex->e2y, vertex->e2z);

    if (vertext->vtotal <= 0) {
      continue;
    }

    m_U = MatrixAlloc(vertext->vtotal, 3, MATRIX_REAL);
    v_z = VectorAlloc(vertext->vtotal,    MATRIX_REAL);

    if (vno == Gdiag_no) {
      DiagBreak();
    }

    /* fit a quadratic form to the surface at this vertex */
    rsq_thresh = orig_rsq_thresh;
    niter = 0;
    do {
      kmin = 10000.0f;
      kmax = -kmin;
      
      int kmaxI = -1;
      for (n = i = 0; i < vertext->vtotal; i++) {
        VERTEX const * const vnb = &mris->vertices[vertext->v[i]];

        if (vnb->ripflag) {
          continue;
        }
        /*
          calculate the projection of this vertex
          onto the local tangent plane
        */
        VECTOR_LOAD(v_yi, vnb->x - vertex->x, vnb->y - vertex->y, vnb->z - vertex->z);
        ui = V3_DOT(v_yi, v_e1);
        vi = V3_DOT(v_yi, v_e2);

        *MATRIX_RELT(m_U, n + 1, 1) = ui * ui;
        *MATRIX_RELT(m_U, n + 1, 2) = 2 * ui * vi;
        *MATRIX_RELT(m_U, n + 1, 3) = vi * vi;
        VECTOR_ELT(v_z, n + 1) = V3_DOT(v_n, v_yi); /* height above TpS */
        rsq = ui * ui + vi * vi;
        if (!FZERO(rsq) && rsq > rsq_thresh) {

          k = VECTOR_ELT(v_z, n + 1) / rsq;
          if (k > kmax) {
            kmax = k;
            kmaxI = i;
          }
          if (k < kmin) {
            kmin = k;
          }
          n++;
        }
      }
      
      rsq_thresh *= 0.25;
      if (n < 4) {
        DiagBreak();
      }
      if (niter++ > 100) {
        break;
      }
    } while (n < 4);

    MatrixBuffer m_Ut_buffer, m_tmp2_buffer;
    
    m_Ut   = MatrixAlloc2(m_U->cols, m_U->rows, MATRIX_REAL, &m_Ut_buffer);
    m_Ut   = MatrixTranspose(m_U, m_Ut);        /* Ut cols x rows */
    
    m_tmp2 = MatrixAlloc2(m_Ut->rows, m_U->cols, MATRIX_REAL, &m_tmp2_buffer);
    m_tmp2 = MatrixMultiply (m_Ut, m_U, m_tmp2);  /* Ut U  cols x rows * rows x cols = cols x cols */
    cond_no = MatrixConditionNumber(m_tmp2);

    MatrixBuffer m_inverse_buffer;
    m_inverse = MatrixAlloc2(m_tmp2->cols, m_tmp2->rows, MATRIX_REAL, &m_inverse_buffer);
    m_inverse = MatrixSVDInverse(m_tmp2, m_inverse); /* (Ut U)^-1 */
    if (!m_inverse) /* singular matrix - must be planar?? */
    {
      nbad++;
      evalues[0] = evalues[1] = 0.0;
      MatrixIdentity(m_eigen->rows, m_eigen);
    }
    else {
      MatrixBuffer m_tmp1_buffer;
      m_tmp1 = MatrixAlloc2(m_Ut->rows, v_z->cols, MATRIX_REAL, &m_tmp1_buffer); 
      m_tmp1 = MatrixMultiply(m_Ut, v_z, m_tmp1); /* Ut z */
      MatrixMultiply(m_inverse, m_tmp1, v_c);   /* (Ut U)^-1 Ut z */

      /* now build Hessian matrix */
      *MATRIX_RELT(m_Q, 1, 1) = 2 * VECTOR_ELT(v_c, 1);
      *MATRIX_RELT(m_Q, 1, 2) = *MATRIX_RELT(m_Q, 2, 1) = 2 * VECTOR_ELT(v_c, 2);
      *MATRIX_RELT(m_Q, 2, 2) = 2 * VECTOR_ELT(v_c, 3);

      if (cond_no >= ILL_CONDITIONED) {

#if 0
        MatrixSVDEigenValues(m_Q, evalues) ;
        vertex->k1 = k1 = evalues[0] ;
        vertex->k2 = k2 = evalues[1] ;
#else
        vertex->k1 = k1 = kmax;
        vertex->k2 = k2 = kmin;
#endif

#if 1
        vertex->K = k1 * k2;
        vertex->H = (k1 + k2) / 2;
#else
        // k1 and k2 are usually very large, resulting in
        // K >> mris->Kmax and H >> mris->Hmax, which skews
        // statistics on the surface. This hardlimits the
        // K and H curvatures to not exceed the current maxima.
        if (k1 * k2 < 0) {
          vertex->K = mris->Kmin;
          vertex->H = mris->Hmin;
        }
        else {
          vertex->K = mris->Kmax;
          vertex->H = mris->Hmax;
        }
#endif
        MatrixFree(&m_Ut);
        MatrixFree(&m_tmp2);
        MatrixFree(&m_U);
        VectorFree(&v_z);
        MatrixFree(&m_tmp1);
        MatrixFree(&m_inverse);
        continue;
      }

      /* the columns of m_eigen will be the eigenvectors of m_Q */
      if (MatrixEigenSystem(m_Q, evalues, m_eigen) == NULL) {

        nbad++;
        MatrixSVDEigenValues(m_Q, evalues);
        vertex->k1 = k1 = evalues[0];
        vertex->k2 = k2 = evalues[1];
        vertex->K = k1 * k2;
        vertex->H = (k1 + k2) / 2;
        MatrixFree(&m_Ut);
        MatrixFree(&m_tmp2);
        MatrixFree(&m_U);
        VectorFree(&v_z);
        MatrixFree(&m_tmp1);
        MatrixFree(&m_inverse);

        continue;
      }

      MatrixFree(&m_tmp1);
      MatrixFree(&m_inverse);
    }
    k1 = evalues[0];
    k2 = evalues[1];
    vertex->k1 = k1;
    vertex->k2 = k2;
    vertex->K = k1 * k2;
    vertex->H = (k1 + k2) / 2;
    if (fp) fprintf(fp, "%d %f %f %f %f\n", vno, k1, k2, vertex->K, vertex->H);
    if (vno == Gdiag_no && (Gdiag & DIAG_SHOW))
      fprintf(
          stdout, "v %d: k1=%2.3f, k2=%2.3f, K=%2.3f, H=%2.3f\n", vno, vertex->k1, vertex->k2, vertex->K, vertex->H);
    if (vertex->K < mris->Kmin) {
      mris->Kmin = vertex->K;
    }
    if (vertex->H < mris->Hmin) {
      mris->Hmin = vertex->H;
    }
    if (vertex->K > mris->Kmax) {
      mris->Kmax = vertex->K;
    }
    if (vertex->H > mris->Hmax) {
      mris->Hmax = vertex->H;
    }
    mris->Ktotal += (double)k1 * (double)k2 * (double)vertex->area;
    total_area += (double)vertex->area;

    /* now update the basis vectors to be the principal directions */
    a11 = *MATRIX_RELT(m_eigen, 1, 1);
    a12 = *MATRIX_RELT(m_eigen, 1, 2);
    a21 = *MATRIX_RELT(m_eigen, 2, 1);
    a22 = *MATRIX_RELT(m_eigen, 2, 2);
    if (V3_LEN(v_e1) < 0.5) {
      DiagBreak();
    }

    vertex->e1x = V3_X(v_e1) * a11 + V3_X(v_e2) * a21;
    vertex->e1y = V3_Y(v_e1) * a11 + V3_Y(v_e2) * a21;
    vertex->e1z = V3_Z(v_e1) * a11 + V3_Z(v_e2) * a21;
    vertex->e2x = V3_X(v_e1) * a12 + V3_X(v_e2) * a22;
    vertex->e2y = V3_Y(v_e1) * a12 + V3_Y(v_e2) * a22;
    vertex->e2z = V3_Z(v_e1) * a12 + V3_Z(v_e2) * a22;
    if (SQR(vertex->e1x) + SQR(vertex->e1y) + SQR(vertex->e1z) < 0.5) {
      DiagBreak();
    }

    MatrixFree(&m_Ut);
    MatrixFree(&m_tmp2);
    MatrixFree(&m_U);
    VectorFree(&v_z);
  }

  if (fp) {
    fclose(fp);
  }
  if (Gdiag & DIAG_SHOW && DIAG_VERBOSE_ON) {
    fprintf(stdout, "max H error=%2.3f at %d\n", max_error, vmax);
  }

  if (Gdiag & DIAG_SHOW && DIAG_VERBOSE_ON) {
    fprintf(stdout, "total area = %2.3f\n", total_area);
  }

  if (Gdiag & DIAG_SHOW && (nbad > 0)) {
    fprintf(stdout, "%d ill-conditioned points\n", nbad);
  }
  MatrixFree(&m_eigen);
  VectorFree(&v_e1);
  VectorFree(&v_e2);
  VectorFree(&v_c);
  VectorFree(&v_n);
  VectorFree(&v_yi);
  MatrixFree(&m_Q);

  if (pct_thresh < 0) {
    return (NO_ERROR);
  }

  // now remove outliers
  h_k1 = HISTOalloc(1000);
  h_k2 = HISTOalloc(1000);

  min_k1 = min_k2 = 1000;
  max_k1 = max_k2 = -1000;
  for (vno = 0; vno < mris->nvertices; vno++) {
    VERTEX const * const vertex = &mris->vertices[vno];
    if (vno == Gdiag_no) {
      DiagBreak();
    }
    if (vertex->ripflag) {
      continue;
    }
    if (vertex->k1 > max_k1) {
      max_k1 = vertex->k1;
    }
    if (vertex->k2 > max_k2) {
      max_k2 = vertex->k2;
    }
    if (vertex->k1 < min_k1) {
      min_k1 = vertex->k1;
    }
    if (vertex->k2 < min_k2) {
      min_k2 = vertex->k2;
    }
  }

  k1_scale = (h_k1->nbins - 1) / (max_k1 - min_k1);
  k2_scale = (h_k2->nbins - 1) / (max_k2 - min_k2);
  h_k1->bin_size = 1.0 / k1_scale;
  h_k2->bin_size = 1.0 / k2_scale;
  for (vno = 0; vno < mris->nvertices; vno++) {
    VERTEX const * const vertex = &mris->vertices[vno];
    if (vno == Gdiag_no) {
      DiagBreak();
    }
    if (vertex->ripflag) {
      continue;
    }
    bin = nint(k1_scale * (vertex->k1 - min_k1));
    h_k1->counts[bin]++;
    bin = nint(k2_scale * (vertex->k2 - min_k2));
    h_k2->counts[bin]++;
  }
  for (bin = 0; bin < h_k1->nbins; bin++) {
    h_k1->bins[bin] = (bin / k1_scale) + min_k1;
  }
  for (bin = 0; bin < h_k2->nbins; bin++) {
    h_k2->bins[bin] = (bin / k2_scale) + min_k2;
  }
  zbin1 = nint(k1_scale * (0.0 - min_k1));
  zbin2 = nint(k2_scale * (0.0 - min_k2));
  HISTOmakePDF(h_k1, h_k1);
  HISTOmakePDF(h_k2, h_k2);
  if (Gdiag & DIAG_WRITE && DIAG_VERBOSE_ON) {
    HISTOplot(h_k1, "k1.plt");
    HISTOplot(h_k2, "k2.plt");
  }

  zbin1 = HISTOfindHighestPeakInRegion(h_k1, 0, h_k1->nbins);
  zbin2 = HISTOfindHighestPeakInRegion(h_k2, 0, h_k2->nbins);

  for (total = 0, bin = zbin1; bin < h_k1->nbins; bin++) {
    total += h_k1->counts[bin];
  }
  thresh = pct_thresh * total;
  for (total = 0, bin = zbin1; bin < h_k1->nbins - 1; bin++) {
    total += h_k1->counts[bin];
    if (total > thresh) {
      break;
    }
  }
  max_k1 = h_k1->bins[bin];

  for (total = 0, bin = zbin1; bin > 0; bin--) {
    total += h_k1->counts[bin];
  }
  thresh = pct_thresh * total;
  for (total = 0, bin = zbin1; bin > 0; bin--) {
    total += h_k1->counts[bin];
    if (total > thresh) {
      break;
    }
  }
  min_k1 = h_k1->bins[bin];

  for (total = 0, bin = zbin2; bin < h_k2->nbins; bin++) {
    total += h_k2->counts[bin];
  }
  thresh = pct_thresh * total;
  for (total = 0, bin = zbin2; bin < h_k2->nbins - 1; bin++) {
    total += h_k2->counts[bin];
    if (total > thresh) {
      break;
    }
  }
  max_k2 = h_k2->bins[bin];

  for (total = 0, bin = zbin2; bin > 0; bin--) {
    total += h_k2->counts[bin];
  }
  thresh = pct_thresh * total;
  for (total = 0, bin = zbin2; bin > 0; bin--) {
    total += h_k2->counts[bin];
    if (total > thresh) {
      break;
    }
  }
  min_k2 = h_k2->bins[bin];

  mris->Kmin = mris->Hmin = 10000.0f;
  mris->Kmax = mris->Hmax = -10000.0f;
  for (vno = 0; vno < mris->nvertices; vno++) {
    VERTEX * const vertex = &mris->vertices[vno];
    if (vno == Gdiag_no) {
      DiagBreak();
    }
    if (vertex->ripflag) {
      continue;
    }
    if (vertex->k1 > max_k1) {
      vertex->k1 = max_k1;
      nthresh++;
    }
    if (vertex->k2 > max_k2) {
      vertex->k2 = max_k2;
      nthresh++;
    }
    if (vertex->k1 < min_k1) {
      vertex->k1 = min_k1;
      nthresh++;
    }
    if (vertex->k2 < min_k2) {
      vertex->k2 = min_k2;
      nthresh++;
    }
    vertex->K = vertex->k1 * vertex->k2;
    vertex->H = (vertex->k1 + vertex->k2) / 2.0;
    if (vertex->K < mris->Kmin) {
      mris->Kmin = vertex->K;
    }
    if (vertex->H < mris->Hmin) {
      mris->Hmin = vertex->H;
    }
    if (vertex->K > mris->Kmax) {
      mris->Kmax = vertex->K;
    }
    if (vertex->H > mris->Hmax) {
      mris->Hmax = vertex->H;
    }
  }

  HISTOfree(&h_k1);
  HISTOfree(&h_k2);
  if (nthresh > 0)
    fprintf(stderr,
            "%d vertices thresholded to be in k1 ~ "
            "[%2.2f %2.2f], k2 ~ [%2.2f %2.2f]\n",
            nthresh,
            min_k1,
            max_k1,
            min_k2,
            max_k2);

  return (NO_ERROR);
}

int MRIScomputeSecondFundamentalFormAtVertex(MRI_SURFACE *mris, int vno, int *vertices, int vnum)
{
  int i, n, nbad = 0;
  VERTEX *vertex, *vnb;
  MATRIX *m_U, *m_Ut, *m_tmp1, *m_tmp2, *m_inverse;
  VECTOR *v_z;
  static MATRIX *m_Q, *m_eigen;
  static VECTOR *v_c = NULL, *v_n, *v_e1, *v_e2, *v_yi;
  float k1, k2, evalues[3], a11, a12, a21, a22, cond_no, rsq, k, kmin, kmax;
  double ui, vi;

  if (mris->status == MRIS_PLANE) {
    return (NO_ERROR);
  }

  if (v_c == NULL) {
    v_c = VectorAlloc(3, MATRIX_REAL);
    v_n = VectorAlloc(3, MATRIX_REAL);
    v_e1 = VectorAlloc(3, MATRIX_REAL);
    v_e2 = VectorAlloc(3, MATRIX_REAL);
    v_yi = VectorAlloc(3, MATRIX_REAL);
    m_Q = MatrixAlloc(2, 2, MATRIX_REAL); /* the quadratic form */
    m_eigen = MatrixAlloc(2, 2, MATRIX_REAL);
  }

  vertex = &mris->vertices[vno];
  if (vertex->ripflag) {
    return (ERROR_BADPARM);
  }

  if (vno == 142915) {
    DiagBreak();
  }
  VECTOR_LOAD(v_n, vertex->nx, vertex->ny, vertex->nz);
  VECTOR_LOAD(v_e1, vertex->e1x, vertex->e1y, vertex->e1z);
  VECTOR_LOAD(v_e2, vertex->e2x, vertex->e2y, vertex->e2z);

  if (vnum <= 0) {
    return (ERROR_BADPARM);
  }

  m_U = MatrixAlloc(vnum, 3, MATRIX_REAL);
  v_z = VectorAlloc(vnum, MATRIX_REAL);

  if (vno == Gdiag_no) {
    DiagBreak();
  }

  /* fit a quadratic form to the surface at this vertex */
  kmin = 10000.0f;
  kmax = -kmin;
  for (n = i = 0; i < vnum; i++) {
    vnb = &mris->vertices[vertices[i]];
    if (vnb->ripflag) {
      continue;
    }
    /*
      calculate the projection of this vertex onto the local tangent plane
    */
    VECTOR_LOAD(v_yi, vnb->x - vertex->x, vnb->y - vertex->y, vnb->z - vertex->z);
    ui = V3_DOT(v_yi, v_e1);
    vi = V3_DOT(v_yi, v_e2);
    *MATRIX_RELT(m_U, n + 1, 1) = ui * ui;
    *MATRIX_RELT(m_U, n + 1, 2) = 2 * ui * vi;
    *MATRIX_RELT(m_U, n + 1, 3) = vi * vi;
    VECTOR_ELT(v_z, n + 1) = V3_DOT(v_n, v_yi); /* height above TpS */
    rsq = ui * ui + vi * vi;
    if (!FZERO(rsq)) {
      k = VECTOR_ELT(v_z, n + 1) / rsq;
      if (k > kmax) {
        kmax = k;
      }
      if (k < kmin) {
        kmin = k;
      }
    }
    n++;
  }

  m_Ut = MatrixTranspose(m_U, NULL);        /* Ut */
  m_tmp2 = MatrixMultiply(m_Ut, m_U, NULL); /* Ut U */
  cond_no = MatrixConditionNumber(m_tmp2);
#if 0
  m_inverse = MatrixInverse(m_tmp2, NULL) ;    /* (Ut U)^-1 */
#else
  m_inverse = MatrixSVDInverse(m_tmp2, NULL); /* (Ut U)^-1 */
#endif
  if (!m_inverse) /* singular matrix - must be planar?? */
  {
    nbad++;
    evalues[0] = evalues[1] = 0.0;
  }
  else {
    m_tmp1 = MatrixMultiply(m_Ut, v_z, NULL); /* Ut z */
    MatrixMultiply(m_inverse, m_tmp1, v_c);   /* (Ut U)^-1 Ut z */

    /* now build Hessian matrix */
    *MATRIX_RELT(m_Q, 1, 1) = 2 * VECTOR_ELT(v_c, 1);
    *MATRIX_RELT(m_Q, 1, 2) = *MATRIX_RELT(m_Q, 2, 1) = 2 * VECTOR_ELT(v_c, 2);
    *MATRIX_RELT(m_Q, 2, 2) = 2 * VECTOR_ELT(v_c, 3);

    if (cond_no >= ILL_CONDITIONED) {
#if 0
      MatrixSVDEigenValues(m_Q, evalues) ;
      vertex->k1 = k1 = evalues[0] ;
      vertex->k2 = k2 = evalues[1] ;
#else
      vertex->k1 = k1 = kmax;
      vertex->k2 = k2 = kmin;
#endif
      // vertex->K = k1*k2 ; vertex->H = (k1+k2)/2 ;
      if (k1 * k2 < 0) {
        vertex->K = mris->Kmin;
        vertex->H = mris->Hmin;
      }
      else {
        vertex->K = mris->Kmax;
        vertex->H = mris->Hmax;
      }
      MatrixFree(&m_Ut);
      MatrixFree(&m_tmp2);
      MatrixFree(&m_U);
      VectorFree(&v_z);
      MatrixFree(&m_tmp1);
      MatrixFree(&m_inverse);
      return (ERROR_BADPARM);
    }

    /* the columns of m_eigen will be the eigenvectors of m_Q */
    if (MatrixEigenSystem(m_Q, evalues, m_eigen) == NULL) {
      nbad++;
      MatrixSVDEigenValues(m_Q, evalues);
      vertex->k1 = k1 = evalues[0];
      vertex->k2 = k2 = evalues[1];
      vertex->K = k1 * k2;
      vertex->H = (k1 + k2) / 2;
      MatrixFree(&m_Ut);
      MatrixFree(&m_tmp2);
      MatrixFree(&m_U);
      VectorFree(&v_z);
      MatrixFree(&m_tmp1);
      MatrixFree(&m_inverse);
      return (ERROR_BADPARM);
    }

    MatrixFree(&m_tmp1);
    MatrixFree(&m_inverse);
  }
  k1 = evalues[0];
  k2 = evalues[1];
  vertex->k1 = k1;
  vertex->k2 = k2;
  vertex->K = k1 * k2;
  vertex->H = (k1 + k2) / 2;
  if (vno == Gdiag_no && (Gdiag & DIAG_SHOW))
    fprintf(stdout, "v %d: k1=%2.3f, k2=%2.3f, K=%2.3f, H=%2.3f\n", vno, vertex->k1, vertex->k2, vertex->K, vertex->H);
  if (vertex->K < mris->Kmin) {
    mris->Kmin = vertex->K;
  }
  if (vertex->H < mris->Hmin) {
    mris->Hmin = vertex->H;
  }
  if (vertex->K > mris->Kmax) {
    mris->Kmax = vertex->K;
  }
  if (vertex->H > mris->Hmax) {
    mris->Hmax = vertex->H;
  }
  mris->Ktotal += (double)k1 * (double)k2 * (double)vertex->area;

  /* now update the basis vectors to be the principal directions */
  a11 = *MATRIX_RELT(m_eigen, 1, 1);
  a12 = *MATRIX_RELT(m_eigen, 1, 2);
  a21 = *MATRIX_RELT(m_eigen, 2, 1);
  a22 = *MATRIX_RELT(m_eigen, 2, 2);
  if (V3_LEN(v_e1) < 0.5) {
    DiagBreak();
  }
  vertex->e1x = V3_X(v_e1) * a11 + V3_X(v_e2) * a21;
  vertex->e1y = V3_Y(v_e1) * a11 + V3_Y(v_e2) * a21;
  vertex->e1z = V3_Z(v_e1) * a11 + V3_Z(v_e2) * a21;
  vertex->e2x = V3_X(v_e1) * a12 + V3_X(v_e2) * a22;
  vertex->e2y = V3_Y(v_e1) * a12 + V3_Y(v_e2) * a22;
  vertex->e2z = V3_Z(v_e1) * a12 + V3_Z(v_e2) * a22;
  if (SQR(vertex->e1x) + SQR(vertex->e1y) + SQR(vertex->e1z) < 0.5) {
    DiagBreak();
  }

  MatrixFree(&m_Ut);
  MatrixFree(&m_tmp2);
  MatrixFree(&m_U);
  VectorFree(&v_z);

  if (Gdiag & DIAG_SHOW && (nbad > 0)) {
    fprintf(stdout, "%d ill-conditioned points\n", nbad);
  }
  return (NO_ERROR);
}

// PerThreadMRIDistance is used to avoid locks and cache-bouncing below
//
PerThreadMRIDistance* makePerThreadMRIDistance(MRI const * const mri_distance) {
  PerThreadMRIDistance* ptd = (PerThreadMRIDistance*)malloc(sizeof(PerThreadMRIDistance));
  ptd->mri_distance 	= mri_distance;
  ptd->heightTimesDepth = mri_distance->height*mri_distance->depth;
  ptd->depth        	= mri_distance->depth;
  int size          	= mri_distance->width*mri_distance->height*mri_distance->depth;
  float* elts = ptd->elts = (float*)malloc(size*sizeof(float));
  int i;
  for (i = 0; i < size; i++) elts[i] = NPY;
  return ptd;
}

float* perThreadMRIDistanceElt(PerThreadMRIDistance* ptd, int i, int j, int k) {
  return &ptd->elts[i*ptd->heightTimesDepth + j*ptd->depth + k];
}

void freePerThreadMRIDistance(PerThreadMRIDistance** ptdp) {
  PerThreadMRIDistance* ptd = *ptdp;
  *ptdp = NULL;
  if (!ptd) return;
  freeAndNULL(ptd->elts);
  freeAndNULL(ptd);
}


void updateDistanceElt(volatile float* f, float distance, bool lockNeeded) {
    
#ifdef HAVE_OPENMP
  if (lockNeeded) {
    if (fabsf(distance) > fabsf(*f)) return;  	// avoid the lock if possible
    #pragma omp critical
    updateDistanceElt(f, distance, false);
    return;
  } 
#endif

  // There was a reproducibility problem here.
  // If the smallest positive distance and the smallest negative distance is the same fabs()
  // then this code would randomly choose between them.
  //
  // The solution is to have the positive be the preferred of two equal values.
  //
  if (fabsf(distance) < fabsf(*f)) {
    *f = distance;	            
  } else if (fabsf(distance) == fabsf(*f)) {
    // They are equal.  Prefer the positive.
    if (distance > 0) *f = distance;
  }
}


void updateDistanceEltFromSignArgAndSquareLockNeeded(volatile float* f, float distanceSignArg, float distanceSquared) {
  // Avoid calculating the sqrt unless definitely needed
  //
  // The obvious test has problems if sqrtf(distanceSquared) == f and distanceSign is positive, because this would reject that solution
  // when the above code would prefer it.  Hence the 1.01f margin of error.
  //
  // if (squaref(*f) < distanceSquared) return;
  //
  if (squaref(*f)*1.01f < distanceSquared) return;
  
  updateDistanceElt(f, SIGN(distanceSignArg)*sqrtf(distanceSquared), true);
}

void updateDistanceEltFromSignArgAndSquareNoLockNeeded(
    volatile float* f, 
    float distanceSignArg, 
    float distanceSquared,
    float sqrtfDistanceSquared) {
  // This function is performance-critical for mris_fix_topology, hence hand-optimized
  //
  // Avoid waiting for the sqrt unless definitely needed
  //
  // The obvious test has problems if sqrtf(distanceSquared) == f and distanceSign is positive, because this would reject that solution
  // when the above code would prefer it.  Hence the 1.01f margin of error.
  //
  // if (squaref(*f) < distanceSquared) return;
  //
  if (squaref(*f)*1.01f < distanceSquared) return;          // don't wait for the sqrtf to complete if it is not needed
  
  float positiveDistance = sqrtfDistanceSquared;
  if (positiveDistance > fabsf(*f)) return;

  float distance = SIGN(distanceSignArg)*positiveDistance;
  
  if (positiveDistance < fabsf(*f)) {
    *f = distance;	            
  } else if (positiveDistance == fabsf(*f)) {
    // They are equal.  Prefer the positive.
    if (distance > 0) *f = distance;
  }
}

/*-----------------------------------------------------
  Parameters:

  Returns value:

  Description
  ------------------------------------------------------*/
int MRISuseAreaErrors(MRI_SURFACE *mris)
{
  int vno, fi, n;
  float area, orig_area;
  FACE *face;

  for (vno = 0; vno < mris->nvertices; vno++) {
    VERTEX_TOPOLOGY const * const vertext = &mris->vertices_topology[vno];
    VERTEX                * const vertex  = &mris->vertices         [vno];
    if (vertex->ripflag) {
      continue;
    }
    area = orig_area = 0.0f;

    /* use average area of all faces this vertex is part of -
       this is not really correct, but should be good enough for
       visualization purposes.
    */
    for (n = fi = 0; fi < vertext->num; fi++) {
      face = &mris->faces[vertext->f[fi]];
      area += face->area;
      FaceNormCacheEntry const * const fNorm = getFaceNorm(mris, vertext->f[fi]);
      orig_area += fNorm->orig_area;
    }
    vertex->curv = (area - orig_area) / (float)n;
  }

  return (NO_ERROR);
}
/*-----------------------------------------------------
  Parameters:

  Returns value:

  Description
  ------------------------------------------------------*/
int MRISuseGaussianCurvature(MRI_SURFACE *mris)
{
  int vno;
  VERTEX *vertex;

  for (vno = 0; vno < mris->nvertices; vno++) {
    vertex = &mris->vertices[vno];
    if (vertex->ripflag) {
      continue;
    }
    vertex->curv = vertex->K;
  }

  mris->min_curv = mris->Kmin;
  mris->max_curv = mris->Kmax;
  return (NO_ERROR);
}
/*-----------------------------------------------------
  int MRISuseMeanCurvature(MRI_SURFACE *mris)
  Set vertex->curv = vertex->H ;
  ------------------------------------------------------*/
int MRISuseMeanCurvature(MRI_SURFACE *mris)
{
  int vno;
  VERTEX *vertex;

  for (vno = 0; vno < mris->nvertices; vno++) {
    vertex = &mris->vertices[vno];
    if (vertex->ripflag) {
      continue;
    }
    vertex->curv = vertex->H;
  }

  mris->min_curv = mris->Hmin;
  mris->max_curv = mris->Hmax;
  return (NO_ERROR);
}
/*-----------------------------------------------------
  Parameters:

  Returns value:

  Description
  ------------------------------------------------------*/
int MRISusePrincipalCurvature(MRI_SURFACE *mris)
{
  int vno;
  VERTEX *vertex;

  for (vno = 0; vno < mris->nvertices; vno++) {
    vertex = &mris->vertices[vno];
    if (vertex->ripflag) {
      continue;
    }
    vertex->curv = vertex->k1;
  }

  mris->min_curv = mris->Hmin;
  mris->max_curv = mris->Hmax;
  return (NO_ERROR);
}

int MRISuseK1Curvature(MRI_SURFACE *mris)
{
  int vno;
  VERTEX *vertex;

  float f_min = mris->vertices[0].curv;
  float f_max = f_min;

  for (vno = 0; vno < mris->nvertices; vno++) {
    vertex = &mris->vertices[vno];
    if (vertex->ripflag) {
      continue;
    }
    vertex->curv = vertex->k1;
    if (vertex->curv < f_min) {
      f_min = vertex->curv;
    }
    if (vertex->curv > f_max) {
      f_max = vertex->curv;
    }
  }

  mris->min_curv = f_min;
  mris->max_curv = f_max;
  return (NO_ERROR);
}

int MRISuseK2Curvature(MRI_SURFACE *mris)
{
  int vno;
  VERTEX *vertex;

  float f_min = mris->vertices[0].curv;
  float f_max = f_min;

  for (vno = 0; vno < mris->nvertices; vno++) {
    vertex = &mris->vertices[vno];
    if (vertex->ripflag) {
      continue;
    }
    vertex->curv = vertex->k2;
    if (vertex->curv < f_min) {
      f_min = vertex->curv;
    }
    if (vertex->curv > f_max) {
      f_max = vertex->curv;
    }
  }

  mris->min_curv = f_min;
  mris->max_curv = f_max;
  return (NO_ERROR);
}

int MRISusePrincipalCurvatureFunction(MRI_SURFACE *pmris, float (*f)(float k1, float k2))
{
  //
  // PRECONDITIONS
  //  o The principal curvatures k1 and k2 for each vertex point on the
  //    surface have been defined.
  //
  // POSTCONDITIONS
  //  o Each vertex 'curv' value is replaced with the result from the
  //    the (*f)(k1, k2) function.
  //  o Surface min and max values are set appropriately.
  //

  int vno;
  VERTEX *pvertex;
  float f_k1;
  float f_k2;

  float f_min = pmris->vertices[0].curv;
  float f_max = f_min;

  for (vno = 0; vno < pmris->nvertices; vno++) {
    pvertex = &pmris->vertices[vno];
    if (pvertex->ripflag) {
      continue;
    }
    f_k1 = pvertex->k1;
    f_k2 = pvertex->k2;
    pvertex->curv = (*f)(f_k1, f_k2);
    if (pvertex->curv < f_min) {
      f_min = pvertex->curv;
    }
    if (pvertex->curv > f_max) {
      f_max = pvertex->curv;
    }
  }

  pmris->min_curv = f_min;
  pmris->max_curv = f_max;
  return (NO_ERROR);
}
/*-----------------------------------------------------
  Parameters:

  Returns value:

  Description
  Compute the folding (FI) and intrinsic curvature (ICI)
  indices of the surface.

  Drury and Van Essen:  ICI = 56  (lh) and 54  (rh)
  FI = 500 (lh) and 520 (rh)
  ------------------------------------------------------*/
int MRIScomputeCurvatureIndices(MRI_SURFACE *mris, double *pici, double *pfi)
{
  int vno;
  VERTEX *vertex;
  double k1, k2, ici, fi, area, Kmax, Kmin;

  ici = fi = 0.0;
  for (vno = 0; vno < mris->nvertices; vno++) {
    vertex = &mris->vertices[vno];
    if (vertex->ripflag) {
      continue;
    }
    if (vno == Gdiag_no) {
      DiagBreak();
    }
    k1 = (double)vertex->k1;
    k2 = (double)vertex->k2;
    area = (double)vertex->area;
    if (vertex->K > 0) {
      ici += area * (double)vertex->K;
    }
    Kmax = (double)fabs(k1);
    Kmin = (double)fabs(k2);
    fi += area * Kmax * (Kmax - Kmin);
  }

  *pfi = fi / (4.0 * M_PI);
  *pici = ici / (4.0 * M_PI);
  return (NO_ERROR);
}
/*-----------------------------------------------------
  Parameters:

  Returns value:

  Description
  ------------------------------------------------------*/
double MRISmaxRadius(MRI_SURFACE *mris)
{
  double radius;
  int vno, n;
  VERTEX *vertex;
  double x, y, z, xlo, ylo, zlo, xhi, yhi, zhi, x0, y0, z0, r;

  xhi = yhi = zhi = -10000;
  xlo = ylo = zlo = 10000;
  for (vno = 0; vno < mris->nvertices; vno++) {
    vertex = &mris->vertices[vno];
#if 0
    if (vertex->ripflag)
    {
      continue ;
    }
#endif
    x = (double)vertex->x;
    y = (double)vertex->y;
    z = (double)vertex->z;
    if (x > xhi) {
      xhi = x;
    }
    if (x < xlo) {
      xlo = x;
    }
    if (y > yhi) {
      yhi = y;
    }
    if (y < ylo) {
      ylo = y;
    }
    if (z > zhi) {
      zhi = z;
    }
    if (z < zlo) {
      zlo = z;
    }
  }
  mris->xhi = xhi;
  mris->xlo = xlo;
  mris->yhi = yhi;
  mris->ylo = ylo;
  mris->zhi = zhi;
  mris->zlo = zlo;
  x0 = (xlo + xhi) / 2.0f;
  y0 = (ylo + yhi) / 2.0f;
  z0 = (zlo + zhi) / 2.0f;
  for (radius = 0.0, n = vno = 0; vno < mris->nvertices; vno++) {
    vertex = &mris->vertices[vno];
#if 0
    if (vertex->ripflag)
    {
      continue ;
    }
#endif
    n++;
    x = (double)vertex->x - x0;
    y = (double)vertex->y - y0;
    z = (double)vertex->z - z0;
    r = sqrt(x * x + y * y + z * z);
    if (r > radius) {
      radius = r;
    }
  }

  return (radius);
}
/*-----------------------------------------------------
  Parameters:

  Returns value:

  Description
  ------------------------------------------------------*/
double MRISaverageRadius(MRI_SURFACE *mris)
{
  double radius;
  int vno, n;
  VERTEX *vertex;
  double x, y, z, xlo, ylo, zlo, xhi, yhi, zhi, x0, y0, z0;

  xhi = yhi = zhi = -10000;
  xlo = ylo = zlo = 10000;
  for (vno = 0; vno < mris->nvertices; vno++) {
    vertex = &mris->vertices[vno];
#if 0
    if (vertex->ripflag)
    {
      continue ;
    }
#endif
    x = (double)vertex->x;
    y = (double)vertex->y;
    z = (double)vertex->z;
    if (x > xhi) {
      xhi = x;
    }
    if (x < xlo) {
      xlo = x;
    }
    if (y > yhi) {
      yhi = y;
    }
    if (y < ylo) {
      ylo = y;
    }
    if (z > zhi) {
      zhi = z;
    }
    if (z < zlo) {
      zlo = z;
    }
    if (zlo < -1000) {
      DiagBreak();
    }
  }
  x0 = (xlo + xhi) / 2.0f;
  y0 = (ylo + yhi) / 2.0f;
  z0 = (zlo + zhi) / 2.0f;
  for (radius = 0.0, n = vno = 0; vno < mris->nvertices; vno++) {
    vertex = &mris->vertices[vno];
#if 0
    if (vertex->ripflag)
    {
      continue ;
    }
#endif
    n++;
    x = (double)vertex->x - x0;
    y = (double)vertex->y - y0;
    z = (double)vertex->z - z0;
    radius += sqrt(x * x + y * y + z * z);
  }

  radius /= (double)n;
  return (radius);
}
/*-----------------------------------------------------
  Parameters:

  Returns value:

  Descripton
  ------------------------------------------------------*/
double MRISaverageCanonicalRadius(MRI_SURFACE *mris)
{
  double radius;
  int vno, n;
  VERTEX *vertex;
  double x, y, z, xlo, ylo, zlo, xhi, yhi, zhi, x0, y0, z0;

  xhi = yhi = zhi = -10000;
  xlo = ylo = zlo = 10000;
  for (vno = 0; vno < mris->nvertices; vno++) {
    vertex = &mris->vertices[vno];
#if 0
    if (vertex->ripflag)
    {
      continue ;
    }
#endif
    x = (double)vertex->cx;
    y = (double)vertex->cy;
    z = (double)vertex->cz;
    if (x > xhi) {
      xhi = x;
    }
    if (x < xlo) {
      xlo = x;
    }
    if (y > yhi) {
      yhi = y;
    }
    if (y < ylo) {
      ylo = y;
    }
    if (z > zhi) {
      zhi = z;
    }
    if (z < zlo) {
      zlo = z;
    }
  }
  x0 = (xlo + xhi) / 2.0f;
  y0 = (ylo + yhi) / 2.0f;
  z0 = (zlo + zhi) / 2.0f;
  for (radius = 0.0, n = vno = 0; vno < mris->nvertices; vno++) {
    vertex = &mris->vertices[vno];
#if 0
    if (vertex->ripflag)
    {
      continue ;
    }
#endif
    n++;
    x = (double)vertex->cx - x0;
    y = (double)vertex->cy - y0;
    z = (double)vertex->cz - z0;
    radius += sqrt(x * x + y * y + z * z);
  }

  radius /= (double)n;
  return (radius);
}

/*-----------------------------------------------------
  Parameters:

  Returns value:

  Description
  ------------------------------------------------------*/
int MRISupdateSurface(MRI_SURFACE *mris)
{
  MRIScomputeMetricProperties(mris);
  MRIScomputeSecondFundamentalForm(mris);
  return (NO_ERROR);
}


#if MATRIX_ALLOCATION

MATRIX *VoxelFromSRASmatrix = NULL;

int mriSurfaceRASToVoxel(
    double xr, double yr, double zr, 
    double *xv, double *yv, double *zv)
{
  static int once;
  static bool try_both_way = false;
  static bool try_new_way  = true;
  static bool try_old_way  = false;
  if (!once) {
    once++; 
    try_both_way = getenv("FREESURFER_mriSurfaceRASToVoxel_both");
    if  (try_both_way) 
        try_new_way = try_old_way = true;
    else if (getenv("FREESURFER_mriSurfaceRASToVoxel_old"))
        try_new_way = false, try_old_way = true;
  }

  bool const new_way = 
    try_new_way &&
      VoxelFromSRASmatrix->type == MATRIX_REAL &&
      VoxelFromSRASmatrix->rows == 4 &&
      VoxelFromSRASmatrix->cols == 4;

  bool const old_way = 
    try_old_way ||
    !new_way;

  float nx = 0, ny = 0, nz = 0;
  if (new_way) {
    float fxr = xr, fyr = yr, fzr = zr;     // cvt to float to match old way
    nx = 
      (double)*MATRIX_RELT(VoxelFromSRASmatrix, 1,1)*fxr +
      (double)*MATRIX_RELT(VoxelFromSRASmatrix, 1,2)*fyr +
      (double)*MATRIX_RELT(VoxelFromSRASmatrix, 1,3)*fzr +
      (double)*MATRIX_RELT(VoxelFromSRASmatrix, 1,4) ;
    ny = 
      (double)*MATRIX_RELT(VoxelFromSRASmatrix, 2,1)*fxr +
      (double)*MATRIX_RELT(VoxelFromSRASmatrix, 2,2)*fyr +
      (double)*MATRIX_RELT(VoxelFromSRASmatrix, 2,3)*fzr +
      (double)*MATRIX_RELT(VoxelFromSRASmatrix, 2,4) ;
    nz = 
      (double)*MATRIX_RELT(VoxelFromSRASmatrix, 3,1)*fxr +
      (double)*MATRIX_RELT(VoxelFromSRASmatrix, 3,2)*fyr +
      (double)*MATRIX_RELT(VoxelFromSRASmatrix, 3,3)*fzr +
      (double)*MATRIX_RELT(VoxelFromSRASmatrix, 3,4) ;
  }
  
  if (!old_way) {
    *xv = nx;
    *yv = ny;
    *zv = nz;
    return (NO_ERROR);
  }

  VECTOR* sr = VectorAlloc(4, MATRIX_REAL);
  V4_LOAD(sr, xr, yr, zr, 1.);

  VECTOR* vv = MatrixMultiply(VoxelFromSRASmatrix, sr, NULL);

  float ox = V3_X(vv);
  float oy = V3_Y(vv);
  float oz = V3_Z(vv);

  VectorFree(&sr);
  VectorFree(&vv);

  if (new_way) {
    if (closeEnough(ox,nx) || closeEnough(oy,ny) || closeEnough(oz, nz)) {
      fprintf(stderr, "%s:%d not same answer\n", __FILE__, __LINE__);
      *(int*)-1 = 0;
    }
  }

  *xv = ox;
  *yv = oy;
  *zv = oz;

  return (NO_ERROR);
}

#endif


//////////////////////////////////////////////////////////////
// Find inside and outside voxels of a surface mris
//////////////////////////////////////////////////////////////
MRI *MRISbinarizeVolume(MRI_SURFACE *mris, MRI_REGION *region, float resolution, float distance_from_surface)
{
  int k, i, j, p, width, height, depth;
  float x0, x1, x2, y0, y1, y2, z0, z1, z2;
  float x, y, z;

  int fno, fn1;
  int delta;
  FACE *face;
  int imin, imax, jmin, jmax, kmin, kmax;
  float distance, sign;
  float n_f[3], n_e0[3], n_e1[3], n_e2[3], n_v0[3], n_v1[3], n_v2[3];
  float vec[3], vec0[3], vec1[3], vec2[3], e0[3], e1[3], e2[3], n0[3], n1[3], n2[3];
  float val, valu, val0, val1, val2;
  MRI *mri_distance;

  /* resolution*/
  if (resolution < 1.0f) {
    resolution = 1.0f;
  }
  /* distance */
  if (distance_from_surface < 2.0f) {
    distance_from_surface = 2.0f;
  }
  /* look at approximately +/- dist mm */
  delta = (int)(distance_from_surface / resolution);
  if (delta < 2) {
    delta = 2;
  }

  // find the region of interest in this coordinate system

  /* allocate the volume */
  width = ceil(resolution * (region->dx));
  height = ceil(resolution * (region->dy));
  depth = ceil(resolution * (region->dz));
  mri_distance = MRIalloc(width, height, depth, MRI_FLOAT);

  fprintf(WHICH_OUTPUT, "mri volume size : %d by %d by %d (resolution = %d)\n", width, height, depth, (int)resolution);

  mri_distance->xstart = region->x;
  mri_distance->xsize = resolution;

  mri_distance->ystart = region->y;
  mri_distance->ysize = resolution;

  mri_distance->zstart = region->z;
  mri_distance->zsize = resolution;

  /* optimize by listing the concerned faces */

  for (k = 0; k < mri_distance->depth; k++)
    for (j = 0; j < mri_distance->height; j++)
      for (i = 0; i < mri_distance->width; i++) {
        MRIFvox(mri_distance, i, j, k) = NPY;
      }

  ROMP_PF_begin  
#ifdef HAVE_OPENMP
  #pragma omp parallel for if_ROMP(assume_reproducible) 
#endif
  for (p = 0; p < mris->nfaces; p++) {
    ROMP_PFLB_begin
    computeDefectFaceNormal(mris, p);
    ROMP_PFLB_end
  }
  ROMP_PF_end
  
  /* find the distance to each surface voxels */
  for (p = 0; p < mris->nfaces; p++) {
    fno = p;  // tp->faces[p];
    face = &mris->faces[fno];

    // calculate three vertices
    x0 = mris->vertices[face->v[0]].x;
    y0 = mris->vertices[face->v[0]].y;
    z0 = mris->vertices[face->v[0]].z;
    x1 = mris->vertices[face->v[1]].x;
    y1 = mris->vertices[face->v[1]].y;
    z1 = mris->vertices[face->v[1]].z;
    x2 = mris->vertices[face->v[2]].x;
    y2 = mris->vertices[face->v[2]].y;
    z2 = mris->vertices[face->v[2]].z;

    /* find the bounding box */
    imin = iVOL(mri_distance, MIN3(x0, x1, x2)) - delta;
    imax = iVOL(mri_distance, MAX3(x0, x1, x2)) + delta;

    jmin = jVOL(mri_distance, MIN3(y0, y1, y2)) - delta;
    jmax = jVOL(mri_distance, MAX3(y0, y1, y2)) + delta;

    kmin = kVOL(mri_distance, MIN3(z0, z1, z2)) - delta;
    kmax = kVOL(mri_distance, MAX3(z0, z1, z2)) + delta;

#if 0
    /* we don't count faces that are outside the volume - should not change the sign */ //TO BE CHECKED it some defects are close from each other!
    if (imin > mri_distance->width-1 || jmin > mri_distance->height-1 || kmin > mri_distance->depth-1 || imax < 0 || jmax < 0 || kmax < 0)
    {
      continue;
    }
#endif

    imin = MAX(imin, 0);
    imax = MIN(imax, mri_distance->width - 1);

    jmin = MAX(jmin, 0);
    jmax = MIN(jmax, mri_distance->height - 1);

    kmin = MAX(kmin, 0);
    kmax = MIN(kmax, mri_distance->depth - 1);

    /* generating the pseudo-normals for edges and vertices */
    FaceNormCacheEntry const * fNorm = getFaceNorm(mris, fno);
    n_f[0] = fNorm->nx;
    n_f[1] = fNorm->ny;
    n_f[2] = fNorm->nz;

    /* edge0: x0 <--> x1 */
    e0[0] = x1 - x0;
    e0[1] = y1 - y0;
    e0[2] = z1 - z0;
    F_CROSS(n_f, e0, n0);
    fn1 = findOtherEdgeFace(mris, fno, face->v[0], face->v[1]);
    FaceNormCacheEntry const * fNorm0 = getFaceNorm(mris, fn1);
    n_e0[0] = fNorm->nx + fNorm0->nx;
    n_e0[1] = fNorm->ny + fNorm0->ny;
    n_e0[2] = fNorm->nz + fNorm0->nz;

    /* edge1: x1 <--> x2 */
    e1[0] = x2 - x1;
    e1[1] = y2 - y1;
    e1[2] = z2 - z1;
    F_CROSS(n_f, e1, n1);
    fn1 = findOtherEdgeFace(mris, fno, face->v[1], face->v[2]);
    FaceNormCacheEntry const * fNorm1 = getFaceNorm(mris, fn1);
    n_e1[0] = fNorm->nx + fNorm1->nx;
    n_e1[1] = fNorm->ny + fNorm1->ny;
    n_e1[2] = fNorm->nz + fNorm1->nz;

    /* edge2: x2 <--> x0 */
    e2[0] = x0 - x2;
    e2[1] = y0 - y2;
    e2[2] = z0 - z2;
    F_CROSS(n_f, e2, n2);
    fn1 = findOtherEdgeFace(mris, fno, face->v[2], face->v[0]);
    FaceNormCacheEntry const * fNorm2 = getFaceNorm(mris, fn1);
    n_e2[0] = fNorm->nx + fNorm2->nx;
    n_e2[1] = fNorm->ny + fNorm2->ny;
    n_e2[2] = fNorm->nz + fNorm2->nz;

    /* vertex pseudo-normals */
    computeVertexPseudoNormal(mris, face->v[0], n_v0, 0);
    computeVertexPseudoNormal(mris, face->v[1], n_v1, 0);
    computeVertexPseudoNormal(mris, face->v[2], n_v2, 0);

/* finding distance to surface */
#if 1
    for (k = kmin; k <= kmax; k++)
      for (j = jmin; j <= jmax; j++)
        for (i = imin; i <= imax; i++)
#else
    for (k = 0; k <= mri_distance->depth - 1; k++)
      for (j = 0; j <= mri_distance->height - 1; j++)
        for (i = 0; i <= mri_distance->width - 1; i++)
#endif
        {
          x = xSURF(mri_distance, i);
          y = ySURF(mri_distance, j);
          z = zSURF(mri_distance, k);

          vec0[0] = x - x0;
          vec0[1] = y - y0;
          vec0[2] = z - z0;
          vec1[0] = x - x1;
          vec1[1] = y - y1;
          vec1[2] = z - z1;
          vec2[0] = x - x2;
          vec2[1] = y - y2;
          vec2[2] = z - z2;
          vec[0] = (vec0[0] + vec1[0] + vec2[0]) / 3.0;
          vec[1] = (vec0[1] + vec1[1] + vec2[1]) / 3.0;
          vec[2] = (vec0[2] + vec1[2] + vec2[2]) / 3.0;

          /* compute distance to face */
          /* where is the point */
          val0 = F_DOT(vec0, n0);
          val1 = F_DOT(vec1, n1);
          val2 = F_DOT(vec2, n2);

          if ((val0 >= 0) && (val1 >= 0) && (val2 >= 0)) {
            /* the projection of the vertex is inside */
            val = F_DOT(n_f, vec);
            valu = 1;
            sign = val;
            distance = val; /* n_f is already normalized */
          }
          else {
            distance = NPY;
            sign = 0;
            valu = 0;

            if (val0 <= 0) {
              /* compute distance to edge0 */
              val = F_DOT(vec0, e0);
              if (val < 0) {
                /* closer to x0 */
                sign = F_DOT(n_v0, vec0);
                valu = 2;
                distance = SIGN(sign) * MIN(fabs(distance), NORM3(vec0));
              }
              else if (val < SQR3(e0)) {
                /* closer to edge0 */
                sign = F_DOT(n_e0, vec0);
                valu = 3;
                distance = SIGN(sign) * MIN(fabs(distance), sqrt(MAX(0, SQR3(vec0) - SQR(val) / SQR3(e0))));
              }
              else {
                /* closer to x1 */
                sign = F_DOT(n_v1, vec1);
                valu = 2;
                distance = SIGN(sign) * MIN(fabs(distance), NORM3(vec1));
              }
            };
            if (val1 <= 0) {
              val = F_DOT(vec1, e1);
              if (val < 0) {
                /* closer to x1 */
                sign = F_DOT(n_v1, vec1);
                valu = 2;
                distance = SIGN(sign) * MIN(fabs(distance), NORM3(vec1));
              }
              else if (val < SQR3(e1)) {
                /* closer to edge1 */
                sign = F_DOT(n_e1, vec1);
                valu = 3;
                distance = SIGN(sign) * MIN(fabs(distance), sqrt(MAX(0, SQR3(vec1) - SQR(val) / SQR3(e1))));
              }
              else {
                /* closer to x2 */
                sign = F_DOT(n_v2, vec2);
                valu = 2;
                distance = SIGN(sign) * MIN(fabs(distance), NORM3(vec2));
              }
            };
            if (val2 <= 0) {
              val = F_DOT(vec2, e2);
              if (val < 0) {
                /* closer to x2 */
                sign = F_DOT(n_v2, vec2);
                valu = 2;
                distance = SIGN(sign) * MIN(fabs(distance), NORM3(vec2));
              }
              else if (val < SQR3(e2)) {
                /* closer to edge2 */
                sign = F_DOT(n_e2, vec2);
                valu = 3;
                distance = SIGN(sign) * MIN(fabs(distance), sqrt(MAX(0, SQR3(vec2) - SQR(val) / SQR3(e2))));
              }
              else {
                /* closer to x0 */
                sign = F_DOT(n_v0, vec0);
                valu = 2;
                distance = SIGN(sign) * MIN(fabs(distance), NORM3(vec0));
              }
            };
          }

          /* update distance map */
          if (fabs(distance) < fabs(MRIFvox(mri_distance, i, j, k))) {
            MRIFvox(mri_distance, i, j, k) = distance;
          }
        }
  }

#if 0  // debugging
  for ( p = 0 ; p < mris->nvertices ; p++)
  {
    VERTEX *v;
    v=&mris->vertices[p];

    v->x=iVOL(mri_distance,v->x);
    v->y=jVOL(mri_distance,v->y);
    v->z=kVOL(mri_distance,v->z);
  }
#endif

  return mri_distance;
}

/* This function finds the orientation changes in the triangles
   constituting the tessellation. Writes the orientation changes in
   curv. Note that this function can easily be modified to check the
   orientation changes for any tessellations (not only triangulations) */
int MRISmarkOrientationChanges(MRI_SURFACE *mris)
{
  int face1, face2, vn0, p, vn1, vn2, d1, d2, count;

  /* to avoid compiler warnings */
  face1 = face2 = 0;
  d1 = d2 = 0;

  /* erase curvature for diag purposes */
  MRISclearCurvature(mris);

  for (count = 0, vn0 = 0; vn0 < mris->nvertices; vn0++) {
    int nfaces, n;
    VERTEX_TOPOLOGY const * const vt = &mris->vertices_topology[vn0];
    VERTEX                * const v  = &mris->vertices         [vn0];
    if (v->ripflag) {
      continue;
    }

    /* go through neighbors */
    if (vt->vnum == 0) {
      //                        continue;
      fprintf(WHICH_OUTPUT, "vertex %d without neighbors ! \n", vn0);
      v->curv = -5;
    }
    if (vt->num == 0) {
      fprintf(WHICH_OUTPUT, "vertex %d without faces ! \n", vn0);
    }

    for (p = 0; p < vt->vnum; p++) {
      vn1 = vt->v[p];
      if (mris->vertices[vn1].ripflag) fprintf(WHICH_OUTPUT, "vertex %d connected to ripped vertex %d !\n ", vn0, vn1);

      /* find the neighboring faces of vn0 and vn1 */
      nfaces = 0;
      for (n = 0; n < vt->vnum; n++) {
        vn2 = vt->v[n];

        if (vn2 == vn1) {
          continue;
        }

        if (isFace(mris, vn0, vn1, vn2)) {
          nfaces++;
          if (nfaces == 1) {
            face1 = findFace(mris, vn0, vn1, vn2);
          }
          else {
            face2 = findFace(mris, vn0, vn1, vn2);
          }
        }
      }

      if (nfaces == 1) {
        fprintf(WHICH_OUTPUT, "edge (%d<-->%d) has one single face %d !\n", vn0, vn1, face1);
        v->curv = -2;
      }

      if (nfaces == 0) {
        fprintf(WHICH_OUTPUT, "edge (%d<-->%d) has no face !\n", vn0, vn1);
        v->curv = -3;
      }

      if (nfaces > 2) {
        fprintf(WHICH_OUTPUT,
                "edge (%d<-->%d) has too many faces "
                "(at least : %d %d) !\n",
                vn0,
                vn1,
                face1,
                face2);
        v->curv = -4;
      }
      /* check the orientation for face 1 and face 2 */
      if (nfaces == 2 && (computeOrientation(mris, face1, vn0, vn1) * computeOrientation(mris, face2, vn0, vn1) > 0)) {
        v->curv = -1;
        fprintf(WHICH_OUTPUT,
                "\ndefective orientation at "
                "vertex %d(%d) with faces %d and %d\n",
                vn0,
                vn1,
                face1,
                face2);
        count++;
      }
    }
  }
  fprintf(WHICH_OUTPUT,
          "\n%2.3f %% of the vertices (%d vertices) "
          "exhibit an orientation change\n",
          100. * count / mris->nvertices,
          count);

  return count;
}

/*-----------------------------------------------------
  Parameters:

  Returns value:

  Description
  ------------------------------------------------------*/
#if (!SPHERE_INTERSECTION)
static int mrisComputeCanonicalEdgeBasis(
    MRI_SURFACE *mris, EDGE *edge1, EDGE *edge2, double origin[3], double e0[3], double e1[3])
{
  VERTEX *v0, *v1, *v2, *v3;
  double len, normal[3];
  float fx, fy, fz;

  v0 = &mris->vertices[edge1->vno1];
  v1 = &mris->vertices[edge1->vno2];
  v2 = &mris->vertices[edge2->vno1];
  v3 = &mris->vertices[edge2->vno2];
  fx = (v0->cx + v1->cx + v2->cx + v3->cx) / 4;
  fy = (v0->cy + v1->cy + v2->cy + v3->cy) / 4;
  fz = (v0->cz + v1->cz + v2->cz + v3->cz) / 4;
  normal[0] = origin[0] = (double)fx;
  normal[1] = origin[1] = (double)fy;
  normal[2] = origin[2] = (double)fz;
  len = 1.0f / VLEN(normal);
  SCALAR_MUL(normal, len, normal);

  /* pick any non-parallel vector and cross it with normal */
  e1[0] = normal[1];
  e1[1] = normal[2];
  e1[2] = normal[0];
  CROSS(e0, normal, e1);
  if ((VZERO(e0))) /* happened to pick parallel vector */
  {
    e1[0] = normal[1];
    e1[1] = -normal[2];
    e1[2] = normal[0];
    CROSS(e0, normal, e1);
  }
  CROSS(e1, e0, normal);
  len = 1.0f / VLEN(e0);
  SCALAR_MUL(e0, len, e0);
  len = 1.0f / VLEN(e1);
  SCALAR_MUL(e1, len, e1);
  len = DOT(e0, e1);
  return (NO_ERROR);
}
#endif


/*-----------------------------------------------------
  Parameters:

  Returns value:

  Description
  ------------------------------------------------------*/
static int mrisDumpDefectiveEdge(MRI_SURFACE *mris, int vno1, int vno2)
{
#if 0
  FILE   *fp ;
  char   fname[STRLEN] ;
  int    n, m, fno, first = 1 ;
  VERTEX *v1, *v2, *vn ;
  double origin[3], e0[3], e1[3], cx, cy, cz, x, y ;
  FACE   *f ;

  sprintf(fname, "edge%d_%d.log", vno1, vno2) ;
  fp = fopen(fname, "w") ;


  v1 = &mris->vertices[vno1] ;
  v2 = &mris->vertices[vno2] ;
  for (n = 0 ; n < v1->vnum ; n++)
  {
    if (v1->v[n] == vno2)
    {
      continue ;
    }
    fno = findFace(mris, vno1, vno2, v1->v[n]) ;
    if ((fno >= 0) && vertexNeighbor(mris, vno2, v1->v[n]))
    {
      f = &mris->faces[fno] ;
      if (first)
      {
        mrisComputeCanonicalBasis(mris, fno, origin, e0, e1) ;
        first = 0 ;
      }
      fprintf(fp, "# triangle %d\n", fno) ;
      for (m = 0 ; m < VERTICES_PER_FACE ; m++)
      {
        vn = &mris->vertices[f->v[m]] ;
        cx = vn->cx-origin[0];
        cy = vn->cy-origin[1];
        cz = vn->cz-origin[2];
        x = cx*e0[0] + cy*e0[1] + cz*e0[2] ;
        y = cx*e1[0] + cy*e1[1] + cz*e1[2] ;
        fprintf(fp, "# vertex %d\n", f->v[m]) ;
        fprintf(fp, "%f %f\n", x, y) ;
      }
      vn = &mris->vertices[f->v[0]] ;
      cx = vn->cx-origin[0];
      cy = vn->cy-origin[1];
      cz = vn->cz-origin[2];
      x = cx*e0[0] + cy*e0[1] + cz*e0[2] ;
      y = cx*e1[0] + cy*e1[1] + cz*e1[2] ;
      fprintf(fp, "#%d\n", f->v[0]) ;
      fprintf(fp, "%f %f\n", x, y) ;
      fprintf(fp, "\n") ;
    }
  }
  cx = v1->cx-origin[0];
  cy = v1->cy-origin[1];
  cz = v1->cz-origin[2];
  x = cx*e0[0] + cy*e0[1] + cz*e0[2] ;
  y = cx*e1[0] + cy*e1[1] + cz*e1[2] ;
  fprintf(fp, "%f %f\n", x, y) ;
  cx = v2->cx-origin[0];
  cy = v2->cy-origin[1];
  cz = v2->cz-origin[2];
  x = cx*e0[0] + cy*e0[1] + cz*e0[2] ;
  y = cx*e1[0] + cy*e1[1] + cz*e1[2] ;
  fprintf(fp, "%f %f\n", x, y) ;
  fclose(fp) ;
#endif
  return (NO_ERROR);
}

/*-----------------------------------------------------
  Parameters:

  Returns value:

  Description
  ------------------------------------------------------*/
int mrisCheckSurface(MRI_SURFACE *mris)
{
  int    fno, vno, n, nfaces, m, vno2, nbad, flist[100];

  FACE   *f ;

  for (vno = 0 ; vno < mris->nvertices ; vno++)
  {
    VERTEX_TOPOLOGY const * const vt = &mris->vertices_topology[vno];
    for (n = 0; n < vt->num; n++) 
      if (vt->f[n] >= mris->nfaces)
	DiagBreak() ;
    for (n = 0; n < vt->vtotal; n++) 
      if (vt->v[n] >= mris->nvertices)
	DiagBreak() ;
  }

  for (fno = 0; fno < mris->nfaces; fno++) 
  {
    f = &mris->faces[fno];
    if (f->ripflag)
      continue ;
    for (m = 0; m < VERTICES_PER_FACE; m++) 
    {
      VERTEX_TOPOLOGY * const vt = &mris->vertices_topology[f->v[m]];
      for (n = 0; n < vt->num && fno != vt->f[n]; n++) 
      {
        ;
      }
      if (n == vt->num) /* face has vertex, but vertex doesn't have face */
      {
        printf("mrisCheckSurface: %s: face[%d].v[%d] = %d, "
                  "but face %d not in vertex %d "
                  "face list\n",
                  mris->fname,
                  fno,
                  m,
                  f->v[m],
                  fno,
                  f->v[m]);
	DiagBreak() ;
      }
    }
  }

  return(NO_ERROR) ;

  /*  fprintf(stdout, "\n") ;*/
  for (nbad = vno = 0; vno < mris->nvertices; vno++) {
    VERTEX_TOPOLOGY const * const vt = &mris->vertices_topology[f->v[m]];
    VERTEX          const * const v  = &mris->vertices         [f->v[m]];
    if (v->ripflag) {
      continue;
    }
    if (vno == Gdiag_no) {
      DiagBreak();
    }
    for (n = 0; n < vt->vnum; n++) {
      vno2 = vt->v[n];
      if (vno2 < vno) {
        continue;
      }
      for (nfaces = m = 0; m < vt->vnum; m++) {
        if (vt->v[m] == vno2) {
          continue;
        }
        if (vertexNeighbor(mris, vno2, vt->v[m]) && isFace(mris, vno, vno2, vt->v[m])) {
          flist[nfaces] = findFace(mris, vno, vno2, vt->v[m]);
          nfaces++;
        }
      }
      if (((mris->patch == 0) && (nfaces != 2)) || (mris->patch && (nfaces < 1 || nfaces > 2))) {
        int i;

        nbad++;
        fprintf(stdout, "edge %d <--> %d has %d face(s)! ", vno, vno2, nfaces);
        fprintf(stdout, "(");
        for (i = 0; i < nfaces; i++) {
          fprintf(stdout, "%d%s", flist[i], i < nfaces - 1 ? "," : "");
        }
        fprintf(stdout, ")\n");
        fprintf(stdout,
                "%d %d %d !!!\n",
                mris->faces[flist[0]].v[0],
                mris->faces[flist[0]].v[1],
                mris->faces[flist[0]].v[2]);
        mrisDumpDefectiveEdge(mris, vno, vno2);
        DiagBreak();
      }
    }
  }
  fprintf(stdout, "%d defective edges\n", nbad);
  return (NO_ERROR);
}


/*-----------------------------------------------------
  Parameters:

  Returns value:

  Description
  ------------------------------------------------------*/
#if 0
static int
mrisDumpTriangle(MRI_SURFACE *mris, int fno)
{
  char   fname[STRLEN] ;
  VERTEX *v0, *v1, *v2 ;
  FACE   *f ;
  FILE   *fp ;
  double cx, cy, cz, x, y, origin[3], e0[3], e1[3] ;

  mrisComputeCanonicalBasis(mris, fno, origin, e0, e1) ;
  f = &mris->faces[fno] ;
  sprintf(fname, "triangle%d.log", fno) ;
  fp = fopen(fname, "w") ;

  v0 = &mris->vertices[f->v[0]] ;
  v1 = &mris->vertices[f->v[1]] ;
  v2 = &mris->vertices[f->v[2]] ;
  fprintf(fp, "# triangle %d, vertices %d, %d, %d\n",
          fno, f->v[0], f->v[1], f->v[2]) ;

  cx = v0->cx-origin[0];
  cy = v0->cy-origin[1];
  cz = v0->cz-origin[2];
  x = cx*e0[0] + cy*e0[1] + cz*e0[2] ;
  y = cx*e1[0] + cy*e1[1] + cz*e1[2] ;
  fprintf(fp, "%f  %f\n", x, y) ;
  cx = v1->cx-origin[0];
  cy = v1->cy-origin[1];
  cz = v1->cz-origin[2];
  x = cx*e0[0] + cy*e0[1] + cz*e0[2] ;
  y = cx*e1[0] + cy*e1[1] + cz*e1[2] ;
  fprintf(fp, "%f  %f\n", x, y) ;
  cx = v2->cx-origin[0];
  cy = v2->cy-origin[1];
  cz = v2->cz-origin[2];
  x = cx*e0[0] + cy*e0[1] + cz*e0[2] ;
  y = cx*e1[0] + cy*e1[1] + cz*e1[2] ;
  fprintf(fp, "%f  %f\n", x, y) ;
  cx = v0->cx-origin[0];
  cy = v0->cy-origin[1];
  cz = v0->cz-origin[2];
  x = cx*e0[0] + cy*e0[1] + cz*e0[2] ;
  y = cx*e1[0] + cy*e1[1] + cz*e1[2] ;
  fprintf(fp, "%f  %f\n", x, y) ;

  fclose(fp) ;
  return(NO_ERROR) ;
}
#endif


/*-----------------------------------------------------
  Parameters:

  Returns value:

  Description
  ------------------------------------------------------*/
int MRISmarkNegativeVertices(MRI_SURFACE *mris, int mark)
{
  int fno, n;
  FACE *f;

  for (fno = 0; fno < mris->nfaces; fno++) {
    f = &mris->faces[fno];
    if (f->area < 0)
      for (n = 0; n < VERTICES_PER_FACE; n++) {
        mris->vertices[f->v[n]].marked = mark;
      }
  }
  return (NO_ERROR);
}
/*-----------------------------------------------------
  Parameters:

  Returns value:

  Description
  ------------------------------------------------------*/
int MRISripNegativeVertices(MRI_SURFACE *mris)
{
  int fno, n;
  FACE *f;

  for (fno = 0; fno < mris->nfaces; fno++) {
    f = &mris->faces[fno];
    if (f->area < 0) {
      for (n = 0; n < VERTICES_PER_FACE; n++) {
        mris->vertices[f->v[n]].ripflag = 1;
      }
      f->ripflag = 1;
    }
  }
  return (NO_ERROR);
}

/*-----------------------------------------------------
  Parameters:

  Returns value:

  Description
  ------------------------------------------------------*/
double MRIScomputeAverageCurvature(MRI_SURFACE *mris, double *psigma)
{
  double mean, var, total, total_sq, nv, d;
  int vno;
  VERTEX *v;

  for (vno = 0, nv = total_sq = total = 0.0; vno < mris->nvertices; vno++) {
    v = &mris->vertices[vno];
    if (v->ripflag) {
      continue;
    }
    d = (double)v->curv;
    total_sq += d * d;
    total += d;
    nv += 1.0;
  }
  if (nv) {
    mean = total / nv;
    var = total_sq / nv - (mean * mean);
  }
  else {
    var = mean = 0.0;
  }
  if (psigma) {
    *psigma = sqrt(var);
  }
  return (mean);
}


int MRISmaskLabel(MRI_SURFACE *mris, LABEL *area)
{
  int i;
  VERTEX *v;

  for (i = 0; i < area->n_points; i++) {
    v = &mris->vertices[area->lv[i].vno];
    v->curv = v->stat = v->val = v->imag_val = v->val2 = v->valbak = v->val2bak = 0.0;
  }
  return (NO_ERROR);
}

int MRISmaskNotLabel(MRI_SURFACE *mris, LABEL *area)
{
  int i, vno;
  VERTEX *v;

  for (i = 0; i < area->n_points; i++) {
    v = &mris->vertices[area->lv[i].vno];
    v->marked = 1;
  }
  for (vno = 0; vno < mris->nvertices; vno++) {
    v = &mris->vertices[vno];
    if (v->marked) {
      continue;
    }
    v->curv = v->stat = v->val = v->imag_val = v->val2 = v->valbak = v->val2bak = 0.0;
  }
  for (i = 0; i < area->n_points; i++) {
    v = &mris->vertices[area->lv[i].vno];
    v->marked = 0;
  }
  return (NO_ERROR);
}

int MRISsubsampleDist(MRI_SURFACE *mris, float spacing)
{
  int k, m, n, sub_num;

  sub_num = 0;
  for (k = 0; k < mris->nvertices; k++) {
    VERTEX * const v = &mris->vertices[k];
    v->d = 10000;
    v->val = 0;
  }
  for (k = 0; k < mris->nvertices; k++) {
    VERTEX_TOPOLOGY const * const vt = &mris->vertices_topology[k];
    VERTEX                * const v  = &mris->vertices         [k];
    for (m = 0; m < vt->vnum; m++) {
      if (mris->vertices[vt->v[m]].d + 1 < v->d) {
        v->d = mris->vertices[vt->v[m]].d + 1;
      }
    }
    if (v->d >= spacing) {
      v->d = 0;
      v->val = 1;
      sub_num++;
    }
    for (m = 0; m < vt->vnum; m++) {
      if (mris->vertices[vt->v[m]].d > v->d + 1) {
        mris->vertices[vt->v[m]].d = v->d + 1;
      }
    }
  }
  for (k = mris->nvertices - 1; k >= 0; k--) {
    VERTEX_TOPOLOGY const * const vt = &mris->vertices_topology[k];
    VERTEX                * const v  = &mris->vertices         [k];
    for (m = 0; m < vt->vnum; m++) {
      if (mris->vertices[vt->v[m]].d + 1 < v->d) {
        v->d = mris->vertices[vt->v[m]].d + 1;
      }
      if (mris->vertices[vt->v[m]].d > v->d + 1) {
        mris->vertices[vt->v[m]].d = v->d + 1;
      }
    }
  }

  if (spacing == 2)
    for (k = 0; k < mris->nvertices; k++)
      if (mris->vertices[k].d > 0) {
        VERTEX_TOPOLOGY const * const vt = &mris->vertices_topology[k];
        VERTEX                * const v  = &mris->vertices         [k];
        n = 0;
        for (m = 0; m < vt->vnum; m++) {
          if (mris->vertices[vt->v[m]].d == 0) {
            n++;
          }
        }
        if (n <= 2) {
          v->d = 0;
          v->val = 1;
          v->fixedval = TRUE;
          sub_num++;
        }
        for (m = 0; m < vt->vnum; m++) {
          if (mris->vertices[vt->v[m]].d > v->d + 1) {
            mris->vertices[vt->v[m]].d = v->d + 1;
          }
        }
      }

  return (sub_num);
}


/*-----------------------------------------------------------------------
  MRISarN() - computes spatial autocorrelation function at each vertex
  by averaging the ARs within the neighborhood of a vertex. Note: does
  not try to take into account different distances between
  neighbors. N is the number of hops.  arN will have N frames where
  frame 0 is always 1, frame 1 is the average AR between the vertex
  and the vertices 1 hop away, etc.
  -----------------------------------------------------------------------*/
MRI *MRISarN(MRIS *surf, MRI *src, MRI *mask, MRI *arN, int N)
{
  int **crslut, nvox, vtx;

  nvox = src->width * src->height * src->depth;
  if (surf->nvertices != nvox) {
    printf("ERROR: MRISarN: Surf/Src dimension mismatch.\n");
    return (NULL);
  }

  if (arN == NULL) {
    arN = MRIcloneBySpace(src, MRI_FLOAT, N);
    if (arN == NULL) {
      printf("ERROR: could not alloc\n");
      return (NULL);
    }
  }

  // Build LUT to map from col,row,slice to vertex
  crslut = MRIScrsLUT(surf, src);

  ROMP_PF_begin
#ifdef _OPENMP
  #pragma omp parallel for if_ROMP(experimental)
#endif
  for (vtx = 0; vtx < surf->nvertices; vtx++) {
    ROMP_PFLB_begin
    
    int nnbrs, frame, nbrvtx, nthnbr, c, r, s;
    int cnbr, rnbr, snbr, nnbrs_actual;
    double valvtx, valnbr, arsum, sumsqvtx, vtxvar, sumsqnbr, sumsqx, nbrvar;
    SURFHOPLIST *shl;
    int nthhop;

    if (surf->vertices[vtx].ripflag) continue;
    c = crslut[0][vtx];
    r = crslut[1][vtx];
    s = crslut[2][vtx];
    if (mask)
      if (MRIgetVoxVal(mask, c, r, s, 0) < 0.5) continue;

    // Compute variance for this vertex
    sumsqvtx = 0;
    for (frame = 0; frame < src->nframes; frame++) {
      valvtx = MRIFseq_vox(src, c, r, s, frame);
      sumsqvtx += (valvtx * valvtx);
    }
    if (sumsqvtx == 0) continue;  // exclude voxels with 0 variance
    vtxvar = sumsqvtx / src->nframes;

    // Zero hop is always 1
    MRIFseq_vox(arN, c, r, s, 0) = 1;

    // Create structure to manage the multiple hops for this vertex
    shl = SetSurfHopList(vtx, surf, N);

    // loop through hops
    for (nthhop = 1; nthhop < N; nthhop++) {
      nnbrs = shl->nperhop[nthhop];
      nnbrs_actual = 0;
      arsum = 0;
      // loop through the neighbors nthhop links away
      for (nthnbr = 0; nthnbr < nnbrs; nthnbr++) {
        nbrvtx = shl->vtxlist[nthhop][nthnbr];
        if (surf->vertices[nbrvtx].ripflag) continue;
        cnbr = crslut[0][nbrvtx];
        rnbr = crslut[1][nbrvtx];
        snbr = crslut[2][nbrvtx];
        if (mask)
          if (MRIgetVoxVal(mask, cnbr, rnbr, snbr, 0) < 0.5) continue;
        sumsqnbr = 0;
        sumsqx = 0;
        for (frame = 0; frame < src->nframes; frame++) {
          valvtx = MRIFseq_vox(src, c, r, s, frame);
          valnbr = MRIFseq_vox(src, cnbr, rnbr, snbr, frame);
          sumsqnbr += (valnbr * valnbr);
          sumsqx += (valvtx * valnbr);
        }
        if (sumsqnbr == 0) continue;
        nbrvar = sumsqnbr / src->nframes;
        arsum += (sumsqx / src->nframes) / sqrt(vtxvar * nbrvar);
        nnbrs_actual++;
      } /* end loop over hop neighborhood */

      if (nnbrs_actual != 0) MRIFseq_vox(arN, c, r, s, nthhop) = (arsum / nnbrs_actual);
    } /* end loop over hop */

    SurfHopListFree(&shl);
    
    ROMP_PFLB_end
  } /* end loop over vertex */
  ROMP_PF_end
  
  MRIScrsLUTFree(crslut);

  return (arN);
}

/*-----------------------------------------------------------------------
  MRISsmoothKernel() -
  kernel = ACF^2
  -----------------------------------------------------------------------*/
MRI *MRISsmoothKernel(MRIS *surf, MRI *src, MRI *mask, MRI *mrikern, MATRIX *globkern, SURFHOPLIST ***pshl, MRI *out)
{
  int vtx, **crslut, nvox;
  double *kern;
  int n, nhops;
  SURFHOPLIST **shl;
  struct timeb mytimer;
  int msecTime;

  if (mrikern && globkern) {
    printf("ERROR: MRISsmoothKernel(): cannot spec both mrikern and globkern\n");
    return (NULL);
  }

  nvox = src->width * src->height * src->depth;
  if (surf->nvertices != nvox) {
    printf("ERROR: MRISsmoothKernel(): Surf/Src dimension mismatch.\n");
    return (NULL);
  }

  if (out == NULL) {
    out = MRIcloneBySpace(src, MRI_FLOAT, src->nframes);
    if (out == NULL) {
      printf("ERROR: MRISsmoothKernel(): could not alloc\n");
      return (NULL);
    }
  }
  else {
    if (out == src) {
      printf("ERROR: MRISsmoothKernel(): cannot run in-place\n");
      return (NULL);
    }
    // Zero the output
  }

  nhops = 0;
  if (mrikern) nhops = mrikern->nframes;
  if (globkern) nhops = globkern->rows;
  printf("nhops = %d\n", nhops);
  kern = (double *)calloc(nhops, sizeof(double));
  if (globkern)
    for (n = 0; n < nhops; n++) kern[n] = globkern->rptr[n + 1][1];

  // Build LUT to map from col,row,slice to vertex
  crslut = MRIScrsLUT(surf, src);

  if (*pshl == NULL) {
    TimerStart(&mytimer);
    printf("Allocating shl %d\n", surf->nvertices);
    shl = (SURFHOPLIST **)calloc(sizeof(SURFHOPLIST *), surf->nvertices);
    ROMP_PF_begin
#ifdef _OPENMP
    #pragma omp parallel for if_ROMP(experimental)
#endif
    for (vtx = 0; vtx < surf->nvertices; vtx++) {
      ROMP_PFLB_begin
      
      // Create structure to manage the multiple hops for this vertex
      shl[vtx] = SetSurfHopList(vtx, surf, nhops);
      
      ROMP_PFLB_end
    }
    ROMP_PF_end
    
    *pshl = shl;
    msecTime = TimerStop(&mytimer);
    printf("Done allocating shl %d, %g sec\n", surf->nvertices, msecTime / 1000.0);
  }
  else
    shl = *pshl;

  printf("Starting loop over %d vertices\n", surf->nvertices);
  TimerStart(&mytimer);
  ROMP_PF_begin
#ifdef _OPENMP
  #pragma omp parallel for if_ROMP(experimental)
#endif
  for (vtx = 0; vtx < surf->nvertices; vtx++) {
    ROMP_PFLB_begin
    
    int nnbrs, frame, nbrvtx, nthnbr, c, r, s;
    int cnbr, rnbr, snbr, nnbrs_actual;
    double vtxval = 0, *vkern, ksum, kvsum;
    int nthhop;

    // if(vtx%10000 == 0) printf("%4.1f ",(100.0*vtx)/surf->nvertices);

    if (surf->vertices[vtx].ripflag) continue;
    c = crslut[0][vtx];
    r = crslut[1][vtx];
    s = crslut[2][vtx];
    if (mask)
      if (MRIgetVoxVal(mask, c, r, s, 0) < 0.5) continue;

    if (mrikern) {
      vkern = (double *)calloc(nhops, sizeof(double));
      for (nthhop = 0; nthhop < nhops; nthhop++) vkern[nthhop] = MRIgetVoxVal(mrikern, vtx, 0, 0, nthhop);
    }
    else
      vkern = kern;

    for (frame = 0; frame < src->nframes; frame++) {
      // loop through hops and neighbors
      if (frame == 0) ksum = 0;
      kvsum = 0;
      nnbrs_actual = 0;
      for (nthhop = 0; nthhop < nhops; nthhop++) {
        nnbrs = shl[vtx]->nperhop[nthhop];
        // loop through the neighbors nthhop links away
        for (nthnbr = 0; nthnbr < nnbrs; nthnbr++) {
          nbrvtx = shl[vtx]->vtxlist[nthhop][nthnbr];
          if (surf->vertices[nbrvtx].ripflag) continue;
          cnbr = crslut[0][nbrvtx];
          rnbr = crslut[1][nbrvtx];
          snbr = crslut[2][nbrvtx];
          if (mask)
            if (MRIgetVoxVal(mask, cnbr, rnbr, snbr, 0) < 0.5) continue;
          vtxval = MRIFseq_vox(src, cnbr, rnbr, snbr, frame);
          kvsum += (vtxval * kern[nthhop]);
          // fabs() wont make diff if low pass filter
          if (frame == 0) ksum += fabs(kern[nthhop]);
          // if(vtx==1031) printf("%d %d %d %g %g %g\n",nnbrs_actual,vtx,nbrvtx,vtxval,kern[nthhop],kvsum);
          nnbrs_actual++;
        } /* end loop over hop neighborhood */
      }   /* end loop over hop */
      // normalize - might not be a good idea for high-pass filtering
      if (nnbrs_actual != 0) MRIFseq_vox(out, c, r, s, frame) = (kvsum / ksum);
      // if(vtx==1031)  printf("%5d %d %d %d %d %g %g
      // %g\n",vtx,c,r,s,nnbrs_actual,kvsum,ksum,MRIFseq_vox(out,c,r,s,frame));
    }  // end loop over frame
    // SurfHopListFree(&shl[vtx]);

    if (mrikern) free(vkern);
    ROMP_PFLB_end
  } /* end loop over vertex */
  ROMP_PF_end
  
  printf("\n");
  msecTime = TimerStop(&mytimer);
  printf("Finished loop over %d vertices, %d hops, t=%g sec\n", surf->nvertices, nhops, msecTime / 1000.0);

  printf("vtxval %g\n", MRIFseq_vox(out, 1031, 0, 0, 0));

  free(kern);
  MRIScrsLUTFree(crslut);

  return (out);
}

/*-----------------------------------------------------------------------
  MRISar1() - computes spatial AR1 at each vertex by averaging the AR1s
  within the neighborhood of a vertex. Note: does not try to take into
  account different distances between neighbors. Note: theoretical AR1
  for one smoothing step is 4/7=0.57.
  -----------------------------------------------------------------------*/
MRI *MRISar1(MRIS *surf, MRI *src, MRI *mask, MRI *ar1)
{
  int nnbrs, frame, vtx, nbrvtx, nthnbr, **crslut, c, r, s, nvox;
  int cnbr, rnbr, snbr, nnbrs_actual;
  double valvtx, valnbr, ar1sum, sumsqvtx, vtxvar, sumsqnbr, sumsqx, nbrvar;

  nvox = src->width * src->height * src->depth;
  if (surf->nvertices != nvox) {
    printf("ERROR: MRISar1: Surf/Src dimension mismatch.\n");
    return (NULL);
  }

  if (ar1 == NULL) {
    ar1 = MRIcloneBySpace(src, MRI_FLOAT, 1);
    if (ar1 == NULL) {
      printf("ERROR: could not alloc\n");
      return (NULL);
    }
  }

  // Build LUT to map from col,row,slice to vertex
  crslut = MRIScrsLUT(surf, src);

  for (vtx = 0; vtx < surf->nvertices; vtx++) {
    if (surf->vertices[vtx].ripflag) {
      continue;
    }

    c = crslut[0][vtx];
    r = crslut[1][vtx];
    s = crslut[2][vtx];
    if (mask)
      if (MRIgetVoxVal(mask, c, r, s, 0) < 0.5) {
        continue;
      }

    nnbrs = surf->vertices_topology[vtx].vnum;
    sumsqvtx = 0;
    for (frame = 0; frame < src->nframes; frame++) {
      valvtx = MRIFseq_vox(src, c, r, s, frame);
      sumsqvtx += (valvtx * valvtx);
    }
    if (sumsqvtx == 0) {
      continue;  // exclude voxels with 0 variance
    }
    vtxvar = sumsqvtx / src->nframes;

    nnbrs_actual = 0;
    ar1sum = 0;
    for (nthnbr = 0; nthnbr < nnbrs; nthnbr++) {
      nbrvtx = surf->vertices_topology[vtx].v[nthnbr];
      if (surf->vertices[nbrvtx].ripflag) {
        continue;
      }
      cnbr = crslut[0][nbrvtx];
      rnbr = crslut[1][nbrvtx];
      snbr = crslut[2][nbrvtx];
      if (mask)
        if (MRIgetVoxVal(mask, cnbr, rnbr, snbr, 0) < 0.5) {
          continue;
        }
      sumsqnbr = 0;
      sumsqx = 0;
      for (frame = 0; frame < src->nframes; frame++) {
        valvtx = MRIFseq_vox(src, c, r, s, frame);
        valnbr = MRIFseq_vox(src, cnbr, rnbr, snbr, frame);
        sumsqnbr += (valnbr * valnbr);
        sumsqx += (valvtx * valnbr);
      }
      if (sumsqnbr == 0) {
        continue;
      }
      nbrvar = sumsqnbr / src->nframes;
      ar1sum += (sumsqx / src->nframes) / sqrt(vtxvar * nbrvar);
      nnbrs_actual++;
    } /* end loop over neighbor */

    if (nnbrs_actual != 0)  // bug fix
    {
      MRIFseq_vox(ar1, c, r, s, 0) = (ar1sum / nnbrs_actual);
    }
  } /* end loop over vertex */

  MRIScrsLUTFree(crslut);
  return (ar1);
}
/*---------------------------------------------------------------
  MRIScrsLUT() - constructs a lookup table to quickly map from
  a vertex to the col, row, slice in an MRI struct, where the
  MRI struct has ncols*nrows*nslices = nvertices.
  See also MRIScrsLUTFee().
  ---------------------------------------------------------------*/
int **MRIScrsLUT(MRIS *surf, MRI *src)
{
  int **crslut, c, r, s, nvox, vtx;
  crslut = (int **)calloc(3, sizeof(int *));

  nvox = src->width * src->height * src->depth;
  if (surf->nvertices != nvox) {
    printf("ERROR: MRIScrsLUT: surf/src dimension mismatch.\n");
    return (NULL);
  }

  crslut[0] = (int *)calloc(nvox, sizeof(int));
  crslut[1] = (int *)calloc(nvox, sizeof(int));
  crslut[2] = (int *)calloc(nvox, sizeof(int));
  vtx = 0;
  for (s = 0; s < src->depth; s++) {
    for (r = 0; r < src->height; r++) {
      for (c = 0; c < src->width; c++) {
        // Do columns fastest
        crslut[0][vtx] = c;
        crslut[1][vtx] = r;
        crslut[2][vtx] = s;
        vtx++;
      }
    }
  }
  return (crslut);
}
/*----------------------------------------------------------
  MRIScrsLUTFree() - frees memoary allocated by MRIScrsLUT.
  ----------------------------------------------------------*/
int MRIScrsLUTFree(int **crslut)
{
  free(crslut[0]);
  free(crslut[1]);
  free(crslut[2]);
  free(crslut);
  return (0);
}

int MRISmarkedSpringTerm(MRI_SURFACE *mris, double l_spring)
{
  int vno, n, m;
  float sx, sy, sz, x, y, z;

  if (FZERO(l_spring)) {
    return (NO_ERROR);
  }

  for (vno = 0; vno < mris->nvertices; vno++) {
    VERTEX_TOPOLOGY const * const vertext = &mris->vertices_topology[vno];
    VERTEX                * const vertex  = &mris->vertices         [vno];

    if (vertex->ripflag || vertex->marked == 0) {
      continue;
    }
    if (vno == Gdiag_no) {
      DiagBreak();
    }

    x = vertex->x;
    y = vertex->y;
    z = vertex->z;

    sx = sy = sz = 0.0;

    n = 0;
    for (m = 0; m < vertext->vnum; m++) {
      VERTEX const * const vn = &mris->vertices[vertext->v[m]];
      if (!vn->ripflag) {
        sx += vn->x - x;
        sy += vn->y - y;
        sz += vn->z - z;
        n++;
      }
    }
    if (n > 0) {
      sx = sx / n;
      sy = sy / n;
      sz = sz / n;
    }
    sx = l_spring * sx; /* move in normal direction */
    sy = l_spring * sy;
    sz = l_spring * sz;

    vertex->dx += sx;
    vertex->dy += sy;
    vertex->dz += sz;
    if (vno == Gdiag_no) fprintf(stdout, "v %d marked spring term:  (%2.3f, %2.3f, %2.3f)\n", vno, sx, sy, sz);
  }

  return (NO_ERROR);
}

int MRISnormalSpringTermWithGaussianCurvature(MRI_SURFACE *mris, double gaussian_norm, double l_spring)
{
  int vno, n, m;
  float sx, sy, sz, x, y, z, scale, nc, nx, ny, nz;

  if (FZERO(l_spring)) {
    return (NO_ERROR);
  }

  for (vno = 0; vno < mris->nvertices; vno++) {
    VERTEX_TOPOLOGY const * const vertext = &mris->vertices_topology[vno];
    VERTEX                * const vertex  = &mris->vertices         [vno];
    if (vertex->ripflag) {
      continue;
    }
    if (vno == Gdiag_no) {
      DiagBreak();
    }

    x = vertex->x;
    y = vertex->y;
    z = vertex->z;
    nx = vertex->nx;
    ny = vertex->ny;
    nz = vertex->nz;

    sx = sy = sz = 0.0;

    n = 0;
    for (m = 0; m < vertext->vnum; m++) {
      VERTEX const * const vn = &mris->vertices[vertext->v[m]];
      if (!vn->ripflag) {
        sx += vn->x - x;
        sy += vn->y - y;
        sz += vn->z - z;
        n++;
      }
    }
    if (n > 0) {
      sx = sx / n;
      sy = sy / n;
      sz = sz / n;
    }
    nc = sx * nx + sy * ny + sz * nz; /* projection onto normal */
    sx = l_spring * nc * nx;          /* move in normal direction */
    sy = l_spring * nc * ny;
    sz = l_spring * nc * nz;
    scale = pow(fabs(vertex->K), gaussian_norm);
    if (!isfinite(scale)) {
      scale = 0;
    };
    if (scale > 1) {
      scale = 1;
    }
    scale *= l_spring;
    sx *= scale; /* move in normal direction */
    sy *= scale;
    sz *= scale;

    vertex->dx += sx;
    vertex->dy += sy;
    vertex->dz += sz;
    if (vno == Gdiag_no) fprintf(stdout, "v %d Gaussian normal term:  (%2.3f, %2.3f, %2.3f)\n", vno, sx, sy, sz);
  }

  return (NO_ERROR);
}
int MRISspringTermWithGaussianCurvature(MRI_SURFACE *mris, double gaussian_norm, double l_spring)
{
  int vno, n, m;
  float sx, sy, sz, x, y, z, scale;

  if (FZERO(l_spring)) {
    return (NO_ERROR);
  }

  for (vno = 0; vno < mris->nvertices; vno++) {
    VERTEX_TOPOLOGY const * const vertext = &mris->vertices_topology[vno];
    VERTEX                * const vertex  = &mris->vertices         [vno];
    if (vertex->ripflag) {
      continue;
    }
    if (vno == Gdiag_no) {
      DiagBreak();
    }

    x = vertex->x;
    y = vertex->y;
    z = vertex->z;

    sx = sy = sz = 0.0;
    n = 0;
    for (m = 0; m < vertext->vnum; m++) {
      VERTEX const * const vn = &mris->vertices[vertext->v[m]];
      if (!vn->ripflag) {
        sx += vn->x - x;
        sy += vn->y - y;
        sz += vn->z - z;
        n++;
      }
    }
    if (n > 0) {
      sx = sx / n;
      sy = sy / n;
      sz = sz / n;
    }
    scale = pow(fabs(vertex->K), gaussian_norm);
    if (!isfinite(scale)) {
      scale = 0;
    };
    if (scale > 1) {
      scale = 1;
    }
    scale *= l_spring;
    sx *= scale; /* move in normal direction */
    sy *= scale;
    sz *= scale;

    vertex->dx += sx;
    vertex->dy += sy;
    vertex->dz += sz;
    if (vno == Gdiag_no) fprintf(stdout, "v %d Gaussian normal term:  (%2.3f, %2.3f, %2.3f)\n", vno, sx, sy, sz);
  }

  return (NO_ERROR);
}

int MRISnormalTermWithGaussianCurvature(MRI_SURFACE *mris, double lambda)
{
  int vno;
  VERTEX *v;

  if (FZERO(lambda)) {
    return (NO_ERROR);
  }

  for (vno = 0; vno < mris->nvertices; vno++) {
    v = &mris->vertices[vno];
    if (v->ripflag) {
      continue;
    }
    if (vno == Gdiag_no) {
      DiagBreak();
    }

    v->dx = -v->nx * v->K * lambda;
    v->dy = -v->ny * v->K * lambda;
    v->dz = -v->nz * v->K * lambda;
  }

  return (NO_ERROR);
}

/*-------------------------------------------------------------------
  MRISextendedNeighbors() - read everything! Finds the set of
  "extended" neighbors of a given target vertex and a distance
  threshold. Call with CurVtxNo=TargVtxNo. There are other
  recursive calls where CurVtxNo!=TargVtxNothat.

  The distance metric is the dot product between the vectors
  pointing from the origin to the target and current vertices. For
  any given target vertex, the dot product must be greater than
  (NOT less than) the DotProdThresh to be included.

  XNbrVtxNo is the (already allocated) list of vertex numbers of
  vertices that are within threshold.

  XNbrDotProd is the (already allocated) list of dot products of
  vertices that are within threshold.

  nXNbrs is a pointer to the total number of vertices that are
  within threshold.

  nXNbrsMax is the maximum number allowed (ie, the allocation
  lengths of XNbrVtxNo and XNbrDotProd.

  NOTE: IMPORTANT!
  1. This really only works on the spherical surface.
  2. Assuming a spherical surface, the distance along the
  sphere between the two vertices can be computed as
  costheta = dotprod/(Radius^2);
  theta = acos(costheta);
  d = Radius * theta;
  This also allows you to work backwards to get a
  dot product threshold from a given distance threshold.
  3. Modifies vertex->val2bak. It is important that this
  be set to -1 for all vertices prior to the first
  call or before calling with the same target vertex
  again.
  4. It is expected that this will be run for each vertex
  on a surface, so care has been taken to keep the
  coputations light (eg, not allocating XNbrnVtxNo
  and XNbrnDotProd, using a dot product threshold
  instead of a distance threshold, not resetting val2bak).
  5. The extended neighborhood of a vertex includes itself.
  -------------------------------------------------------------------*/
int MRISextendedNeighbors(MRIS *SphSurf,
                          int TargVtxNo,
                          int CurVtxNo,
                          double DotProdThresh,
                          int *XNbrVtxNo,
                          double *XNbrDotProd,
                          int *nXNbrs,
                          int nXNbrsMax,
                          int DistType)
{
  static int ncalls = 0;
  VERTEX *vtarg, *vcur;
  int nNNbrs, n, NbrVtxNo, err;
  double DotProd, dx, dy, dz;

  // Get the current vertex
  vcur = &SphSurf->vertices[CurVtxNo];

  // Return if this vertex has been hit
  if ((int)vcur->val2bak == TargVtxNo) {
    return (0);
  }

  // Return if this vertex is ripped
  if (vcur->ripflag) {
    return (0);
  }

  // Keep track of the number of recursive calls
  if (CurVtxNo == TargVtxNo) {
    *nXNbrs = 0;
    ncalls = 0;
  }
  ncalls++;

  // Get the target vertex
  vtarg = &SphSurf->vertices[TargVtxNo];

  if (DistType == 1) {
    // DotProduct - dist along sphere
    // Compute the dot product between the two
    DotProd = (vtarg->x * vcur->x) + (vtarg->y * vcur->y) + (vtarg->z * vcur->z);
    DotProd = fabs(DotProd);
    // printf("c %d %d %d %g %d\n",ncalls,TargVtxNo,CurVtxNo,DotProd,*nXNbrs);
    if (DotProd <= DotProdThresh) {
      return (0);
    }
  }
  else {
    // Cartesian - dist squared along sphere (so thresh should be squared)
    dx = vtarg->x - vcur->x;
    dy = vtarg->y - vcur->y;
    dz = vtarg->z - vcur->z;
    DotProd = dx * dx + dy * dy + dz * dz;
    DotProd = fabs(DotProd);
    // printf("c %d %d %d %g %d\n",ncalls,TargVtxNo,CurVtxNo,DotProd,*nXNbrs);
    if (DotProd >= DotProdThresh) {
      return (0);
    }
  }

  // Check whether another neigbor can be added
  if (*nXNbrs >= nXNbrsMax - 1) {
    return (1);
  }

  // OK, add this vertex as an extended neighbor
  XNbrVtxNo[*nXNbrs] = CurVtxNo;
  XNbrDotProd[*nXNbrs] = DotProd;
  (*nXNbrs)++;
  vcur->val2bak = TargVtxNo;  // record a hit

  // Now, loop over the current nearest neighbors
  nNNbrs = SphSurf->vertices_topology[CurVtxNo].vnum;
  for (n = 0; n < nNNbrs; n++) {
    NbrVtxNo = SphSurf->vertices_topology[CurVtxNo].v[n];
    err = MRISextendedNeighbors(
        SphSurf, TargVtxNo, NbrVtxNo, DotProdThresh, XNbrVtxNo, XNbrDotProd, nXNbrs, nXNbrsMax, DistType);
    if (err) {
      return (err);
    }
  }

  return (0);
}


int mrisMarkIntersections(MRI_SURFACE *mris)
{
  MRIS_HASH_TABLE *mht;
  FACE *f;
  int fno, n, num = 0;

  mht = MHTcreateFaceTable(mris);

  MRISclearMarks(mris);
  for (num = fno = 0; fno < mris->nfaces; fno++) {
    if (MHTdoesFaceIntersect(mht, mris, fno)) {
      num++;
      f = &mris->faces[fno];
      for (n = 0; n < VERTICES_PER_FACE; n++) {
        mris->vertices[f->v[n]].marked = 1;
      }
    }
  }

  MHTfree(&mht);
  return (num);
}


#define WM_VAL 1
#define GM_VAL 2
#define CSF_VAL 3

MRI *MRIcomputeLaminarVolumeFractions(MRI_SURFACE *mris, double resolution, MRI *mri_src, MRI *mri_fractions)
{
  int width, height, depth, nvox;
  MRI *mri_layers, *mri_interior_pial, *mri_tmp;
  MATRIX *m_vox2vox;
  static MRI *mri_interior_wm = NULL;
#if 0
  MATRIX *m_tmp, *m_src_vox2ras, *m_layers_vox2ras, *m_trans ;
  double trans[4] ;
#endif

  MRISsaveVertexPositions(mris, TMP2_VERTICES);

  nvox = nint(MAX(MAX((mri_src->xsize / resolution), (mri_src->ysize / resolution)), (mri_src->zsize / resolution)));
  if (Gdiag & DIAG_VERBOSE_ON)
    printf("packing each voxel with %d voxels to compute laminar fractions\n", (int)pow(nvox, 3));
  width = (int)ceil(mri_src->width * nvox);
  height = (int)ceil(mri_src->height * nvox);
  depth = (int)ceil(mri_src->depth * nvox);
#if 0
  mri_layers = MRIalloc(width, height, depth, MRI_UCHAR) ;
  MRIsetResolution(mri_layers, resolution, resolution, resolution) ;
  mri_layers->xstart = mri_src->xstart ; mri_layers->xend = mri_src->xend ;
  mri_layers->ystart = mri_src->ystart ; mri_layers->yend = mri_src->yend ;
  mri_layers->zstart = mri_src->zstart ; mri_layers->zend = mri_src->zend ;
  mri_layers->x_r = mri_src->x_r ; mri_layers->x_a = mri_src->x_a ; mri_layers->x_s = mri_src->x_s ;
  mri_layers->y_r = mri_src->y_r ; mri_layers->y_a = mri_src->y_a ; mri_layers->y_s = mri_src->y_s ;
  mri_layers->z_r = mri_src->z_r ; mri_layers->z_a = mri_src->z_a ; mri_layers->z_s = mri_src->z_s ;
  mri_layers->c_r = mri_src->c_r ; mri_layers->c_a = mri_src->c_a ; mri_layers->c_s = mri_src->c_s ;
  MRIreInitCache(mri_layers) ; 
  // compute vox2ras for highres by vox2vox low->high and vox2ras of low
  m_vox2vox = MRIgetVoxelToVoxelXform(mri_src, mri_layers) ;  // v2v low->high
  trans[0] = (nvox-1.0)/2.0 ; trans[1] = (nvox-1.0)/2.0 ; trans[2] = (nvox-1.0)/2.0 ;
  m_trans = MatrixAllocTranslation(4, trans) ;
  m_tmp = MatrixMultiply(m_trans, m_vox2vox, NULL) ;   // correct vox2vox low->high
  MatrixFree(&m_vox2vox) ; m_vox2vox = MatrixInverse(m_tmp, NULL) ; 
  if (Gdiag & DIAG_VERBOSE_ON)
  {
    printf("correct high->low vox2vox\n") ;
    MatrixPrint(stdout, m_vox2vox) ;
  }
  m_src_vox2ras = MRIgetVoxelToRasXform(mri_src) ;  // lowres vox2ras
  m_layers_vox2ras = MatrixMultiply(m_src_vox2ras, m_vox2vox, NULL) ;

  if (Gdiag & DIAG_VERBOSE_ON)
  {
    printf("hires vox2ras:\n") ;
    MatrixPrint(stdout, m_layers_vox2ras) ;
    printf("lowres vox2ras:\n") ;
    MatrixPrint(stdout, m_src_vox2ras) ;
  }
  MRIsetVoxelToRasXform(mri_layers, m_layers_vox2ras) ;
  MatrixFree(&m_layers_vox2ras) ; MatrixFree(&m_src_vox2ras) ; MatrixFree(&m_vox2vox) ;
  MatrixFree(&m_trans) ; MatrixFree(&m_tmp) ;
#else
  mri_layers = MRIupsampleN(mri_src, NULL, nvox);
#endif

  mri_interior_pial = MRIclone(mri_layers, NULL);
  if (mri_interior_wm == NULL) {
    MRISrestoreVertexPositions(mris, WHITE_VERTICES);
    MRIScomputeMetricProperties(mris);
    MRISfillInterior(mris, resolution, mri_layers);
    mri_interior_wm = MRIcopy(mri_layers, NULL);
  }
  else
    MRIcopy(mri_interior_wm, mri_layers);

  MRISrestoreVertexPositions(mris, PIAL_VERTICES);
  MRIScomputeMetricProperties(mris);
  MRISfillInterior(mris, resolution, mri_interior_pial);

  mri_tmp = MRInot(mri_layers, NULL);
  MRIand(mri_interior_pial, mri_tmp, mri_tmp, 1);
  MRIreplaceValuesOnly(mri_tmp, mri_tmp, 1, GM_VAL);
  MRIcopyLabel(mri_tmp, mri_layers, GM_VAL);
  MRIfree(&mri_tmp);
  MRIreplaceValuesOnly(mri_layers, mri_layers, 0, CSF_VAL);
  m_vox2vox = MRIgetVoxelToVoxelXform(mri_layers, mri_src);
  if (mri_fractions == NULL) {
    mri_fractions = MRIallocSequence(mri_src->width, mri_src->height, mri_src->depth, MRI_FLOAT, 3);
    MRIcopyHeader(mri_src, mri_fractions);
  }
  MRIcomputeVolumeFractions(mri_src, m_vox2vox, mri_layers, mri_fractions);
  MatrixFree(&m_vox2vox);
  MRIfree(&mri_layers);
  MRIfree(&mri_interior_pial);
  MRISrestoreVertexPositions(mris, TMP2_VERTICES);
  MRIScomputeMetricProperties(mris);
  return (mri_fractions);
}
<|MERGE_RESOLUTION|>--- conflicted
+++ resolved
@@ -1703,13 +1703,8 @@
                   "dists at v=%d",
                   neighbors,
                   vno);
-<<<<<<< HEAD
-      vt->nsizeMax = vt->nsizeCur = vt->nsizeCur+1;
-      switch (vt->nsizeCur) {
-=======
       vt->nsizeMax++;
       switch (vt->nsizeMax) {
->>>>>>> d976dc63
         case 2:
           vt->v2num = neighbors;
           break;
