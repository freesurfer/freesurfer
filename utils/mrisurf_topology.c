--- conflicted
+++ resolved
@@ -25,8 +25,6 @@
 //                   and with their partitioning into sets (ripped, marked, ...)
 //                   but not with their placement in the xyz coordinate space
 
-<<<<<<< HEAD
-
 static bool shouldReport(const char* file, int line, int reported) {
     typedef struct Entry { struct Entry* next; const char* file; int reported; } Entry;
     static Entry* entries[1000000];
@@ -55,20 +53,10 @@
 {
   enum Reported { Reported_nc = 1, Reported_no = 2, Reported_ns = 4, Reported_ns2 = 8, Reported_vt = 16, Reported_bv = 32 } reported = 0;
   
-=======
-
-
-//=============================================================================
-// Vertexs and edges
-//
-bool mrisCheckVertexVertexTopology(MRIS const *mris)
-{
->>>>>>> 12277c37
   int vno1;
   for (vno1 = 0; vno1 < mris->nvertices; vno1++) {
     VERTEX_TOPOLOGY const * const v = &mris->vertices_topology[vno1];
 
-<<<<<<< HEAD
     if (mris->vertices[vno1].ripflag) continue;
       
     if (mris->nsize > 0 && mris->nsize != v->nsizeCur 
@@ -124,23 +112,11 @@
         if (shouldReport(file,line,reported))
           fprintf(stdout, "[vno1:%d].v[%d] not found in [vno2:%d].v[*]\n", vno1, n, vno2);
         DiagBreak();
-=======
-    int n;
-    for (n = 0; n < v->vnum; n++) {
-      int vno2 = v->v[n];
-
-      // neighborlyness is commutative
-      if (!mrisVerticesAreNeighbors(mris, vno2, vno1)) {
-          fprintf(stdout, "[vno1:%d].v[%d] not found in [vno2:%d].v[*]\n", vno1, n, vno2);
-          DiagBreak();
-          return false;
->>>>>>> 12277c37
       }
       
       // neighbors should only appear once
       int i;
       for (i = 0; i < n; i++) {
-<<<<<<< HEAD
         if ((vno2 == v->v[i]) && !(reported & Reported_no)) { reported |= Reported_no;
           if (shouldReport(file,line,reported))
             fprintf(stdout, "[vno1:%d].v[%d]:%d same as [vno1:%d].v[%d]\n", vno1, n, vno2, i, v->v[i]);
@@ -151,45 +127,6 @@
   }
   
   return reported == 0;
-=======
-        if (vno2 == v->v[i]) {
-          fprintf(stdout, "[vno1:%d].v[%d]:%d same as [vno1:%d].v[%d]\n", vno1, n, vno2, i, v->v[i]);
-          DiagBreak();
-          return false;
-        }
-      }
-    }
-    
-    if (!mris->vertices[vno1].ripflag) {
-      
-      if (v->nsizeMax != 0 &&
-          v->nsize     > v->nsizeMax) {
-        fprintf(stdout, "[vno1:%d].nsize:%d exceeds nsizeMax:%d\n", vno1, v->nsize, v->nsizeMax);
-        DiagBreak();
-      }
-      
-      int vtotalExpected = 0;
-      switch (v->nsize) {
-      case 1: vtotalExpected = v->vnum;  break;
-      case 2: vtotalExpected = v->v2num; break;
-      case 3: vtotalExpected = v->v3num; break;
-      default: break;
-      }
-      if (mris->nsize > 0 && mris->nsize != v->nsize) {
-        fprintf(stdout, "[vno1:%d].nsize:%d differs from mris->nsize[%d]\n", vno1, v->nsize, mris->nsize);
-        DiagBreak();
-        return false;
-      }
-      if (v->nsize > 0 && v->vtotal != vtotalExpected) {
-        fprintf(stdout, "[vno1:%d].vtotal:%d differs from expected:%d for nsize:%d\n", vno1, v->vtotal, vtotalExpected, v->nsize);
-        DiagBreak();
-        return false;
-      }
-    }
-  }
-  
-  return true;
->>>>>>> 12277c37
 }
 
 #define MAX_VLIST 255
@@ -313,7 +250,6 @@
     
 // Faces
 //
-<<<<<<< HEAD
 bool mrisCheckVertexFaceTopologyWkr(const char* file, int line, MRIS const * mris) {
   enum Reported { 
     Reported_top = 1, Reported_f2 = 2,  Reported_f0 = 4, 
@@ -321,10 +257,6 @@
     Reported_nv = 64  } reported = 0;
   
   if (!mrisCheckVertexVertexTopologyWkr(file,line,mris)) reported |= Reported_top;
-=======
-bool mrisCheckVertexFaceTopology(MRIS const * mris) {
-  if (!mrisCheckVertexVertexTopology(mris)) return false;
->>>>>>> 12277c37
   
   int fno;
   for (fno = 0; fno < mris->nfaces; fno++) {
@@ -340,7 +272,6 @@
 
       // The vertex points to the face exactly once
       //
-<<<<<<< HEAD
       if (v->num && !v->f) {
         if (!(reported & Reported_nf)) { reported |= Reported_nf;
           if (shouldReport(file,line,reported))
@@ -389,46 +320,11 @@
             fno, vno, prevVno);
         DiagBreak();
       }
-=======
-      int iTrial;
-      for (iTrial = 0; iTrial < v->num; iTrial++) {
-        if (v->f[iTrial] == fno) {
-          if (i == v->num) {
-            fprintf(stdout, "fno:%d found twice in [vno:%d].f[i:%d && iTrial:%d]\n", fno, vno, i, iTrial);
-            DiagBreak();
-            return false;
-          }
-          i = iTrial;
-        }
-      }
-      if (i < 0) {
-        fprintf(stdout, "fno:%d not found in [vno:%d].f[*]\n", fno, vno);
-        DiagBreak();
-        return false;
-      }
-
-      if (v->n[i] != n) {
-        fprintf(stdout, "[fno:%d].v[n:%d] holds vno:%d but [vno:%d].n[i:%d]:%d != n:%d\n", 
-            fno, n, vno, vno, i, v->n[i], n);
-        DiagBreak();
-        return false;
-      }
-      
-      // The vertices are neighbours
-      //
-      if (!mrisVerticesAreNeighbors(mris, vno, prevVno)) {
-        fprintf(stdout, "[fno:%d] holds adjacent vno:%d and vno:%d but they are not neighbours\n", 
-            fno, vno, prevVno);
-        DiagBreak();
-        return false;
-      }
->>>>>>> 12277c37
       
       prevVno = vno;
     }
   }
   
-<<<<<<< HEAD
   return reported == 0;
 }
 
@@ -445,23 +341,6 @@
 
 void mrisSetVertexFaceIndex(MRIS *mris, int vno, int fno)
   // HACK - external usage of this should be eliminated!
-=======
-  return true;
-}
-
-
-int mrisVertexFaceIndex(MRIS *mris, int vno, int fno) {
-  VERTEX_TOPOLOGY const * const v = &mris->vertices_topology[vno];
-  int i;
-  for (i = 0; i < v->num; i++) {
-    if (v->f[i] == fno) return i;
-  }
-  return -1;
-}
-
-
-void mrisSetVertexFaceIndex(MRIS *mris, int vno, int fno)
->>>>>>> 12277c37
 {
   FACE const *      const f = &mris->faces[fno];
   VERTEX_TOPOLOGY * const v = &mris->vertices_topology[vno];
@@ -492,18 +371,11 @@
 }
 
 static void mrisAttachFaceWkr(MRIS* mris, int fno, int vno0, int vno1, int vno2, bool edgesMustExist) {
-<<<<<<< HEAD
   cheapAssertValidFno(mris,fno);
   cheapAssertValidVno(mris,vno0);
   cheapAssertValidVno(mris,vno1);
   cheapAssertValidVno(mris,vno2);
-=======
-//  cheapAssertValidFno(mris,fno);
-//  cheapAssertValidVno(mris,vno0);
-//  cheapAssertValidVno(mris,vno1);
-//  cheapAssertValidVno(mris,vno2);
->>>>>>> 12277c37
-  
+ 
   cheapAssert(vno0 != vno1 && vno0 != vno2 && vno1 != vno2);
     //
     // This assertion was seen when a triangular tesselation written as a quad file did so by creating quad with two identical vertices
