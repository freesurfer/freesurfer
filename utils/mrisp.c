/**
 * @file  mrisp.c
 * @brief utilities for spherical parameterization of an MRI_SURFACE
 *
 * mrisp = MRI_SURFACE parameterization contains utilities for writing various
 * fields over the surface (e.g. curvature, coordinate functions) into a
 * spherical (longitude/colatitude) parameterization in the form of a 2D
 * image. Also for Gaussian blurring and other utilities.
 */
/*
 * Original Author: Bruce Fischl
 * CVS Revision Info:
 *    $Author: nicks $
 *    $Date: 2011/03/02 00:04:47 $
 *    $Revision: 1.23 $
 *
 * Copyright © 2011 The General Hospital Corporation (Boston, MA) "MGH"
 *
 * Terms and conditions for use, reproduction, distribution and contribution
 * are found in the 'FreeSurfer Software License Agreement' contained
 * in the file 'LICENSE' found in the FreeSurfer distribution, and here:
 *
 * https://surfer.nmr.mgh.harvard.edu/fswiki/FreeSurferSoftwareLicense
 *
 * Reporting: freesurfer@nmr.mgh.harvard.edu
 *
 */

#include <math.h>
#include <stdio.h>

#include "diag.h"
#include "error.h"
#include "macros.h"
#include "mrisurf.h"
#include "proto.h"
#include "utils.h"

#include "romp_support.h"

/*---------------------------- STRUCTURES -------------------------*/

/*---------------------------- CONSTANTS -------------------------*/

#define BIG 100000.0

/* something of a hack... */
#define UNFILLED_ELT -2
#define FILLING_ELT -1
#define FILLED_ELT 1

#define DEFAULT_UDIM 256

#define DEBUG_VNO -1
#if 0
#define DEBUG_U 255
#define DEBUG_V 410
#endif
static int DEBUG_U = -1;
static int DEBUG_V = -1;

static int spherical_coordinate(double x, double y, double z, double *pphi, double *ptheta);

/*-----------------------------------------------------
        Parameters:

        Returns value:

        Description
------------------------------------------------------*/
#if 0
MRI_SP *
MRIStoParameterization(MRI_SURFACE *mris, MRI_SP *mrisp, float scale,int fno)
{
  float     a, b, c, phi, theta, x, y, z, total, uf, vf, d, du, dv, total_d,
  **distances, sigma, two_sigma_sq ;
  int       vno, u, v, uk, vk, n, unfilled, u0, v0, u1, v1, **filled, voff ;
  VERTEX    *vertex ;
  float *dp ;

  if (Gdiag & DIAG_SHOW && DIAG_VERBOSE_ON)
    fprintf(stderr, "computing parameterization...") ;

  if (!mrisp)
    mrisp = MRISPalloc(scale, 1) ;

  if (FZERO(mris->radius))
    a = b = c = MRISaverageRadius(mris) ;
  else
    a = b = c = mris->radius ;

  filled = (int **)calloc(U_DIM(mrisp), sizeof(int *)) ;
  distances = (float **)calloc(U_DIM(mrisp), sizeof(float *)) ;
  for (u = 0 ; u <= U_MAX_INDEX(mrisp) ; u++)
  {
    filled[u] = (int *)calloc(V_DIM(mrisp), sizeof(int)) ;
    distances[u] = (float *)calloc(V_DIM(mrisp), sizeof(float)) ;

    for (v = 0 ; v <= V_MAX_INDEX(mrisp) ; v++)
      filled[u][v] = UNFILLED_ELT ;
  }

  sigma = scale / 4.0f ;
  two_sigma_sq = 2*sigma*sigma ;

  /* first calculate total distances to a point in parameter space */
  for (vno = 0 ; vno < mris->nvertices ; vno++)
  {
    vertex = &mris->vertices[vno] ;
    x = vertex->x ;
    y = vertex->y ;
    z = vertex->z ;
    theta = atan2(y/b, x/a) ;
    if (theta < 0.0f)
      theta = 2 * M_PI + theta ;  /* make it 0 --> 2*PI */
    d = c*c - z*z ;
    if (d < 0.0)
      d = 0 ;
    phi = atan2(sqrt(d), z) ;
    if (phi < RADIANS(1))
      DiagBreak() ;
    if (vno == DEBUG_VNO)
      DiagBreak() ;
    vertex->phi = phi ;
    vertex->theta = theta ;
    uf = PHI_DIM(mrisp) * phi / PHI_MAX ;
    vf = THETA_DIM(mrisp) * theta / THETA_MAX ;
    u0 = floor(uf) ;
    u1 = ceil(uf+0.00001f) ;
    v0 = floor(vf) ;
    v1 = ceil(vf+0.00001f) ;
    du = uf - (float)u0 ;
    dv = vf - (float)v0 ;
    voff = 0 ;
    if (u0 < 0)  /* enforce spherical topology  */
    {
      voff = V_DIM(mrisp)/2 ;
      u0 = -u0 ;
    }
    if (u0 >= U_DIM(mrisp))
    {
      voff = V_DIM(mrisp)/2 ;
      u0 = U_DIM(mrisp)-(u0-U_DIM(mrisp)+1) ;
    }
    if (u1 < 0)  /* enforce spherical topology  */
      u1 = -u1 ;
    if (u1 >= U_DIM(mrisp))
      u1 = U_DIM(mrisp)-(u1-U_DIM(mrisp)+1) ;
    if (v0 < 0)  /* enforce spherical topology  */
      v0 += V_DIM(mrisp) ;
    if (v0 >= V_DIM(mrisp))
      v0 -= V_DIM(mrisp) ;
    if (v1 < 0)  /* enforce spherical topology  */
      v1 += V_DIM(mrisp) ;
    if (v1 >= V_DIM(mrisp))
      v1 -= V_DIM(mrisp) ;

    if ((u0 == DEBUG_U || u1 == DEBUG_U) && (v0 == DEBUG_V || v1 == DEBUG_V))
      DiagBreak() ;

    d = du*du+dv*dv ;  /* 1-distance to vertex 0,0 */
    d = exp(-d/two_sigma_sq) ;
    if (u0 >= U_DIM(mrisp) || v0 >= V_DIM(mrisp))
      DiagBreak() ;
    filled[u0][v0] = vno ;
    distances[u0][v0] += d ;
    if ((u0 == DEBUG_U) && (v0 == DEBUG_V))
      fprintf(stderr, "v = %6.6d (%2.1f, %2.1f, %2.1f), d = %2.3f, "
              "curv = %2.3f\n", vno, x, y, z, d, vertex->curv) ;

    d = 1.0 - dv ;         /* distance to v1 */
    d = du*du+d*d ;  /* distance to vertex 0,1 */
    d = exp(-d/two_sigma_sq) ;
    distances[u0][v1] += d ;         /* keep track of total distance */
    filled[u0][v1] = vno ;
    if ((u0 == DEBUG_U) && (v1 == DEBUG_V))
      fprintf(stderr, "v = %6.6d (%2.1f, %2.1f, %2.1f), d = %2.3f, "
              "curv = %2.3f\n", vno, x, y, z, d, vertex->curv) ;

    d = 1.0 - du ;         /* distance to u1 */
    d = d*d+dv*dv ;  /* distance to vertex 1,0 */
    d = exp(-d/two_sigma_sq) ;

    distances[u1][v0] += d ;         /* keep track of total distance */
    filled[u1][v0] = vno ;
    if ((u1 == DEBUG_U) && (v0 == DEBUG_V))
      fprintf(stderr, "v = %6.6d (%2.1f, %2.1f, %2.1f), d = %2.3f, "
              "curv = %2.3f\n", vno, x, y, z, d, vertex->curv) ;

    du = 1.0 - du ;
    dv = 1.0 - dv ;
    d = du*du+dv*dv ;  /* 1-distance to vertex 1,1 */
    d = exp(-d/two_sigma_sq) ;
    distances[u1][v1] += d ;         /* keep track of total distance */
    filled[u1][v1] = vno ;
    if ((u1 == DEBUG_U) && (v1 == DEBUG_V))
      fprintf(stderr, "v = %6.6d (%2.1f, %2.1f, %2.1f), d = %2.3f, "
              "curv = %2.3f\n", vno, x, y, z, d, vertex->curv) ;
  }

  if (DEBUG_U >= 0)
    fprintf(stderr,"\ndistance[%d][%d] = %2.3f\n\n",
            DEBUG_U, DEBUG_V, distances[DEBUG_U][DEBUG_V]);

  dp = distances[37] ;

  /* now add in curvatures proportional to their distance from the point */
  for (vno = 0 ; vno < mris->nvertices ; vno++)
  {
    if (dp != distances[37])
      DiagBreak() ;
    vertex = &mris->vertices[vno] ;
    x = vertex->x ;
    y = vertex->y ;
    z = vertex->z ;
    theta = atan2(y/b, x/a) ;
    if (theta < 0.0f)
      theta = 2 * M_PI + theta ;  /* make it 0 --> 2*PI */
    d = c*c-z*z ;
    if (d < 0.0) d = 0.0 ;
    phi = atan2(sqrt(d), z) ;
    uf = PHI_DIM(mrisp) * phi / PHI_MAX ;
    vf = THETA_DIM(mrisp) * theta / THETA_MAX ;
    u0 = floor(uf) ;
    u1 = ceil(uf+0.00001f) ;
    v0 = floor(vf) ;
    v1 = ceil(vf+0.00001f) ;
    du = uf - (float)u0 ;
    dv = vf - (float)v0 ;
    if (dp != distances[37])
      DiagBreak() ;
    if ((u0 == DEBUG_U || u1 == DEBUG_U) && (v0 == DEBUG_V || v1 == DEBUG_V))
      DiagBreak() ;
    if (u0 < 0)  /* enforce spherical topology  */
      u0 = -u0 ;
    if (u0 >= U_DIM(mrisp))
      u0 = U_DIM(mrisp)-(u0-U_DIM(mrisp)+1) ;
    if (u1 < 0)  /* enforce spherical topology  */
      u1 = -u1 ;
    if (u1 >= U_DIM(mrisp))
      u1 = U_DIM(mrisp)-(u1-U_DIM(mrisp)+1) ;
    if (v0 < 0)  /* enforce spherical topology  */
      v0 += V_DIM(mrisp) ;
    if (v0 >= V_DIM(mrisp))
      v0 -= V_DIM(mrisp) ;
    if (v1 < 0)  /* enforce spherical topology  */
      v1 += V_DIM(mrisp) ;
    if (v1 >= V_DIM(mrisp))
      v1 -= V_DIM(mrisp) ;

    if (dp != distances[37])
      DiagBreak() ;
    /* 0,0 */
    d = du*du+dv*dv ;   /* distance to 0,0 */
    d = exp(-d/two_sigma_sq) ;
    total_d = distances[u0][v0] ;
    d /= total_d ;   /* weight by distance */
    if (dp != distances[37])
      DiagBreak() ;
    *IMAGEFseq_pix(mrisp->Ip, u0,v0,fno) += d*vertex->curv ;
    if (dp != distances[37])
      DiagBreak() ;
    if ((u0 == DEBUG_U) && (v0 == DEBUG_V))
      fprintf(stderr, "v = %6.6d (%2.1f, %2.1f, %2.1f), curv = %2.3f, "
              "proportion = %2.3f\n", vno, x, y, z, vertex->curv, d) ;

    if (dp != distances[37])
      DiagBreak() ;
    /* 1,0 */
    d = 1.0 - du ;          /* distance to u1 */
    d = d*d+dv*dv ;   /* distance to u1,v0 */
    d = exp(-d/two_sigma_sq) ;
    total_d = distances[u1][v0] ;
    d = d / total_d ;  /* weight by distance */
    *IMAGEFseq_pix(mrisp->Ip, u1, v0, fno) += d*vertex->curv ;
    if ((u1 == DEBUG_U) && (v0 == DEBUG_V))
      fprintf(stderr, "v = %6.6d (%2.1f, %2.1f, %2.1f), curv = %2.3f, "
              "proportion = %2.3f\n", vno, x, y, z, vertex->curv, d) ;
    if (dp != distances[37])
      DiagBreak() ;

    /* 0,1 */
    d = 1.0 - dv ;
    d = du*du+d*d ;   /* distance to u0,v1 */
    d = exp(-d/two_sigma_sq) ;
    total_d = distances[u0][v1] ;
    d = d / total_d ;    /* weight by distance */
    *IMAGEFseq_pix(mrisp->Ip, u0, v1, fno) += d*vertex->curv ;
    if ((u0 == DEBUG_U) && (v1 == DEBUG_V))
      fprintf(stderr, "v = %6.6d (%2.1f, %2.1f, %2.1f), curv = %2.3f, "
              "proportion = %2.3f\n", vno, x, y, z, vertex->curv, d) ;
    if (dp != distances[37])
      DiagBreak() ;

    /* 1, 1 */
    du = 1.0 - du ;
    dv = 1.0 - dv ;
    d = (du*du+dv*dv) ;   /* distance to 1,1 */
    d = exp(-d/two_sigma_sq) ;
    total_d = distances[u1][v1] ;
    d = d / total_d ;   /* weight by distance */
    *IMAGEFseq_pix(mrisp->Ip, u1, v1, fno) += d*vertex->curv ;
    if ((u1 == DEBUG_U) && (v1 == DEBUG_V))
      fprintf(stderr, "v = %6.6d (%2.1f, %2.1f, %2.1f), curv = %2.3f, "
              "proportion = %2.3f\n", vno, x, y, z, vertex->curv, d) ;
    if (dp != distances[37])
      DiagBreak() ;

  }

  if (DEBUG_U >= 0)
    fprintf(stderr,"curv[%d][%d] = %2.3f\n\n", DEBUG_U, DEBUG_V,
            *IMAGEFseq_pix(mrisp->Ip, DEBUG_U, DEBUG_V, fno));

#if 0
  /* normalize by total distances */
  for (u = 0 ; u <= U_MAX_INDEX(mrisp) ; u++)
  {
    for (v = 0 ; v <= V_MAX_INDEX ; v++)
    {
      if (u == DEBUG_U && v == DEBUG_V)
        DiagBreak() ;
      if (filled[u][v] >= 0)
      {
        *IMAGEFpix(mrisp->Ip, u,v) /= distances[u][v] ;
      }
    }
  }
#endif

  /* fill in values which were unmapped */
  do
  {
    unfilled = 0 ;
    for (u = 0 ; u <= U_MAX_INDEX(mrisp) ; u++)
    {
      for (v = 0 ; v <= V_MAX_INDEX(mrisp) ; v++)
      {
        if (filled[u][v] == UNFILLED_ELT)
        {
          for (total = 0.0f, n = 0, uk = -1 ; uk <= 1 ; uk++)
          {
            u1 = u + uk ;
            if (u1 < 0)  /* enforce spherical topology  */
              u1 = -u1 ;
            else if (u1 >= U_DIM(mrisp))
              u1 = U_DIM(mrisp)-(u1-U_DIM(mrisp)+1) ;
            for (vk = -1 ; vk <= 1 ; vk++)
            {
              v1 = v + vk ;
              if (v1 < 0)  /* enforce spherical topology  */
                v1 += V_DIM(mrisp) ;
              else if (v1 >= V_DIM(mrisp))
                v1 -= V_DIM(mrisp) ;
              if (filled[u1][v1] != UNFILLED_ELT)
              {
                total += *IMAGEFseq_pix(mrisp->Ip, u1, v1, fno) ;
                n++ ;
              }
            }
          }
          if (n)
          {
            filled[u][v] = FILLED_ELT ;
            *IMAGEFseq_pix(mrisp->Ip, u, v, fno) = total / (float)n ;
          }
          else
            unfilled++ ;
        }
      }
    }
  }
  while (unfilled > 0) ;

  for (u = 0 ; u <= U_MAX_INDEX(mrisp) ; u++)
  {
    free(filled[u]) ;
    free(distances[u]) ;
  }
  free(filled) ;
  free(distances) ;

  if (Gdiag & DIAG_SHOW && DIAG_VERBOSE_ON)
    fprintf(stderr, "done.\n") ;

  if (Gdiag & DIAG_WRITE && DIAG_VERBOSE_ON)
    ImageWrite(mrisp->Ip, "sphere.hipl") ;

  /* keep track of the number of degrees of freedom in the last frame */
  *IMAGEFseq_pix(mrisp->Ip, 0, 0, mrisp->Ip->num_frame-1) += 1.0f ;
  return(mrisp) ;
}
#else
MRI_SP *MRIStoParameterization(MRI_SURFACE *mris, MRI_SP *mrisp, float scale, int fno)
{
  float a, b, c, phi, theta, x, y, z, uf, vf, d, total_d, **distances, *fp;
  int vno, u, v, unfilled, **filled, npasses, nfilled;
  VERTEX *vertex;

  if (Gdiag & DIAG_SHOW && DIAG_VERBOSE_ON) fprintf(stderr, "computing parameterization...");

  if (!mrisp)
    mrisp = MRISPalloc(scale, 1);
  else
    ImageClearArea(mrisp->Ip, -1, -1, -1, -1, 0, fno);

#if 0
  if (FZERO(mris->radius))
    a = b = c = MRISaverageRadius(mris) ;
  else
    a = b = c = mris->radius ;
#else
  a = b = c = MRISaverageRadius(mris);
#endif

  filled = (int **)calloc(U_DIM(mrisp), sizeof(int *));
  distances = (float **)calloc(U_DIM(mrisp), sizeof(float *));
  for (u = 0; u <= U_MAX_INDEX(mrisp); u++) {
    filled[u] = (int *)calloc(V_DIM(mrisp), sizeof(int));
    distances[u] = (float *)calloc(V_DIM(mrisp), sizeof(float));

    for (v = 0; v <= V_MAX_INDEX(mrisp); v++) filled[u][v] = UNFILLED_ELT;
  }

  fp = IMAGEFseq_pix(mrisp->Ip, DEBUG_U, DEBUG_V, fno);
  /* first calculate total distances to a point in parameter space */
  for (vno = 0; vno < mris->nvertices; vno++) {
    vertex = &mris->vertices[vno];
    x = vertex->x;
    y = vertex->y;
    z = vertex->z;
    if (vno == Gdiag_no) DiagBreak();
    theta = atan2(y / b, x / a);
    if (theta < 0.0f) theta = 2 * M_PI + theta; /* make it 0 --> 2*PI */
    d = c * c - z * z;
    if (d < 0.0) d = 0;
    phi = atan2(sqrt(d), z);
    if (phi < RADIANS(1)) DiagBreak();
    if (vno == DEBUG_VNO) DiagBreak();
    vertex->phi = phi;
    vertex->theta = theta;
    uf = PHI_DIM(mrisp) * phi / PHI_MAX;
    vf = THETA_DIM(mrisp) * theta / THETA_MAX;
    u = nint(uf);
    v = nint(vf);
    if (u < 0) /* enforce spherical topology  */
      u = -u;
    if (u >= U_DIM(mrisp)) u = U_DIM(mrisp) - (u - U_DIM(mrisp) + 1);
    if (v < 0) /* enforce spherical topology  */
      v += V_DIM(mrisp);
    if (v >= V_DIM(mrisp)) v -= V_DIM(mrisp);

    if (u == 0 && v == 56) DiagBreak();
    if ((u == DEBUG_U) && (v == DEBUG_V)) DiagBreak();

    filled[u][v] = vno;
    distances[u][v] += 1; /* keep track of total # of nodes */
    if ((u == DEBUG_U) && (v == DEBUG_V))
      fprintf(stderr,
              "v = %6.6d (%2.1f, %2.1f, %2.1f), d = %2.3f, "
              "curv = %2.3f\n",
              vno,
              x,
              y,
              z,
              d,
              vertex->curv);
  }

  if (DEBUG_U >= 0) fprintf(stderr, "\ndistance[%d][%d] = %2.3f\n\n", DEBUG_U, DEBUG_V, distances[DEBUG_U][DEBUG_V]);

  /* now add in curvatures proportional to their distance from the point */
  for (vno = 0; vno < mris->nvertices; vno++) {
    vertex = &mris->vertices[vno];
    x = vertex->x;
    y = vertex->y;
    z = vertex->z;
    theta = atan2(y / b, x / a);
    if (theta < 0.0f) theta = 2 * M_PI + theta; /* make it 0 --> 2*PI */
    d = c * c - z * z;
    if (d < 0.0) d = 0.0;
    phi = atan2(sqrt(d), z);
    uf = PHI_DIM(mrisp) * phi / PHI_MAX;
    vf = THETA_DIM(mrisp) * theta / THETA_MAX;
    u = nint(uf);
    v = nint(vf);
    if (u < 0) /* enforce spherical topology  */
      u = -u;
    if (u >= U_DIM(mrisp)) u = U_DIM(mrisp) - (u - U_DIM(mrisp) + 1);
    if (v < 0) /* enforce spherical topology  */
      v += V_DIM(mrisp);
    if (v >= V_DIM(mrisp)) v -= V_DIM(mrisp);

    if (u == 0 && v == 56) DiagBreak();

    /* 0,0 */
    total_d = distances[u][v];
    if ((total_d > 10000.0) || (vertex->curv > 1000.0)) DiagBreak();
    if (total_d > 0.0) *IMAGEFseq_pix(mrisp->Ip, u, v, fno) += vertex->curv / total_d;
    if ((u == DEBUG_U) && (v == DEBUG_V))
      fprintf(stderr,
              "v = %6.6d (%2.1f, %2.1f, %2.1f), curv = %2.3f, "
              "proportion = %2.3f\n",
              vno,
              x,
              y,
              z,
              vertex->curv,
              d);
  }

  if (DEBUG_U >= 0)
    fprintf(stderr, "curv[%d][%d] = %2.3f\n\n", DEBUG_U, DEBUG_V, *IMAGEFseq_pix(mrisp->Ip, DEBUG_U, DEBUG_V, fno));

#if 0
  /* fill in values which were unmapped by sampling back onto surface */
  for (unfilled = u = 0 ; u <= U_MAX_INDEX(mrisp) ; u++)
  {
    double min_d, radius = mris->radius, xd, yd, zd ;
    int    min_v = -1 ;

    for (v = 0 ; v <= V_MAX_INDEX(mrisp) ; v++)
    {
      if (filled[u][v] == UNFILLED_ELT)
      {
        if (u == 0 && v == 56)
          DiagBreak() ;
        unfilled++ ;
        phi   = (double)u*PHI_MAX / PHI_DIM(mrisp) ;
        theta = (double)v*THETA_MAX / THETA_DIM(mrisp) ;
        x = radius * sin(phi) * cos(theta) ;
        y = radius * sin(phi) * sin(theta) ;
        z = radius * cos(phi) ;
        for (min_d = 1000.0f, vno = 0 ; vno < mris->nvertices ; vno++)
        {
          vertex = &mris->vertices[vno] ;
          if (vertex->ripflag)
            continue ;
          xd = vertex->x - x ;
          yd = vertex->y - y ;
          zd = vertex->z - z ;
          d = sqrt(xd*xd+yd*yd+zd*zd) ;
          if (d < min_d)
          {
            min_d = d ;
            min_v = vno ;
          }
        }
        *IMAGEFseq_pix(mrisp->Ip, u, v, fno) = mris->vertices[min_v].curv ;
      }
    }
  }
  if (Gdiag & DIAG_SHOW && DIAG_VERBOSE_ON)
    fprintf(stderr, "%d holes in parameterization filled\n", unfilled) ;
#else
  /* fill in values which were unmapped using soap bubble */
  nfilled = npasses = 0;
  do {
    IMAGE *Ip, *Itmp;
    int u1, v1, uk, vk, n;
    float total;

    Ip = mrisp->Ip;
    Itmp = ImageClone(Ip);
    ImageCopyFrames(Ip, Itmp, 0, Ip->num_frame, 0);
    unfilled = 0;
    ;
    for (u = 0; u <= U_MAX_INDEX(mrisp); u++) {
      for (v = 0; v <= V_MAX_INDEX(mrisp); v++) {
        if ((u == DEBUG_U) && (v == DEBUG_V)) DiagBreak();
        if (filled[u][v] == UNFILLED_ELT) {
          for (total = 0.0f, n = 0, uk = -1; uk <= 1; uk++) {
            u1 = u + uk;
            if (u1 < 0) /* enforce spherical topology  */
              u1 = -u1;
            else if (u1 >= U_DIM(mrisp))
              u1 = U_DIM(mrisp) - (u1 - U_DIM(mrisp) + 1);
            for (vk = -1; vk <= 1; vk++) {
              v1 = v + vk;
              if (v1 < 0) /* enforce spherical topology  */
                v1 += V_DIM(mrisp);
              else if (v1 >= V_DIM(mrisp))
                v1 -= V_DIM(mrisp);

              if (filled[u1][v1] >= 0) {
                total += *IMAGEFseq_pix(Ip, u1, v1, fno);
                n++;
              }
            }
          }
          if (n > 0) {
            total /= (float)n;
            *IMAGEFseq_pix(Itmp, u, v, fno) = total;
            filled[u][v] = FILLING_ELT;
            nfilled++;
          }
          else
            unfilled++;
        }
        else
          *IMAGEFseq_pix(Itmp, u, v, fno) = *IMAGEFseq_pix(Ip, u, v, fno);
      }
    }
    for (u = 0; u <= U_MAX_INDEX(mrisp); u++) {
      for (v = 0; v <= V_MAX_INDEX(mrisp); v++) {
        if (filled[u][v] == FILLING_ELT) filled[u][v] = FILLED_ELT;
      }
    }
    mrisp->Ip = Itmp;
    ImageFree(&Ip);
    if (npasses++ > 1000)
      ErrorExit(ERROR_BADFILE,
                "MRISPtoParameterization: could not fill "
                "parameterization");
  } while (unfilled > 0);
  if ((Gdiag & DIAG_SHOW) && DIAG_VERBOSE_ON) fprintf(stderr, "filling %d elements took %d passes\n", nfilled, npasses);
#endif

  for (u = 0; u <= U_MAX_INDEX(mrisp); u++) {
    free(filled[u]);
    free(distances[u]);
  }
  free(filled);
  free(distances);

  if (Gdiag & DIAG_SHOW && DIAG_VERBOSE_ON) fprintf(stderr, "done.\n");

  if (Gdiag & DIAG_WRITE && DIAG_VERBOSE_ON) ImageWrite(mrisp->Ip, "sphere.hipl");

  return (mrisp);
}
#endif

static double UF = 254.8, VF = 409.5;

MRI_SP *MRIScoordsToParameterization(MRI_SURFACE *mris, MRI_SP *mrisp, float scale, int which_vertices)
{
  float a, b, c, phi, theta, x, y, z, uf, vf, d, total_d, **distances;
  int vno, u, v, unfilled, **filled, npasses, nfilled;
  VERTEX *vertex;

  if (Gdiag & DIAG_SHOW && DIAG_VERBOSE_ON) fprintf(stderr, "computing parameterization...");

  if (!mrisp)
    mrisp = MRISPalloc(scale, 3);
  else {
    ImageClearArea(mrisp->Ip, -1, -1, -1, -1, 0, 0);
    ImageClearArea(mrisp->Ip, -1, -1, -1, -1, 0, 1);
    ImageClearArea(mrisp->Ip, -1, -1, -1, -1, 0, 2);
  }

  mrisp->radius = a = b = c = MRISaverageRadius(mris);

  filled = (int **)calloc(U_DIM(mrisp), sizeof(int *));
  distances = (float **)calloc(U_DIM(mrisp), sizeof(float *));
  for (u = 0; u <= U_MAX_INDEX(mrisp); u++) {
    filled[u] = (int *)calloc(V_DIM(mrisp), sizeof(int));
    distances[u] = (float *)calloc(V_DIM(mrisp), sizeof(float));

    for (v = 0; v <= V_MAX_INDEX(mrisp); v++) filled[u][v] = UNFILLED_ELT;
  }

  /* first calculate total distances to a point in parameter space */
  for (vno = 0; vno < mris->nvertices; vno++) {
    vertex = &mris->vertices[vno];
    x = vertex->x;
    y = vertex->y;
    z = vertex->z;
    if (vno == Gdiag_no) DiagBreak();
    theta = atan2(vertex->y / b, vertex->x / a);
    if (theta < 0.0f) theta = 2 * M_PI + theta; /* make it 0 --> 2*PI */
    d = c * c - z * z;
    if (d < 0.0) d = 0;
    phi = atan2(sqrt(d), z);
    if (phi < RADIANS(1)) DiagBreak();
    if (phi > M_PI) DiagBreak();
    if (vno == DEBUG_VNO) DiagBreak();
    vertex->phi = phi;
    vertex->theta = theta;
    uf = PHI_DIM(mrisp) * phi / PHI_MAX;
    vf = THETA_DIM(mrisp) * theta / THETA_MAX;
    if (fabs(uf - UF) < 1 && fabs(vf - VF) < 1) DiagBreak();
    u = nint(uf);
    v = nint(vf);
    if (u < 0) /* enforce spherical topology  */
      u = -u;
    if (u >= U_DIM(mrisp)) u = U_DIM(mrisp) - (u - U_DIM(mrisp) + 1);
    if (v < 0) /* enforce spherical topology  */
      v += V_DIM(mrisp);
    if (v >= V_DIM(mrisp)) v -= V_DIM(mrisp);

    if (vno == Gdiag_no) {
      DEBUG_U = u;
      DEBUG_V = v;
      DiagBreak();
    }
    if ((u == DEBUG_U) && (v == DEBUG_V)) DiagBreak();

    filled[u][v] = vno;
    distances[u][v] += 1; /* keep track of total # of nodes */
    if ((((u == DEBUG_U) && (v == DEBUG_V)) || (Gdiag_no == vno)) && DIAG_VERBOSE_ON)
      fprintf(stderr,
              "v = %d (%2.1f, %2.1f, %2.1f), d = %2.3f, "
              "x = (%2.3f,%2.3f,%2.3f)\n",
              vno,
              x,
              y,
              z,
              d,
              vertex->origx,
              vertex->origy,
              vertex->origz);
  }

  if (DEBUG_U >= 0) fprintf(stderr, "\ndistance[%d][%d] = %2.3f\n\n", DEBUG_U, DEBUG_V, distances[DEBUG_U][DEBUG_V]);

  /* now add in coords proportional to their distance from the point */
  for (vno = 0; vno < mris->nvertices; vno++) {
    vertex = &mris->vertices[vno];
    if (vno == Gdiag_no) DiagBreak();
    x = vertex->x;
    y = vertex->y;
    z = vertex->z;
    theta = atan2(y / b, x / a);
    if (theta < 0.0f) theta = 2 * M_PI + theta; /* make it 0 --> 2*PI */
    d = c * c - z * z;
    if (d < 0.0) d = 0.0;
    phi = atan2(sqrt(d), z);
    if (phi > M_PI) DiagBreak();
    uf = PHI_DIM(mrisp) * phi / PHI_MAX;
    vf = THETA_DIM(mrisp) * theta / THETA_MAX;
    u = nint(uf);
    v = nint(vf);
    if (u < 0) /* enforce spherical topology  */
      u = -u;
    if (u >= U_DIM(mrisp)) u = U_DIM(mrisp) - (u - U_DIM(mrisp) + 1);
    if (v < 0) /* enforce spherical topology  */
      v += V_DIM(mrisp);
    if (v >= V_DIM(mrisp)) v -= V_DIM(mrisp);

    if (u == 0 && v == 56) DiagBreak();

    /* 0,0 */
    total_d = distances[u][v];
    if ((total_d > 10000.0) || (vertex->curv > 1000.0)) DiagBreak();
    switch (which_vertices) {
      default:
      case ORIGINAL_VERTICES:
        x = vertex->origx;
        y = vertex->origy;
        z = vertex->origz;
        break;
      case CURRENT_VERTICES:
        x = vertex->x;
        y = vertex->y;
        z = vertex->z;
        break;
      case PIAL_VERTICES:
        x = vertex->pialx;
        y = vertex->pialy;
        z = vertex->pialz;
        break;
    }
    if (total_d > 0.0) {
      *IMAGEFseq_pix(mrisp->Ip, u, v, 0) += x / total_d;
      *IMAGEFseq_pix(mrisp->Ip, u, v, 1) += y / total_d;
      *IMAGEFseq_pix(mrisp->Ip, u, v, 2) += z / total_d;
    }
    if ((u == DEBUG_U) && (v == DEBUG_V)) fprintf(stderr, "v = %6.6d, x = (%2.3f,%2.3f,%2.3f)\n", vno, x, y, z);
  }

  if ((DEBUG_U >= 0 || (vno == Gdiag_no)))
    fprintf(stderr,
            "x[%d][%d] = (%2.3f,%2.3f,%2.3f)\n\n",
            DEBUG_U,
            DEBUG_V,
            *IMAGEFseq_pix(mrisp->Ip, DEBUG_U, DEBUG_V, 0),
            *IMAGEFseq_pix(mrisp->Ip, DEBUG_U, DEBUG_V, 1),
            *IMAGEFseq_pix(mrisp->Ip, DEBUG_U, DEBUG_V, 2));

  /* fill in values which were unmapped using soap bubble */
  nfilled = npasses = 0;
  do {
    IMAGE *Ip, *Itmp;
    int u1, v1, uk, vk, n;
    float totalx, totaly, totalz;

    Ip = mrisp->Ip;
    Itmp = ImageClone(Ip);
    ImageCopyFrames(Ip, Itmp, 0, Ip->num_frame, 0);
    unfilled = 0;
    ;
    for (u = 0; u <= U_MAX_INDEX(mrisp); u++) {
      for (v = 0; v <= V_MAX_INDEX(mrisp); v++) {
        if ((u == DEBUG_U) && (v == DEBUG_V)) DiagBreak();
        if (filled[u][v] == UNFILLED_ELT) {
          totalx = totaly = totalz = 0.0f;
          for (n = 0, uk = -1; uk <= 1; uk++) {
            u1 = u + uk;
            if (u1 < 0) /* enforce spherical topology  */
              u1 = -u1;
            else if (u1 >= U_DIM(mrisp))
              u1 = U_DIM(mrisp) - (u1 - U_DIM(mrisp) + 1);
            for (vk = -1; vk <= 1; vk++) {
              v1 = v + vk;
              if (v1 < 0) /* enforce spherical topology  */
                v1 += V_DIM(mrisp);
              else if (v1 >= V_DIM(mrisp))
                v1 -= V_DIM(mrisp);

              if (filled[u1][v1] >= 0) {
                float x, y, z;

                x = *IMAGEFseq_pix(Ip, u1, v1, 0);
                y = *IMAGEFseq_pix(Ip, u1, v1, 1);
                z = *IMAGEFseq_pix(Ip, u1, v1, 2);
                if (u == 255 && v == 410) DiagBreak();
                totalx += x;
                totaly += y;
                totalz += z;
                n++;
              }
            }
          }
          if (n > 0) {
            if (u == 1 && v == 3) DiagBreak();
            totalx /= (float)n;
            totaly /= (float)n;
            totalz /= (float)n;
            *IMAGEFseq_pix(Itmp, u, v, 0) = totalx;
            *IMAGEFseq_pix(Itmp, u, v, 1) = totaly;
            *IMAGEFseq_pix(Itmp, u, v, 2) = totalz;
            filled[u][v] = FILLING_ELT;
            nfilled++;
          }
          else
            unfilled++;
        }
        else {
          *IMAGEFseq_pix(Itmp, u, v, 0) = *IMAGEFseq_pix(Ip, u, v, 0);
          *IMAGEFseq_pix(Itmp, u, v, 1) = *IMAGEFseq_pix(Ip, u, v, 1);
          *IMAGEFseq_pix(Itmp, u, v, 2) = *IMAGEFseq_pix(Ip, u, v, 2);
        }
      }
    }
    for (u = 0; u <= U_MAX_INDEX(mrisp); u++) {
      for (v = 0; v <= V_MAX_INDEX(mrisp); v++) {
        if (filled[u][v] == FILLING_ELT) filled[u][v] = FILLED_ELT;
      }
    }
    mrisp->Ip = Itmp;
    ImageFree(&Ip);
    if (npasses++ > 1000)
      ErrorExit(ERROR_BADFILE,
                "MRISPtoParameterization: could not fill "
                "parameterization");
  } while (unfilled > 0);
  if ((Gdiag & DIAG_SHOW) && DIAG_VERBOSE_ON) fprintf(stderr, "filling %d elements took %d passes\n", nfilled, npasses);

  for (u = 0; u <= U_MAX_INDEX(mrisp); u++) {
    free(filled[u]);
    free(distances[u]);
  }
  free(filled);
  free(distances);

  if (Gdiag & DIAG_SHOW && DIAG_VERBOSE_ON) fprintf(stderr, "done.\n");

  if (Gdiag & DIAG_WRITE && DIAG_VERBOSE_ON) ImageWrite(mrisp->Ip, "sphere.hipl");

  return (mrisp);
}
/*-----------------------------------------------------
        Parameters:

        Returns value:

        Description
------------------------------------------------------*/
MRI_SURFACE *MRISfromParameterization(MRI_SP *mrisp, MRI_SURFACE *mris, int fno)
{
  float a, b, c, phi, theta, x, y, z, uf, vf, du, dv, curv, d;
  int vno, u0, v0, u1, v1;
  VERTEX *vertex;

  if (!mris) mris = MRISclone(mrisp->mris);

#if 0
  if (FZERO(mris->radius))
    a = b = c = MRISaverageRadius(mris) ;
  else
    a = b = c = mris->radius ;
#else
  a = b = c = MRISaverageRadius(mris);
#endif

  for (vno = 0; vno < mris->nvertices; vno++) {
    vertex = &mris->vertices[vno];
    x = vertex->x;
    y = vertex->y;
    z = vertex->z;
    theta = atan2(vertex->y / b, vertex->x / a);
    if (theta < 0.0f) theta = 2 * M_PI + theta; /* make it 0 --> 2*PI */
    d = c * c - z * z;
    if (d < 0.0) d = 0.0;
    phi = atan2(sqrt(d), z);
    if (phi < RADIANS(1)) DiagBreak();
    if (phi > M_PI) DiagBreak();
    if (vno == 60935) DiagBreak();

    uf = PHI_DIM(mrisp) * phi / PHI_MAX;
    vf = THETA_DIM(mrisp) * theta / THETA_MAX;
    u0 = floor(uf);
    u1 = ceil(uf);
    v0 = floor(vf);
    v1 = ceil(vf);
    du = uf - (float)u0;
    dv = vf - (float)v0;

#if 0
    if (vno == 48092)
    {
      DiagBreak() ;
      fprintf(stderr, "vno %d (%2.1f, %2.1f, %2.1f), u,v = (%2.1f, %2.1f)\n",
              vno, x, y, z, uf, vf) ;
    }
#endif

    /* enforce spherical topology  */
    if (u0 < 0) /* enforce spherical topology  */
      u0 = -u0;
    if (u0 >= U_DIM(mrisp)) u0 = U_DIM(mrisp) - (u0 - U_DIM(mrisp) + 1);
    if (u1 < 0) /* enforce spherical topology  */
      u1 = -u1;
    if (u1 >= U_DIM(mrisp)) u1 = U_DIM(mrisp) - (u1 - U_DIM(mrisp) + 1);
    if (v0 < 0) v0 += V_DIM(mrisp);
    if (v0 >= V_DIM(mrisp)) v0 -= V_DIM(mrisp);
    if (v1 < 0) v1 += V_DIM(mrisp);
    if (v1 >= V_DIM(mrisp)) v1 -= V_DIM(mrisp);

    if (((u0 == DEBUG_U) || (u1 == DEBUG_U)) && ((v0 == DEBUG_V) || (v1 == DEBUG_V))) DiagBreak();
    /* do bilinear interpolation */
    curv = du * dv * *IMAGEFseq_pix(mrisp->Ip, u1, v1, fno) +
           (1.0f - du) * dv * *IMAGEFseq_pix(mrisp->Ip, u0, v1, fno) +
           (1.0f - du) * (1.0f - dv) * *IMAGEFseq_pix(mrisp->Ip, u0, v0, fno) +
           du * (1.0f - dv) * *IMAGEFseq_pix(mrisp->Ip, u1, v0, fno);

    vertex->curv = curv;
  }

  return (mris);
}
/*-----------------------------------------------------
        Parameters:

        Returns value:

        Description
------------------------------------------------------*/
MRI_SURFACE *MRIScoordsFromParameterization(MRI_SP *mrisp, MRI_SURFACE *mris, int which_vertices)
{
  float a, b, c, phi, theta, x, y, z, uf, vf, du, dv, origx, origy, origz, d, val1, val2, val3, val4;
  int vno, u0, v0, u1, v1;
  VERTEX *vertex;

  if (!mris) mris = MRISclone(mrisp->mris);

#if 0
  if (FZERO(mris->radius))
    a = b = c = MRISaverageRadius(mris) ;
  else
    a = b = c = mris->radius ;
#else
  a = b = c = MRISaverageRadius(mris);
#endif

  for (vno = 0; vno < mris->nvertices; vno++) {
    vertex = &mris->vertices[vno];
    if (vno == Gdiag_no) DiagBreak();
    x = vertex->x;
    y = vertex->y;
    z = vertex->z;
    theta = atan2(vertex->y / b, vertex->x / a);
    if (theta < 0.0f) theta = 2 * M_PI + theta; /* make it 0 --> 2*PI */
    d = c * c - z * z;
    if (d < 0.0) d = 0.0;
    phi = atan2(sqrt(d), z);
    if (phi < RADIANS(1)) DiagBreak();
    if (phi > M_PI) {
      DiagBreak();
    }
    if (vno == 60935) DiagBreak();

    uf = PHI_DIM(mrisp) * phi / PHI_MAX;
    vf = THETA_DIM(mrisp) * theta / THETA_MAX;
    u0 = floor(uf);
    u1 = ceil(uf);
    v0 = floor(vf);
    v1 = ceil(vf);
    du = uf - (float)u0;
    dv = vf - (float)v0;

#if 0
    if (vno == 48092)
    {
      DiagBreak() ;
      fprintf(stderr, "vno %d (%2.1f, %2.1f, %2.1f), u,v = (%2.1f, %2.1f)\n",
              vno, x, y, z, uf, vf) ;
    }
#endif

    /* enforce spherical topology  */
    if (u0 < 0) /* enforce spherical topology  */
      u0 = -u0;
    if (u0 >= U_DIM(mrisp)) u0 = U_DIM(mrisp) - (u0 - U_DIM(mrisp) + 1);
    if (u1 < 0) /* enforce spherical topology  */
      u1 = -u1;
    if (u1 >= U_DIM(mrisp)) u1 = U_DIM(mrisp) - (u1 - U_DIM(mrisp) + 1);
    if (v0 < 0) v0 += V_DIM(mrisp);
    if (v0 >= V_DIM(mrisp)) v0 -= V_DIM(mrisp);
    if (v1 < 0) v1 += V_DIM(mrisp);
    if (v1 >= V_DIM(mrisp)) v1 -= V_DIM(mrisp);

    if (((u0 == DEBUG_U) || (u1 == DEBUG_U)) && ((v0 == DEBUG_V) || (v1 == DEBUG_V))) {
      printf(" u,v (%d, %d) --> v %d\n", u0, v0, vno);
      DiagBreak();
    }
    if ((u0 == Gx && v0 == Gy) || (u0 == Gy && v0 == Gx)) DiagBreak();

    /* do bilinear interpolation */

    val1 = *IMAGEFseq_pix(mrisp->Ip, u1, v1, 0);
    val2 = *IMAGEFseq_pix(mrisp->Ip, u0, v1, 0);
    val3 = *IMAGEFseq_pix(mrisp->Ip, u0, v0, 0);
    val4 = *IMAGEFseq_pix(mrisp->Ip, u1, v0, 0);

    origx = du * dv * *IMAGEFseq_pix(mrisp->Ip, u1, v1, 0) + (1.0f - du) * dv * *IMAGEFseq_pix(mrisp->Ip, u0, v1, 0) +
            (1.0f - du) * (1.0f - dv) * *IMAGEFseq_pix(mrisp->Ip, u0, v0, 0) +
            du * (1.0f - dv) * *IMAGEFseq_pix(mrisp->Ip, u1, v0, 0);
    val1 = *IMAGEFseq_pix(mrisp->Ip, u1, v1, 1);
    val2 = *IMAGEFseq_pix(mrisp->Ip, u0, v1, 1);
    val3 = *IMAGEFseq_pix(mrisp->Ip, u0, v0, 1);
    val4 = *IMAGEFseq_pix(mrisp->Ip, u1, v0, 1);
    origy = du * dv * *IMAGEFseq_pix(mrisp->Ip, u1, v1, 1) + (1.0f - du) * dv * *IMAGEFseq_pix(mrisp->Ip, u0, v1, 1) +
            (1.0f - du) * (1.0f - dv) * *IMAGEFseq_pix(mrisp->Ip, u0, v0, 1) +
            du * (1.0f - dv) * *IMAGEFseq_pix(mrisp->Ip, u1, v0, 1);
    val1 = *IMAGEFseq_pix(mrisp->Ip, u1, v1, 2);
    val2 = *IMAGEFseq_pix(mrisp->Ip, u0, v1, 2);
    val3 = *IMAGEFseq_pix(mrisp->Ip, u0, v0, 2);
    val4 = *IMAGEFseq_pix(mrisp->Ip, u1, v0, 2);
    origz = du * dv * *IMAGEFseq_pix(mrisp->Ip, u1, v1, 2) + (1.0f - du) * dv * *IMAGEFseq_pix(mrisp->Ip, u0, v1, 2) +
            (1.0f - du) * (1.0f - dv) * *IMAGEFseq_pix(mrisp->Ip, u0, v0, 2) +
            du * (1.0f - dv) * *IMAGEFseq_pix(mrisp->Ip, u1, v0, 2);

    switch (which_vertices) {
      case ORIGINAL_VERTICES:
        vertex->origx = origx;
        vertex->origy = origy;
        vertex->origz = origz;
        break;
      case TMP_VERTICES:
        vertex->tx = origx;
        vertex->ty = origy;
        vertex->tz = origz;
        break;
      default:
        ErrorExit(ERROR_UNSUPPORTED, "MRIScoordsFromParameterization: which = %d not supported", which_vertices);
    }
  }

  return (mris);
}
/*-----------------------------------------------------
        Parameters:

        Returns value:

        Description
------------------------------------------------------*/
MRI_SURFACE *MRISnormalizeFromParameterization(MRI_SP *mrisp, MRI_SURFACE *mris, int fno)
{
  float a, b, c, phi, theta, x, y, z, uf, vf, du, dv, curv, d, var;
  int vno, u0, v0, u1, v1;
  VERTEX *vertex;

  if (!mris) mris = MRISclone(mrisp->mris);

#if 0
  if (FZERO(mris->radius))
    a = b = c = MRISaverageRadius(mris) ;
  else
    a = b = c = mris->radius ;
#else
  a = b = c = MRISaverageRadius(mris);
#endif

  for (vno = 0; vno < mris->nvertices; vno++) {
    vertex = &mris->vertices[vno];
    x = vertex->x;
    y = vertex->y;
    z = vertex->z;
    theta = atan2(vertex->y / b, vertex->x / a);
    if (theta < 0.0f) theta = 2 * M_PI + theta; /* make it 0 --> 2*PI */
    d = c * c - z * z;
    if (d < 0.0) d = 0.0;
    phi = atan2(sqrt(d), z);
    if (phi < RADIANS(1)) DiagBreak();
    if (vno == 60935) DiagBreak();

    uf = PHI_DIM(mrisp) * phi / PHI_MAX;
    vf = THETA_DIM(mrisp) * theta / THETA_MAX;
    u0 = floor(uf);
    u1 = ceil(uf);
    v0 = floor(vf);
    v1 = ceil(vf);
    du = uf - (float)u0;
    dv = vf - (float)v0;

    /* enforce spherical topology  */
    if (u0 < 0) /* enforce spherical topology  */
      u0 = -u0;
    if (u0 >= U_DIM(mrisp)) u0 = U_DIM(mrisp) - (u0 - U_DIM(mrisp) + 1);
    if (u1 < 0) /* enforce spherical topology  */
      u1 = -u1;
    if (u1 >= U_DIM(mrisp)) u1 = U_DIM(mrisp) - (u1 - U_DIM(mrisp) + 1);
    if (v0 < 0) v0 += V_DIM(mrisp);
    if (v0 >= V_DIM(mrisp)) v0 -= V_DIM(mrisp);
    if (v1 < 0) v1 += V_DIM(mrisp);
    if (v1 >= V_DIM(mrisp)) v1 -= V_DIM(mrisp);

    if (((u0 == DEBUG_U) || (u1 == DEBUG_U)) && ((v0 == DEBUG_V) || (v1 == DEBUG_V))) DiagBreak();
    /* do bilinear interpolation */
    curv = du * dv * *IMAGEFseq_pix(mrisp->Ip, u1, v1, fno) +
           (1.0f - du) * dv * *IMAGEFseq_pix(mrisp->Ip, u0, v1, fno) +
           (1.0f - du) * (1.0f - dv) * *IMAGEFseq_pix(mrisp->Ip, u0, v0, fno) +
           du * (1.0f - dv) * *IMAGEFseq_pix(mrisp->Ip, u1, v0, fno);

    var = du * dv * *IMAGEFseq_pix(mrisp->Ip, u1, v1, fno + 1) +
          (1.0f - du) * dv * *IMAGEFseq_pix(mrisp->Ip, u0, v1, fno + 1) +
          (1.0f - du) * (1.0f - dv) * *IMAGEFseq_pix(mrisp->Ip, u0, v0, fno + 1) +
          du * (1.0f - dv) * *IMAGEFseq_pix(mrisp->Ip, u1, v0, fno + 1);

    if (FZERO(var)) var = FSMALL;
    vertex->curv = curv / (sqrt(var));
  }

  return (mris);
}
/*-----------------------------------------------------
        Parameters:

        Returns value:

        Description
------------------------------------------------------*/
MRI_SP *MRISgradientToParameterization(MRI_SURFACE *mris, MRI_SP *mrisp, float scale)
{
  float a, b, c, phi, theta, x, y, z, uf, vf, d, total_d, **distances, sigma, two_sigma_sq;
  int vno, u, v, unfilled, **filled;
  VERTEX *vertex;

  if (Gdiag & DIAG_SHOW && DIAG_VERBOSE_ON) fprintf(stderr, "computing parameterization...");

  if (!mrisp)
    mrisp = MRISPalloc(scale, 3);
  else
    ImageClearArea(mrisp->Ip, -1, -1, -1, -1, 0, -1);

#if 0
  if (FZERO(mris->radius))
    a = b = c = MRISaverageRadius(mris) ;
  else
    a = b = c = mris->radius ;
#else
  a = b = c = MRISaverageRadius(mris);
#endif

  filled = (int **)calloc(U_DIM(mrisp), sizeof(int *));
  distances = (float **)calloc(U_DIM(mrisp), sizeof(float *));
  for (u = 0; u <= U_MAX_INDEX(mrisp); u++) {
    filled[u] = (int *)calloc(V_DIM(mrisp), sizeof(int));
    distances[u] = (float *)calloc(V_DIM(mrisp), sizeof(float));

    for (v = 0; v <= V_MAX_INDEX(mrisp); v++) filled[u][v] = UNFILLED_ELT;
  }

  sigma = scale / 4.0f;
  two_sigma_sq = 2 * sigma * sigma;

  /* first calculate total distances to a point in parameter space */
  for (vno = 0; vno < mris->nvertices; vno++) {
    vertex = &mris->vertices[vno];
    x = vertex->x;
    y = vertex->y;
    z = vertex->z;
    theta = atan2(y / b, x / a);
    if (theta < 0.0f) theta = 2 * M_PI + theta; /* make it 0 --> 2*PI */
    d = c * c - z * z;
    if (d < 0.0) d = 0;
    phi = atan2(sqrt(d), z);
    if (phi < RADIANS(1)) DiagBreak();
    if (vno == DEBUG_VNO) DiagBreak();
    vertex->phi = phi;
    vertex->theta = theta;
    uf = PHI_DIM(mrisp) * phi / PHI_MAX;
    vf = THETA_DIM(mrisp) * theta / THETA_MAX;
    u = nint(uf);
    v = nint(vf);
    if (u < 0) /* enforce spherical topology  */
      u = -u;
    if (u >= U_DIM(mrisp)) u = U_DIM(mrisp) - (u - U_DIM(mrisp) + 1);
    if (v < 0) /* enforce spherical topology  */
      v += V_DIM(mrisp);
    if (v >= V_DIM(mrisp)) v -= V_DIM(mrisp);

    if (u == 0 && v == 56) DiagBreak();
    if ((u == DEBUG_U) && (v == DEBUG_V)) DiagBreak();

    filled[u][v] = vno;
    distances[u][v] += 1; /* keep track of total # of nodes */
  }

  if (DEBUG_U >= 0) fprintf(stderr, "\ndistance[%d][%d] = %2.3f\n\n", DEBUG_U, DEBUG_V, distances[DEBUG_U][DEBUG_V]);

  /* now add in gradients proportional to their distance from the point */
  for (vno = 0; vno < mris->nvertices; vno++) {
    vertex = &mris->vertices[vno];
    x = vertex->x;
    y = vertex->y;
    z = vertex->z;
    theta = atan2(y / b, x / a);
    if (theta < 0.0f) theta = 2 * M_PI + theta; /* make it 0 --> 2*PI */
    d = c * c - z * z;
    if (d < 0.0) d = 0.0;
    phi = atan2(sqrt(d), z);
    uf = PHI_DIM(mrisp) * phi / PHI_MAX;
    vf = THETA_DIM(mrisp) * theta / THETA_MAX;
    u = nint(uf);
    v = nint(vf);
    if (u < 0) /* enforce spherical topology  */
      u = -u;
    if (u >= U_DIM(mrisp)) u = U_DIM(mrisp) - (u - U_DIM(mrisp) + 1);
    if (v < 0) /* enforce spherical topology  */
      v += V_DIM(mrisp);
    if (v >= V_DIM(mrisp)) v -= V_DIM(mrisp);

    if (u == 0 && v == 56) DiagBreak();

    /* 0,0 */
    total_d = distances[u][v];
    if (total_d > 0.0) {
      *IMAGEFseq_pix(mrisp->Ip, u, v, 0) += vertex->dx / total_d;
      *IMAGEFseq_pix(mrisp->Ip, u, v, 1) += vertex->dy / total_d;
      *IMAGEFseq_pix(mrisp->Ip, u, v, 2) += vertex->dz / total_d;
    }
    if ((u == DEBUG_U) && (v == DEBUG_V))
      fprintf(stderr,
              "v = %6.6d (%2.1f, %2.1f, %2.1f), curv = %2.3f, "
              "proportion = %2.3f\n",
              vno,
              x,
              y,
              z,
              vertex->curv,
              d);
  }

  /* fill in values which were unmapped by sampling back onto surface */
  for (unfilled = u = 0; u <= U_MAX_INDEX(mrisp); u++) {
    double min_d, radius = mris->radius, xd, yd, zd;
    int min_v = -1;

    if (FZERO(radius)) radius = MRISaverageRadius(mris);

    for (v = 0; v <= V_MAX_INDEX(mrisp); v++) {
      if (filled[u][v] == UNFILLED_ELT) {
        if (u == 0 && v == 56) DiagBreak();
        unfilled++;
        phi = (double)u * PHI_MAX / PHI_DIM(mrisp);
        theta = (double)v * THETA_MAX / THETA_DIM(mrisp);
        x = radius * sin(phi) * cos(theta);
        y = radius * sin(phi) * sin(theta);
        z = radius * cos(phi);
        for (min_d = 1000.0f, vno = 0; vno < mris->nvertices; vno++) {
          vertex = &mris->vertices[vno];
          if (vertex->ripflag) continue;
          xd = vertex->x - x;
          yd = vertex->y - y;
          zd = vertex->z - z;
          d = sqrt(xd * xd + yd * yd + zd * zd);
          if (d < min_d) {
            min_d = d;
            min_v = vno;
          }
        }
        vertex = &mris->vertices[min_v];
        *IMAGEFseq_pix(mrisp->Ip, u, v, 0) = vertex->dx;
        *IMAGEFseq_pix(mrisp->Ip, u, v, 1) = vertex->dy;
        *IMAGEFseq_pix(mrisp->Ip, u, v, 2) = vertex->dz;
      }
    }
  }
  if (Gdiag & DIAG_SHOW && DIAG_VERBOSE_ON) fprintf(stderr, "%d holes in parameterization filled\n", unfilled);

  for (u = 0; u <= U_MAX_INDEX(mrisp); u++) {
    free(filled[u]);
    free(distances[u]);
  }
  free(filled);
  free(distances);

  if (Gdiag & DIAG_SHOW && DIAG_VERBOSE_ON) fprintf(stderr, "done.\n");

  if (Gdiag & DIAG_WRITE && DIAG_VERBOSE_ON) ImageWrite(mrisp->Ip, "sphere.hipl");

  return (mrisp);
}
/*-----------------------------------------------------
        Parameters:

        Returns value:

        Description
------------------------------------------------------*/
MRI_SURFACE *MRISgradientFromParameterization(MRI_SP *mrisp, MRI_SURFACE *mris)
{
  float a, b, c, phi, theta, x, y, z, uf, vf, du, dv, d;
  int vno, u0, v0, u1, v1;
  VERTEX *vertex;

  if (!mris) mris = MRISclone(mrisp->mris);

#if 0
  if (FZERO(mris->radius))
    a = b = c = MRISaverageRadius(mris) ;
  else
    a = b = c = mris->radius ;
#else
  a = b = c = MRISaverageRadius(mris);
#endif

  for (vno = 0; vno < mris->nvertices; vno++) {
    vertex = &mris->vertices[vno];
    x = vertex->x;
    y = vertex->y;
    z = vertex->z;
    theta = atan2(vertex->y / b, vertex->x / a);
    if (theta < 0.0f) theta = 2 * M_PI + theta; /* make it 0 --> 2*PI */
    d = c * c - z * z;
    if (d < 0.0) d = 0.0;
    phi = atan2(sqrt(d), z);
    if (phi < RADIANS(1)) DiagBreak();
    if (vno == 60935) DiagBreak();

    uf = PHI_DIM(mrisp) * phi / PHI_MAX;
    vf = THETA_DIM(mrisp) * theta / THETA_MAX;
    u0 = floor(uf);
    u1 = ceil(uf);
    v0 = floor(vf);
    v1 = ceil(vf);
    du = uf - (float)u0;
    dv = vf - (float)v0;

#if 0
    if (vno == 48092)
    {
      DiagBreak() ;
      fprintf(stderr, "vno %d (%2.1f, %2.1f, %2.1f), u,v = (%2.1f, %2.1f)\n",
              vno, x, y, z, uf, vf) ;
    }
#endif

    /* enforce spherical topology  */
    if (u0 < 0) /* enforce spherical topology  */
      u0 = -u0;
    if (u0 >= U_DIM(mrisp)) u0 = U_DIM(mrisp) - (u0 - U_DIM(mrisp) + 1);
    if (u1 < 0) /* enforce spherical topology  */
      u1 = -u1;
    if (u1 >= U_DIM(mrisp)) u1 = U_DIM(mrisp) - (u1 - U_DIM(mrisp) + 1);
    if (v0 < 0) v0 += V_DIM(mrisp);
    if (v0 >= V_DIM(mrisp)) v0 -= V_DIM(mrisp);
    if (v1 < 0) v1 += V_DIM(mrisp);
    if (v1 >= V_DIM(mrisp)) v1 -= V_DIM(mrisp);

    if (((u0 == DEBUG_U) || (u1 == DEBUG_U)) && ((v0 == DEBUG_V) || (v1 == DEBUG_V))) DiagBreak();

    /* do bilinear interpolation */
    vertex->dx = du * dv * *IMAGEFseq_pix(mrisp->Ip, u1, v1, 0) +
                 (1.0f - du) * dv * *IMAGEFseq_pix(mrisp->Ip, u0, v1, 0) +
                 (1.0f - du) * (1.0f - dv) * *IMAGEFseq_pix(mrisp->Ip, u0, v0, 0) +
                 du * (1.0f - dv) * *IMAGEFseq_pix(mrisp->Ip, u1, v0, 0);

    vertex->dy = du * dv * *IMAGEFseq_pix(mrisp->Ip, u1, v1, 1) +
                 (1.0f - du) * dv * *IMAGEFseq_pix(mrisp->Ip, u0, v1, 1) +
                 (1.0f - du) * (1.0f - dv) * *IMAGEFseq_pix(mrisp->Ip, u0, v0, 1) +
                 du * (1.0f - dv) * *IMAGEFseq_pix(mrisp->Ip, u1, v0, 1);

    vertex->dz = du * dv * *IMAGEFseq_pix(mrisp->Ip, u1, v1, 2) +
                 (1.0f - du) * dv * *IMAGEFseq_pix(mrisp->Ip, u0, v1, 2) +
                 (1.0f - du) * (1.0f - dv) * *IMAGEFseq_pix(mrisp->Ip, u0, v0, 2) +
                 du * (1.0f - dv) * *IMAGEFseq_pix(mrisp->Ip, u1, v0, 2);
  }

  return (mris);
}
/*-----------------------------------------------------
        Parameters:

        Returns value:

        Description
------------------------------------------------------*/
void MRISPfunctionVal_radiusR(                                                      // returns the value that would be stored in resultsForEachFno[0] for fnoLo
                              MRI_SURFACE_PARAMETERIZATION *mrisp,  
                              MRISPfunctionValResultForAlpha* resultsForEachAlpha,  // must be numAlphas elements
                              MRI_SURFACE *mris,
                              float r, float x, float y, float z, 
                              int fnoLo, bool getNextAlso,                          // always fills in resultsForEachAlpha.curr for fno, optionally fills in .next for fno+1
                              float const * alphas, float numAlphas,                // rotate x,y,z by these alphas (radians) and get the values
                              bool trace)                                           // note: this rotation is around the z axis, hence z does not change
{
  float phi;
  { float d = r * r - z * z;
    if (d < 0.0) d = 0.0;
    phi = atan2f(sqrt(d), z);
    if (phi < RADIANS(1)) DiagBreak();
  }
  
  float uf = PHI_DIM(mrisp) * phi / PHI_MAX;
  int   u0 = floor(uf);
  int   u1 = ceil(uf);

  float du = uf - (float)u0;

  /* enforce spherical topology  */
  int u0_voff, u1_voff;

  if (u0 < 0) /* enforce spherical topology  */
  {
    u0_voff = V_DIM(mrisp) / 2;
    u0 = -u0;
  }
  else if (u0 >= U_DIM(mrisp)) {
    u0_voff = V_DIM(mrisp) / 2;
    u0 = U_DIM(mrisp) - (u0 - U_DIM(mrisp) + 1);
  }
  else
    u0_voff = 0;
  if (u1 < 0) /* enforce spherical topology  */
  {
    u1_voff = V_DIM(mrisp) / 2;
    u1 = -u1;
  }
  else if (u1 >= U_DIM(mrisp)) {
    u1_voff = V_DIM(mrisp) / 2;
    u1 = U_DIM(mrisp) - (u1 - U_DIM(mrisp) + 1);
  }
  else
    u1_voff = 0;

  // This is the rotation around the z axis
  //
<<<<<<< HEAD
  float const baseTheta = fastApproxAtan2f(y, x);
=======
  float const baseTheta = atan2f(y, x);
>>>>>>> 223cb140

  int alphaIndex;
  for (alphaIndex = 0; alphaIndex < numAlphas; alphaIndex++) {
    float theta = baseTheta - alphas[alphaIndex];
    while (theta <  0.0f  ) theta += 2*M_PI; /* make it 0 --> 2*PI */
    while (theta >= 2*M_PI) theta -= 2*M_PI; /* make it 0 --> 2*PI */

    float vf = THETA_DIM(mrisp) * theta / THETA_MAX;
    int   v0 = floor(vf);
    int   v1 = ceil(vf);

    float dv = vf - (float)v0;

    if (v0 < 0            ) v0 += V_DIM(mrisp);
    if (v0 >= V_DIM(mrisp)) v0 -= V_DIM(mrisp);
    if (v1 < 0            ) v1 += V_DIM(mrisp);
    if (v1 >= V_DIM(mrisp)) v1 -= V_DIM(mrisp);

    int u0_v1 = v1 + u0_voff; while (u0_v1 >= V_DIM(mrisp)) u0_v1 -= V_DIM(mrisp);
    int u0_v0 = v0 + u0_voff; while (u0_v0 >= V_DIM(mrisp)) u0_v0 -= V_DIM(mrisp);
    int u1_v1 = v1 + u1_voff; while (u1_v1 >= V_DIM(mrisp)) u1_v1 -= V_DIM(mrisp);
    int u1_v0 = v0 + u1_voff; while (u1_v0 >= V_DIM(mrisp)) u1_v0 -= V_DIM(mrisp);

    if (0) {
      static long statsCount, statsLimit = 1, statsV_DIMSum;

      statsV_DIMSum += V_DIM(mrisp);
      statsCount++;
      if (statsCount == statsLimit) {
        if (statsLimit < 10000000) statsLimit *= 2; else statsLimit += 10000000;
        fprintf(stdout, "%s:%d statsCount:%g V_DIM avg:%g\n", __FILE__, __LINE__,
          (float)statsCount, (double)statsV_DIMSum/(double)statsCount);
      }
    }

    int i;
    for (i = 0; i < (getNextAlso?2:1); i++) {
      int fno = fnoLo + i;
      /* do bilinear interpolation */
      double val = 
                    du  *         dv  * *IMAGEFseq_pix(mrisp->Ip, u1, u1_v1, fno) +
            (1.0f - du) *         dv  * *IMAGEFseq_pix(mrisp->Ip, u0, u0_v1, fno) +
            (1.0f - du) * (1.0f - dv) * *IMAGEFseq_pix(mrisp->Ip, u0, u0_v0, fno) +
                    du  * (1.0f - dv) * *IMAGEFseq_pix(mrisp->Ip, u1, u1_v0, fno);
      if (trace) {
        fprintf(stdout, "%s:%d x:%g y:%g z:%g returns %g for fno:%d phi:%g alphaIndex:%d theta:%g\n", 
            __FILE__, __LINE__, 
            x,y,z,val,fno,phi,alphaIndex,theta);
      }
      *(i ? &resultsForEachAlpha[alphaIndex].next : &resultsForEachAlpha[alphaIndex].curr) = val;
    }
  }
}


double MRISPfunctionValTraceable(MRI_SURFACE_PARAMETERIZATION *mrisp, MRI_SURFACE *mris, float x, float y, float z, int fno, bool trace)
{
  double r = sqrt(x * x + y * y + z * z);

  if (!FEQUAL(r, mris->radius)) /* project it onto sphere */
  {
    r = mris->radius;
    double r2 = r * r;
    double r4 = r2 * r2;
    double r6 = r2 * r4;
    double x2 = x * x;
    double y2 = y * y;
    double z2 = z * z;
    double f  = x2 / r6 + y2 / r6 + z2 / r6;
    double g  = 2 * (x2 / r4 + y2 / r4 + z2 / r4);
    double h  = x2 / r2 + y2 / r2 + z2 / r2 - 1;
    double d  = (-g + (float)sqrt((double)(g * g - 4 * f * h))) / (2 * f);
    double dx = d * x / r2;
    double dy = d * y / r2;
    double dz = d * z / r2;
    x = x + dx;
    y = y + dy;
    z = z + dz;
  }

  float zero = 0.0f;
  MRISPfunctionValResultForAlpha result;
  MRISPfunctionVal_radiusR(mrisp, &result, mris, r, x, y, z, fno, false, &zero, 1, trace);
  return result.curr;
}

double MRISPfunctionVal(MRI_SURFACE_PARAMETERIZATION *mrisp, MRI_SURFACE *mris, float x, float y, float z, int fno) {
    return MRISPfunctionValTraceable(mrisp, mris, x, y, z, fno, false);
}

/*-----------------------------------------------------
        Parameters:

        Returns value:

        Description
------------------------------------------------------*/
MRI_SP *MRISPclone(MRI_SP *mrisp_src)
{
  MRI_SP *mrisp_dst;

  mrisp_dst = (MRI_SP *)calloc(1, sizeof(MRI_SP));
  mrisp_dst->mris = mrisp_src->mris;
  mrisp_dst->Ip = ImageCopy(mrisp_src->Ip, NULL);

  return (mrisp_dst);
}
/*-----------------------------------------------------
        Parameters:

        Returns value:

        Description
           Convolve with a kernel with standard deviation = sigma mm.
------------------------------------------------------*/
#define MAX_LEN 4
#define MAX_KLEN 50

MRI_SP *MRISPconvolveGaussian(MRI_SP *mrisp_src, MRI_SP *mrisp_dst, float sigma, float radius, int fno)
{
  int u, v, cart_klen, klen, khalf, uk, vk, u1, v1, voff, f0, f1;
  double d, k, total, ktotal, sigma_sq_inv, theta, phi, theta1, phi1, sin_phi, cos_phi, sin_phi1, cos_phi1;
  float x0, y0, z0, x1, y1, z1, circumference = 0.0f, angle, max_len = 0.0f, min_len = 10000.0f;
  IMAGE *Ip_src, *Ip_dst;
  VECTOR *vec1, *vec2;

  vec1 = VectorAlloc(3, MATRIX_REAL);
  vec2 = VectorAlloc(3, MATRIX_REAL);

  if (!mrisp_dst) mrisp_dst = MRISPclone(mrisp_src);
  mrisp_dst->sigma = sigma;

  /* determine the size of the kernel */
  cart_klen = (int)nint(6.0f * sigma) + 1;
  if (ISEVEN(cart_klen)) /* ensure it's odd */
    cart_klen++;

  if (Gdiag & DIAG_SHOW && DIAG_VERBOSE_ON)
    fprintf(stderr, "blurring surface, sigma = %2.3f, cartesian klen = %d\n", sigma, cart_klen);

  if (FZERO(sigma))
    sigma_sq_inv = BIG;
  else
    sigma_sq_inv = 1.0f / (sigma * sigma);

  Ip_src = mrisp_src->Ip;
  Ip_dst = mrisp_dst->Ip;
  if (fno < 0) {
    f0 = 0;
    f1 = Ip_src->num_frame - 1;
  }
  else {
    f0 = f1 = fno;
  }

  for (fno = f0; fno <= f1; fno++) /* for each frame */
  {
    for (u = 0; u < U_DIM(mrisp_src); u++) {
      if (Gdiag & DIAG_SHOW && DIAG_VERBOSE_ON) fprintf(stderr, "\r%3.3d of %d     ", u, U_DIM(mrisp_src) - 1);
      phi = (double)u * PHI_MAX / PHI_DIM(mrisp_src);
      sin_phi = sin(phi);
      cos_phi = cos(phi);
#if 0
      sin_sq_u = sin_phi ;
      sin_sq_u *= sin_sq_u ;
      if (!FZERO(sin_sq_u))
      {
        k = cart_klen * cart_klen ;
        klen = sqrt(k + k/sin_sq_u) ;
        if (klen > MAX_LEN*cart_klen)
          klen = MAX_LEN*cart_klen ;
      }
      else
        klen = MAX_LEN*cart_klen ;  /* arbitrary max length */
#endif

      for (v = 0; v < V_DIM(mrisp_src); v++) {
        theta = (double)v * THETA_MAX / THETA_DIM(mrisp_src);
        x0 = radius * sin_phi * cos(theta);
        y0 = radius * sin_phi * sin(theta);
        z0 = radius * cos_phi;
        VECTOR_LOAD(vec1, x0, y0, z0); /* radius vector */
        if (FZERO(circumference))      /* only calculate once */
          circumference = M_PI * 2.0 * V3_LEN(vec1);
        if (u == DEBUG_U && v == DEBUG_V) DiagBreak();

        /* compute the distance between adjacent spherical matrix
           elements at this point on the surface (probably easier
           to do with the parameterization, but I'll do it in
           Cartesian space for now.
           */
        u1 = u + 1;
        if (u1 >= U_DIM(mrisp_src)) u1 = U_DIM(mrisp_src) - (u1 - U_DIM(mrisp_src) + 2);
        v1 = v + 1;
        if (v1 >= V_DIM(mrisp_src)) v1 = V_DIM(mrisp_src) - (v1 - V_DIM(mrisp_src) + 2);

        phi1 = (double)u1 * PHI_MAX / PHI_DIM(mrisp_src);
        theta1 = (double)v1 * THETA_MAX / THETA_DIM(mrisp_src);
        x1 = radius * sin(phi1) * cos(theta1);
        y1 = radius * sin(phi1) * sin(theta1);
        z1 = radius * cos(phi1);
        VECTOR_LOAD(vec2, x1, y1, z1); /* radius vector */
        angle = fabs(Vector3Angle(vec1, vec2));
        d = circumference * angle / (2.0 * M_PI); /* geodesic distance */
        if (d > max_len) max_len = d;
        if (d < min_len) min_len = d;

        /* d is now the distance between adjacent cells - compute kernel size*/
        klen = nint(6.0f * sigma / d) + 1;
        if (klen > MAX_KLEN) klen = MAX_KLEN;

        if (ISEVEN(klen)) klen++;
        if (klen >= U_DIM(mrisp_src)) klen = U_DIM(mrisp_src) - 1;
        if (klen >= V_DIM(mrisp_src)) klen = V_DIM(mrisp_src) - 1;
        khalf = klen / 2;

        total = ktotal = 0.0;
        for (uk = -khalf; uk <= khalf; uk++) {
          u1 = u + uk;
          if (u1 < 0) /* enforce spherical topology  */
          {
            voff = V_DIM(mrisp_src) / 2;
            u1 = -u1;
          }
          else if (u1 >= U_DIM(mrisp_src)) {
            u1 = U_DIM(mrisp_src) - (u1 - U_DIM(mrisp_src) + 1);
            voff = V_DIM(mrisp_src) / 2;
          }
          else
            voff = 0;

          phi1 = (double)u1 * PHI_MAX / PHI_DIM(mrisp_src);
          sin_phi1 = sin(phi1);
          cos_phi1 = cos(phi1);

          for (vk = -khalf; vk <= khalf; vk++) {
            theta1 = (double)v * THETA_MAX / THETA_DIM(mrisp_src);
            x1 = radius * sin_phi1 * cos(theta1);
            y1 = radius * sin_phi1 * sin(theta1);
            z1 = radius * cos_phi1;
            VECTOR_LOAD(vec2, x1, y1, z1); /* radius vector */
            angle = fabs(Vector3Angle(vec1, vec2));
            d = circumference * angle / (2.0 * M_PI);
            k = exp(-d * d * sigma_sq_inv);
            v1 = v + vk + voff;
            while (v1 < 0) /* enforce spherical topology */
              v1 += V_DIM(mrisp_src);
            while (v1 >= V_DIM(mrisp_src)) v1 -= V_DIM(mrisp_src);
            ktotal += k;
            total += k * *IMAGEFseq_pix(Ip_src, u1, v1, fno);
          }
        }
        if (u == DEBUG_U && v == DEBUG_V) DiagBreak();
        total /= ktotal; /* normalize weights to 1 */
        *IMAGEFseq_pix(mrisp_dst->Ip, u, v, fno) = total;
      }
    }
  }

  if (Gdiag & DIAG_SHOW) fprintf(stderr, "min_len = %2.3f mm, max_len = %2.3f mm\n", min_len, max_len);
  if (Gdiag & DIAG_SHOW && DIAG_VERBOSE_ON) fprintf(stderr, "done.\n");

  VectorFree(&vec1);
  VectorFree(&vec2);
  return (mrisp_dst);
}
/*-----------------------------------------------------
        Parameters:

        Returns value:

        Description
------------------------------------------------------*/
static MRI_SP *MRISPblur_new(MRI_SP *mrisp_src, MRI_SP *mrisp_dst, float sigma, int fno);
static MRI_SP *MRISPblur_old(MRI_SP *mrisp_src, MRI_SP *mrisp_dst, float sigma, int fno);

MRI_SP *MRISPblur(MRI_SP *mrisp_src, MRI_SP *mrisp_dst, float sigma, int fno) {
    static bool once, do_old;
    if (!once) { once = true;
        do_old = getenv("FREESUREFER_MRISPblur_old");
    }
    return 
        (do_old ? MRISPblur_old : MRISPblur_new)(mrisp_src, mrisp_dst, sigma, fno);
}

static MRI_SP *MRISPblur_new(MRI_SP *mrisp_src, MRI_SP *mrisp_dst, float sigma, int fno) {
  int fnoLo_init, fnoHi_init;
  int no_sphere_init;
  int cart_klen_init;
  double sigma_sq_inv_init;
  IMAGE *Ip_src_init;
  {
    no_sphere_init = getenv("NO_SPHERE") != NULL;
    if (no_sphere_init) fprintf(stderr, "disabling spherical geometry\n");

    if (!mrisp_dst) mrisp_dst = MRISPclone(mrisp_src);
    mrisp_dst->sigma = sigma;

    /* determine the size of the kernel */
    cart_klen_init = (int)nint(6.0f * sigma) + 1;
    if (ISEVEN(cart_klen_init)) /* ensure it's odd */
      cart_klen_init++;

    if (Gdiag & DIAG_SHOW && DIAG_VERBOSE_ON)
      fprintf(stderr, "blurring surface, sigma = %2.3f, cartesian klen = %d\n", sigma, cart_klen_init);

    if (FZERO(sigma))
      sigma_sq_inv_init = BIG;
    else
      sigma_sq_inv_init = 1.0f / (sigma * sigma);

    Ip_src_init = mrisp_src->Ip ;

    if (fno < 0) {
      fnoLo_init = 0;
      fnoHi_init =  Ip_src_init->num_frame;
    } else {
      fnoLo_init = fno;
      fnoHi_init = fno + 1;
    }
  }

  int const          fnoLo        = fnoLo_init;
  int const          fnoHi        = fnoHi_init;
  int const          cart_klen    = cart_klen_init;
  int const          no_sphere    = no_sphere_init;
  double const       sigma_sq_inv = sigma_sq_inv_init;
  const IMAGE *const Ip_src       = Ip_src_init;

  static int  uMax                    = 0;
  static int  uToKHalfCache_PHI_DIM   = 0;
  static int  uToKHalfCache_cart_klen = 0;
  static int* uToKHalfCache           = NULL;
  
  static int     kHalfHi              = 0;
  static double* uukvkToExpResult     = NULL;
  
  if (uMax                    != U_DIM  (mrisp_src) 
  ||  uToKHalfCache_PHI_DIM   != PHI_DIM(mrisp_src)
  ||  uToKHalfCache_cart_klen != cart_klen
  ) {
    uMax                    = U_DIM  (mrisp_src);
    uToKHalfCache_PHI_DIM   = PHI_DIM(mrisp_src);
    uToKHalfCache_cart_klen = cart_klen;
    
    uToKHalfCache = (int*)realloc(uToKHalfCache, uMax*sizeof(int));
    
    int u;
    for (u = 0; u < U_DIM(mrisp_src); u++) {
      double const phi      = (double)u * PHI_MAX / PHI_DIM(mrisp_src);
      double const sin_sq_u = no_sphere ? 1.0 : squared(sin(phi));

      int klen;

      if (no_sphere) {
        klen = cart_klen;

      } else if (!FZERO(sin_sq_u)) {
        int k = cart_klen * cart_klen;
        klen = sqrt(k + k / sin_sq_u);
        if (klen > MAX_LEN * cart_klen) klen = MAX_LEN * cart_klen;

      } else {
        klen = MAX_LEN * cart_klen; /* arbitrary max length */          // happens when u is 0
      }

      if (klen >= U_DIM(mrisp_src)) klen = U_DIM(mrisp_src) - 1;
      if (klen >= V_DIM(mrisp_src)) klen = V_DIM(mrisp_src) - 1;

      uToKHalfCache[u] = klen / 2;
      
      if (u > 0 && uToKHalfCache[u] > uToKHalfCache[0]) {
        fprintf(stdout, "%s:%d uMax[0] not max\n", __FILE__, __LINE__);
        exit(1);
      }
    }
    
    kHalfHi          = uToKHalfCache[0] + 1;
    uukvkToExpResult = (double*)realloc(uukvkToExpResult, uMax*kHalfHi*kHalfHi*sizeof(double));
    
    for (u = 0; u < U_DIM(mrisp_src); u++) {
      double* ukvkToExpResult = uukvkToExpResult + u*kHalfHi*kHalfHi;

      double const phi      = (double)u * PHI_MAX / PHI_DIM(mrisp_src);
      double const sin_sq_u = no_sphere ? 1.0 : squared(sin(phi));
       
      int uk,vk;
      for (uk = 0; uk < kHalfHi; uk++) 
      for (vk = 0; vk < kHalfHi; vk++) {
        double const udiff = (double)(uk * uk); /* distance squared in u */
        double const vdiff = (double)(vk * vk); /* distance squared in v */
        double neg_exp_input = (udiff + sin_sq_u * vdiff) * sigma_sq_inv;
        double k             = exp(-neg_exp_input);
        ukvkToExpResult[uk*kHalfHi + vk] = k;
      }
    }
  }
  
  int u;

  ROMP_PF_begin
#if HAVE_OPENMP  
  #pragma omp parallel for if_ROMP(assume_reproducible) collapse(2)
#endif
  for (fno = fnoLo; fno < fnoHi; fno++) /* for each frame */
  {
    for (u = 0; u < U_DIM(mrisp_src); u++) {
      ROMP_PFLB_begin
      double const * const ukvkToExpResult = uukvkToExpResult + u*kHalfHi*kHalfHi;
      
      if (Gdiag & DIAG_SHOW && DIAG_VERBOSE_ON) fprintf(stderr, "\r%3.3d of %d     ", u, U_DIM(mrisp_src) - 1);
      
      double const phi      = (double)u * PHI_MAX / PHI_DIM(mrisp_src);
      double const sin_sq_u = no_sphere ? 1.0 : squared(sin(phi));
      
      // khalf is independent of fno and of v.
      //
      int khalf_init;
      {
        int klen;

        if (no_sphere) {
          klen = cart_klen;

        } else if (!FZERO(sin_sq_u)) {
          int k = cart_klen * cart_klen;
          klen = sqrt(k + k / sin_sq_u);
          if (klen > MAX_LEN * cart_klen) klen = MAX_LEN * cart_klen;
        
        } else {
          klen = MAX_LEN * cart_klen; /* arbitrary max length */
        }

        if (klen >= U_DIM(mrisp_src)) klen = U_DIM(mrisp_src) - 1;
        if (klen >= V_DIM(mrisp_src)) klen = V_DIM(mrisp_src) - 1;
        
        khalf_init = klen / 2;
      }
      int const khalf = khalf_init;

      if (khalf != uToKHalfCache[u]) {
        fprintf(stdout, "%s:%d khalf != uToKHalfCache[u]\n",__FILE__, __LINE__);
        exit(1);
      }
      
      int v;
      for (v = 0; v < V_DIM(mrisp_src); v++) {
        /*      theta = (double)v*THETA_MAX / THETA_DIM(mrisp_src) ;*/
        // if (u == DEBUG_U && v == DEBUG_V) DiagBreak();

        double total = 0.0, ktotal = 0.0;

        int uk;
        for (uk = -khalf; uk <= khalf; uk++) {
          int const absUk = (uk < 0) ? -uk : uk; 
#ifdef CHECK_TABLE
          double const udiff = (double)(uk * uk); /* distance squared in u */
#endif

          int voff;

          int u1 = u + uk;
          if (u1 < 0) /* enforce spherical topology  */
          {
            voff = V_DIM(mrisp_src) / 2;
            u1 = -u1;
          }
          else if (u1 >= U_DIM(mrisp_src)) {
            u1 = U_DIM(mrisp_src) - (u1 - U_DIM(mrisp_src) + 1);
            voff = V_DIM(mrisp_src) / 2;
          } else {
            voff = 0;
          }
          
          int vk;
          for (vk = -khalf; vk <= khalf; vk++) {
            int const absVk = (vk < 0) ? -vk : vk; 
            double kFromTable = ukvkToExpResult[absUk*kHalfHi + absVk];

#ifndef CHECK_TABLE
            double k = kFromTable;
#else
            double vdiff = (double)(vk * vk);
            
            double neg_exp_input = (udiff + sin_sq_u * vdiff) * sigma_sq_inv;
                //
                // udiff is v invariant
                // 
                
            double k = exp(-neg_exp_input);

            if (k != kFromTable) {
              fprintf(stdout, "%s:%d k:%f != kFromTable:%f uk:%d vk:%d\n", __FILE__, __LINE__, k, kFromTable, uk, vk);
              exit(1);
            }
#endif
            
            int v1 = v + vk + voff;
            while (v1 < 0) /* enforce spherical topology */
              v1 += V_DIM(mrisp_src);
            while (v1 >= V_DIM(mrisp_src)) v1 -= V_DIM(mrisp_src);
            
            ktotal += k;
            total  += k * *IMAGEFseq_pix(Ip_src, u1, v1, fno);
          }
        }
        if (u == DEBUG_U && v == DEBUG_V) DiagBreak();
        total /= ktotal; /* normalize weights to 1 */
        *IMAGEFseq_pix(mrisp_dst->Ip, u, v, fno) = total;
      }
      ROMP_PFLB_end
    }
  }
  ROMP_PF_end

  if (Gdiag & DIAG_SHOW && DIAG_VERBOSE_ON) fprintf(stderr, "done.\n");

  return (mrisp_dst);
}

static MRI_SP *MRISPblur_old(MRI_SP *mrisp_src, MRI_SP *mrisp_dst, float sigma, int fno)
{
  int f0, f1;
  int no_sphere_init;
  int cart_klen_init;
  double sigma_sq_inv_init;
  IMAGE *Ip_src_init;
  {
    int no_sphere, cart_klen;
    double sigma_sq_inv;
    IMAGE *Ip_src, *Ip_dst;

    no_sphere = getenv("NO_SPHERE") != NULL;
    if (no_sphere) fprintf(stderr, "disabling spherical geometry\n");

    if (!mrisp_dst) mrisp_dst = MRISPclone(mrisp_src);
    mrisp_dst->sigma = sigma;

    /* determine the size of the kernel */
    cart_klen = (int)nint(6.0f * sigma) + 1;
    if (ISEVEN(cart_klen)) /* ensure it's odd */
      cart_klen++;

    if (Gdiag & DIAG_SHOW && DIAG_VERBOSE_ON)
      fprintf(stderr, "blurring surface, sigma = %2.3f, cartesian klen = %d\n", sigma, cart_klen);

    if (FZERO(sigma))
      sigma_sq_inv = BIG;
    else
      sigma_sq_inv = 1.0f / (sigma * sigma);

    Ip_src = mrisp_src->Ip;
    Ip_dst = mrisp_dst->Ip;
    if (fno < 0) {
      f0 = 0;
      f1 = Ip_src->num_frame - 1;
    }
    else {
      f0 = f1 = fno;
    }

    cart_klen_init = cart_klen;
    Ip_src_init = Ip_src;
    no_sphere_init = no_sphere;
    sigma_sq_inv_init = sigma_sq_inv;
  }
  const int cart_klen = cart_klen_init;
  const int no_sphere = no_sphere_init;
  const double sigma_sq_inv = sigma_sq_inv_init;
  const IMAGE *const Ip_src = Ip_src_init;

  int u;

  ROMP_PF_begin
#if HAVE_OPENMP  
  #pragma omp parallel for if_ROMP(assume_reproducible) collapse(2)
#endif
  for (fno = f0; fno <= f1; fno++) /* for each frame */
  {
    for (u = 0; u < U_DIM(mrisp_src); u++) {
      ROMP_PFLB_begin
      int k, klen, khalf;
      double phi, sin_sq_u;

      if (Gdiag & DIAG_SHOW && DIAG_VERBOSE_ON) fprintf(stderr, "\r%3.3d of %d     ", u, U_DIM(mrisp_src) - 1);
      phi = (double)u * PHI_MAX / PHI_DIM(mrisp_src);
      sin_sq_u = sin(phi);
      sin_sq_u *= sin_sq_u;
      if (!FZERO(sin_sq_u)) {
        k = cart_klen * cart_klen;
        klen = sqrt(k + k / sin_sq_u);
        if (klen > MAX_LEN * cart_klen) klen = MAX_LEN * cart_klen;
      }
      else
        klen = MAX_LEN * cart_klen; /* arbitrary max length */
      if (no_sphere) sin_sq_u = 1.0f, klen = cart_klen;
      if (klen >= U_DIM(mrisp_src)) klen = U_DIM(mrisp_src) - 1;
      if (klen >= V_DIM(mrisp_src)) klen = V_DIM(mrisp_src) - 1;
      khalf = klen / 2;
      int v;
      for (v = 0; v < V_DIM(mrisp_src); v++) {
        /*      theta = (double)v*THETA_MAX / THETA_DIM(mrisp_src) ;*/
        if (u == DEBUG_U && v == DEBUG_V) DiagBreak();

        double total, ktotal;
        int uk;
        total = ktotal = 0.0;
        for (uk = -khalf; uk <= khalf; uk++) {
          int voff, u1;
          double udiff;
          udiff = (double)(uk * uk); /* distance squared in u */

          u1 = u + uk;
          if (u1 < 0) /* enforce spherical topology  */
          {
            voff = V_DIM(mrisp_src) / 2;
            u1 = -u1;
          }
          else if (u1 >= U_DIM(mrisp_src)) {
            u1 = U_DIM(mrisp_src) - (u1 - U_DIM(mrisp_src) + 1);
            voff = V_DIM(mrisp_src) / 2;
          }
          else
            voff = 0;

#if 0
          phi = (double)u1*PHI_MAX / PHI_DIM(mrisp_src) ;
          sin_sq_u = sin(phi) ;
          sin_sq_u *= sin_sq_u ;
          if (no_sphere)
            sin_sq_u = 1.0f ;
#endif

          int vk;
          for (vk = -khalf; vk <= khalf; vk++) {
            int v1;
            double vdiff, k;
            vdiff = (double)(vk * vk);
            k = exp(-(udiff + sin_sq_u * vdiff) * sigma_sq_inv);
            v1 = v + vk + voff;
            while (v1 < 0) /* enforce spherical topology */
              v1 += V_DIM(mrisp_src);
            while (v1 >= V_DIM(mrisp_src)) v1 -= V_DIM(mrisp_src);
            ktotal += k;
            total += k * *IMAGEFseq_pix(Ip_src, u1, v1, fno);
          }
        }
        if (u == DEBUG_U && v == DEBUG_V) DiagBreak();
        total /= ktotal; /* normalize weights to 1 */
        *IMAGEFseq_pix(mrisp_dst->Ip, u, v, fno) = total;
      }
      ROMP_PFLB_end
    }
  }
  ROMP_PF_end

  if (Gdiag & DIAG_SHOW && DIAG_VERBOSE_ON) fprintf(stderr, "done.\n");

  return (mrisp_dst);
}
/*-----------------------------------------------------
        Parameters:

        Returns value:

        Description
------------------------------------------------------*/
MRI_SP *MRISPalloc(float scale, int nfuncs)
{
  MRI_SP *mrisp;
  int u_dim, v_dim;

  if (FZERO(scale)) scale = 1.0f;

  u_dim = nint(scale * DEFAULT_UDIM); /* for fft */
  v_dim = 2 * u_dim;
  if (Gdiag & DIAG_SHOW && DIAG_VERBOSE_ON) fprintf(stderr, "allocating %d by %d parameterization\n", u_dim, v_dim);
  mrisp = (MRI_SP *)calloc(1, sizeof(MRI_SP));
  if (!mrisp) ErrorExit(ERROR_NOMEMORY, "MRISPalloc(%d, %d): allocation failed", u_dim, v_dim);
  mrisp->Ip = ImageAlloc(v_dim, u_dim, PFFLOAT, nfuncs);
  if (!mrisp->Ip) ErrorExit(ERROR_NOMEMORY, "MRISPalloc(%d, %d): allocation failed", u_dim, v_dim);

  return (mrisp);
}
/*-----------------------------------------------------
        Parameters:

        Returns value:

        Description
------------------------------------------------------*/
int MRISPfree(MRI_SP **pmrisp)
{
  MRI_SP *mrisp;

  mrisp = *pmrisp;
  *pmrisp = NULL;
  ImageFree(&mrisp->Ip);
  free(mrisp);
  return (NO_ERROR);
}
/*-----------------------------------------------------
        Parameters:

        Returns value:

        Description
------------------------------------------------------*/
MRI_SP *MRISPalign(MRI_SP *mrisp_orig, MRI_SP *mrisp_src, MRI_SP *mrisp_tmp, MRI_SP *mrisp_dst)
{
#if 0
  IMAGE  *Icorr = NULL ;
  int    u_peak, v_peak ;
  float  peak_val, delta_theta, delta_phi ;

  Icorr = ImageCorrelate(mrisp_src->Ip, mrisp_tmp->Ip, 0, NULL) ;
  ImageFindPeak(Icorr, &v_peak, &u_peak, &peak_val) ;
  u_peak -= U_DIM(mrisp_src)/2 ;
  v_peak -= V_DIM(mrisp_src)/2 ;
  delta_phi = u_peak * PHI_MAX / PHI_DIM(mrisp_src) ;
  delta_theta = v_peak * THETA_MAX / THETA_DIM(mrisp_src) ;
  fprintf(stderr, "peak found at (%d, %d) (%2.2f, %2.2f)\n",
          u_peak, v_peak, DEGREES(delta_phi), DEGREES(delta_theta)) ;

  mrisp_dst = MRISPtranslate(mrisp_orig, NULL, u_peak, v_peak) ;
  MRISrotate(mrisp_orig->mris, mrisp_orig->mris, delta_phi, delta_theta) ;

#if 0
  ImageWrite(mrisp_src->Ip, "Isrc.hipl") ;
  ImageWrite(mrisp_tmp->Ip, "Itemplate.hipl") ;
  ImageWrite(mrisp_dst->Ip, "Iorig.hipl") ;
#endif
  ImageWrite(Icorr, "Icorr.hipl") ;
  ImageWrite(mrisp_dst->Ip, "Ialign.hipl") ;

  return(mrisp_dst) ;
#else
  ErrorReturn(NULL, (ERROR_UNSUPPORTED, "MRISPalign: not implemented."));
#endif
}
/*-----------------------------------------------------
        Parameters:

        Returns value:

        Description
------------------------------------------------------*/
MRI_SP *MRISPtranslate(MRI_SP *mrisp_src, MRI_SP *mrisp_dst, int du, int dv)
{
  int u, v, udst, vdst, voff;

  if (!mrisp_dst) mrisp_dst = MRISPclone(mrisp_src);

  /* now form the destination as a translated copy of the source */
  for (u = 0; u <= U_MAX_INDEX(mrisp_src); u++) {
    udst = u + du;
    if (udst < 0) /* enforce spherical topology  */
    {
      voff = V_DIM(mrisp_src) / 2;
      udst = -udst;
    }
    else if (udst >= U_DIM(mrisp_src)) {
      voff = V_DIM(mrisp_src) / 2;
      udst = U_DIM(mrisp_src) - (udst - U_DIM(mrisp_src) + 1);
    }
    else
      voff = 0;
    for (v = 0; v <= V_MAX_INDEX(mrisp_src); v++) {
      vdst = v + dv + voff;
      while (vdst < 0) /* enforce spherical topology  */
        vdst += V_DIM(mrisp_src);
      while (vdst >= V_DIM(mrisp_src)) vdst -= V_DIM(mrisp_src);
      *IMAGEFpix(mrisp_dst->Ip, udst, vdst) = *IMAGEFpix(mrisp_src->Ip, u, v);
    }
  }
  return (mrisp_dst);
}
/*-----------------------------------------------------
        Parameters:

        Returns value:

        Description
          Combine two surface parameterizations assuming that they
          are arranged in mean/variance pairs with an image of
          degrees of freedom at the end.

          The 1st surface in this case represents a single surface,
          while the second is an average of some (unknown) number.
------------------------------------------------------*/
MRI_SP *MRISPcombine(MRI_SP *mrisp, MRI_SP *mrisp_template, int fno)
{
  int u, v, nframes;
  float dof, mean, vart, var, val;
  IMAGE *Ip, *Ipt;

  if (!mrisp_template) mrisp_template = MRISPclone(mrisp);

  Ip = mrisp->Ip;
  Ipt = mrisp_template->Ip;
  if ((Ip->rows != Ipt->rows) || (Ip->cols != Ipt->cols))
    ErrorReturn(NULL,
                (ERROR_BADPARM,
                 "MRISPcombine: size mismatch (%d x %d) vs (%d x %d)",
                 Ip->rows,
                 Ip->cols,
                 Ipt->rows,
                 Ipt->cols));

  nframes = mrisp_template->Ip->num_frame;
  dof = *IMAGEFseq_pix(Ipt, 0, 0, fno + 2);
  *IMAGEFseq_pix(Ipt, 0, 0, fno + 2) += 1.0f;
  for (u = 0; u <= U_MAX_INDEX(mrisp); u++) {
    for (v = 0; v <= V_MAX_INDEX(mrisp); v++) {
      val = *IMAGEFpix(Ip, u, v);
      mean = *IMAGEFseq_pix(Ipt, u, v, fno);
      mean = (mean * dof + val) / (dof + 1);

      vart = *IMAGEFseq_pix(Ipt, u, v, fno + 1);
      var = (val - mean);
      var *= var;
      var = (vart * dof + var) / (dof + 1);
      *IMAGEFseq_pix(Ipt, u, v, fno + 1) = var;

      *IMAGEFseq_pix(Ipt, u, v, fno) = mean;
    }
  }

  return (mrisp_template);
}
/*-----------------------------------------------------
        Parameters:

        Returns value:

        Description
------------------------------------------------------*/
int MRISPwrite(MRI_SP *mrisp, char *fname)
{
  char ext[STRLEN] ;
  
  if (!strcmp(FileNameExtension(fname, ext), "mgz"))
  {
    MRI *mri ;
    int r, c, f ;

    printf("writing MRISP to mgh file\n") ;
    mri = MRIalloc(mrisp->Ip->cols, mrisp->Ip->rows, mrisp->Ip->num_frame, MRI_FLOAT) ;
    for (f = 0 ; f < mrisp->Ip->num_frame ; f++)
      for (r = 0 ; r < mrisp->Ip->rows ; r++)
	for (c = 0 ; c < mrisp->Ip->cols ; c++)
	  MRIsetVoxVal(mri, c, r, f, 0, *IMAGEFseq_pix(mrisp->Ip, c, r, f)) ;
    MRIwrite(mri, fname) ;
    MRIfree(&mri) ;
  }
  else
    ImageWrite(mrisp->Ip, fname);
  return (NO_ERROR);
}
/*-----------------------------------------------------
        Parameters:

        Returns value:

        Description
------------------------------------------------------*/
MRI_SP *MRISPread(char *fname)
{
  MRI_SP *mrisp;

  mrisp = (MRI_SP *)calloc(1, sizeof(MRI_SP));
  if (!mrisp) ErrorExit(ERROR_NOMEMORY, "MRISPread(%s): allocation failed", fname);
  mrisp->Ip = ImageRead(fname);
  if (!mrisp->Ip) ErrorReturn(NULL, (ERROR_NOFILE, "MRISPread(%s): could not open file", fname));

  return (mrisp);
}
/*-----------------------------------------------------
        Parameters:

        Returns value:

        Description
------------------------------------------------------*/
double MRISParea(MRI_SP *mrisp)
{
  double total_area = 0.0, phi0, theta0, phi1, theta1, radius, l1, l2, x0, y0, z0, x1, y1, z1, x2, y2, z2;
  float val, max_len = 0.0;
  int u, v;

  radius = 1.0;
  for (u = 0; u <= U_MAX_INDEX(mrisp); u++) {
    for (v = 0; v <= V_MAX_INDEX(mrisp); v++) {
      val = *IMAGEFpix(mrisp->Ip, u, v);
      if (FZERO(val)) continue;

      phi0 = (double)u * PHI_MAX / PHI_DIM(mrisp);
      theta0 = (double)v * THETA_MAX / THETA_DIM(mrisp);
      phi1 = (double)(u + 1) * PHI_MAX / PHI_DIM(mrisp);
      theta1 = (double)(v + 1) * THETA_MAX / THETA_DIM(mrisp);
      x0 = radius * sin(phi0) * cos(theta0);
      y0 = radius * sin(phi0) * sin(theta0);
      z0 = radius * cos(phi0);
      x1 = radius * sin(phi0) * cos(theta1);
      y1 = radius * sin(phi0) * sin(theta1);
      z1 = radius * cos(phi0);
      x2 = radius * sin(phi1) * cos(theta1);
      y2 = radius * sin(phi1) * sin(theta1);
      z2 = radius * cos(phi1);
      l1 = sqrt(SQR(x1 - x0) + SQR(y1 - y0) + SQR(z1 - z0));
      l2 = sqrt(SQR(x2 - x1) + SQR(y2 - y1) + SQR(z2 - z1));
      if (max_len < l1) max_len = l1;
      if (max_len < l2) max_len = l2;
      total_area += l1 * l2;
    }
  }
  if (Gdiag & DIAG_SHOW) fprintf(stderr, "max parameterization len = %2.3f\n", max_len);
  return (total_area);
}
/*-----------------------------------------------------
        Parameters:

        Returns value:

        Description
------------------------------------------------------*/
MRI_SP *MRISPorLabel(MRI_SP *mrisp, MRI_SURFACE *mris, LABEL *area)
{
  int n, vno, u, v;
  float r, x, y, z, phi, theta, d, rsq;

  if (!mrisp) mrisp = MRISPalloc(1, 1);

  r = mris->radius;
  rsq = r * r;
  for (n = 0; n < area->n_points; n++) {
    vno = area->lv[n].vno;
    x = area->lv[n].x;
    y = area->lv[n].y;
    z = area->lv[n].z;
    d = rsq - z * z;
    if (d < 0.0) d = 0;
    phi = atan2(sqrt(d), z);
    theta = atan2(y / r, x / r);
    u = nint(PHI_DIM(mrisp) * phi / PHI_MAX);
    v = nint(THETA_DIM(mrisp) * theta / THETA_MAX);
    *IMAGEFpix(mrisp->Ip, u, v) = 1.0f;
  }
  return (mrisp);
}
/*-----------------------------------------------------
        Parameters:

        Returns value:

        Description
------------------------------------------------------*/
MRI_SP *MRISPandLabel(MRI_SP *mrisp, MRI_SURFACE *mris, LABEL *area)
{
  int n, vno, u, v;
  float r, x, y, z, phi, theta, d, rsq;

  if (!mrisp) {
    mrisp = MRISPalloc(1, 1);
    ImageClearArea(mrisp->Ip, -1, -1, -1, -1, 1, -1);
  }

  r = mris->radius;
  rsq = r * r;
  for (n = 0; n < area->n_points; n++) {
    vno = area->lv[n].vno;
    x = area->lv[n].x;
    y = area->lv[n].y;
    z = area->lv[n].z;
    d = rsq - z * z;
    if (d < 0.0) d = 0;
    phi = atan2(sqrt(d), z);
    theta = atan2(y / r, x / r);
    u = nint(PHI_DIM(mrisp) * phi / PHI_MAX);
    v = nint(THETA_DIM(mrisp) * theta / THETA_MAX);
    *IMAGEFpix(mrisp->Ip, u, v) += 1.0f;
  }
  for (u = 0; u <= U_MAX_INDEX(mrisp); u++) {
    for (v = 0; v <= V_MAX_INDEX(mrisp); v++) {
      if (*IMAGEFpix(mrisp->Ip, u, v) > 1.5) /* at least two on */
        *IMAGEFpix(mrisp->Ip, u, v) = 1.0f;
      else
        *IMAGEFpix(mrisp->Ip, u, v) = 0.0f;
    }
  }
  return (mrisp);
}

int MRISPcoordinate(MRI_SP *mrisp, float x, float y, float z, int *pu, int *pv)
{
  double phi, theta, uf, vf;
  int u, v;

  spherical_coordinate(x, y, z, &phi, &theta);
  uf = PHI_DIM(mrisp) * phi / PHI_MAX;
  vf = THETA_DIM(mrisp) * theta / THETA_MAX;
  u = nint(uf);
  v = nint(vf);
  if (u < 0) /* enforce spherical topology  */
    u = -u;
  if (u >= U_DIM(mrisp)) u = U_DIM(mrisp) - (u - U_DIM(mrisp) + 1);
  if (v < 0) /* enforce spherical topology  */
    v += V_DIM(mrisp);
  if (v >= V_DIM(mrisp)) v -= V_DIM(mrisp);
  *pu = u;
  *pv = v;
  return (NO_ERROR);
}
static int spherical_coordinate(double x, double y, double z, double *pphi, double *ptheta)
{
  double r, d;

  r = sqrt(x * x + y * y + z * z);
  d = r * r - z * z;
  if (d < 0.0) d = 0.0;

  *pphi = atan2(sqrt(d), z);
  *ptheta = atan2(y / r, x / r);
  if (*ptheta < 0.0f) *ptheta = 2 * M_PI + *ptheta; /* make it 0 --> 2*PI */
  return (NO_ERROR);
}

/*-----------------------------------------------------
        Parameters:

        Returns value:

        Description
          Combine two surface parameterizations assuming that they
          are arranged in mean/variance pairs with an image of
          degrees of freedom at the end.

          The 1st surface in this case represents a single surface,
          while the second is an average of some (unknown) number.
------------------------------------------------------*/
MRI_SP *MRISPaccumulate(MRI_SP *mrisp, MRI_SP *mrisp_template, int fno)
{
  int u, v, nframes;
  IMAGE *Ip, *Ipt;

  if (!mrisp_template) mrisp_template = MRISPclone(mrisp);

  Ip = mrisp->Ip;
  Ipt = mrisp_template->Ip;
  if ((Ip->rows != Ipt->rows) || (Ip->cols != Ipt->cols))
    ErrorReturn(NULL,
                (ERROR_BADPARM,
                 "MRISPcombine: size mismatch (%d x %d) vs (%d x %d)",
                 Ip->rows,
                 Ip->cols,
                 Ipt->rows,
                 Ipt->cols));

  nframes = mrisp_template->Ip->num_frame;
  for (u = 0; u <= U_MAX_INDEX(mrisp); u++) {
    for (v = 0; v <= V_MAX_INDEX(mrisp); v++) {
      *IMAGEFseq_pix(Ipt, u, v, fno) += *IMAGEFseq_pix(Ip, u, v, fno);
      if (u == DEBUG_U && v == DEBUG_V)
        fprintf(stderr, "x[%d][%d][%d] = %2.3f\n", DEBUG_U, DEBUG_V, fno, *IMAGEFseq_pix(Ipt, DEBUG_U, DEBUG_V, fno));
    }
  }

  return (mrisp_template);
}

int MRISPfunctionVectorVals(MRI_SURFACE_PARAMETERIZATION *mrisp,
                            MRI_SURFACE *mris,
                            float x,
                            float y,
                            float z,
                            int *frames,
                            int nframes,
                            double *vals)
{
  double r, r2, r4, r6, val, d, x2, y2, z2, g, h, f, dx, dy, dz;
  float phi, theta, uf, vf, du, dv;
  int n, fno, u0, v0, u1, v1, u0_voff, u1_voff, u1_v0, u1_v1, u0_v0, u0_v1;

  r = sqrt(x * x + y * y + z * z);
  if (!FEQUAL(r, mris->radius)) /* project it onto sphere */
  {
    r = mris->radius;
    r2 = r * r;
    r4 = r2 * r2;
    r6 = r2 * r4;
    x2 = x * x;
    y2 = y * y;
    z2 = z * z;
    f = x2 / r6 + y2 / r6 + z2 / r6;
    g = 2 * (x2 / r4 + y2 / r4 + z2 / r4);
    h = x2 / r2 + y2 / r2 + z2 / r2 - 1;
    d = (-g + (float)sqrt((double)(g * g - 4 * f * h))) / (2 * f);
    dx = d * x / r2;
    dy = d * y / r2;
    dz = d * z / r2;
    x = x + dx;
    y = y + dy;
    z = z + dz;
  }

  theta = atan2(y / r, x / r);
  if (theta < 0.0f) theta = 2 * M_PI + theta; /* make it 0 --> 2*PI */
  d = r * r - z * z;
  if (d < 0.0) d = 0.0;
  phi = atan2(sqrt(d), z);
  if (phi < RADIANS(1)) DiagBreak();

  uf = PHI_DIM(mrisp) * phi / PHI_MAX;
  vf = THETA_DIM(mrisp) * theta / THETA_MAX;
  u0 = floor(uf);
  u1 = ceil(uf);
  v0 = floor(vf);
  v1 = ceil(vf);
  du = uf - (float)u0;
  dv = vf - (float)v0;

  /* enforce spherical topology  */
  if (u0 < 0) /* enforce spherical topology  */
  {
    u0_voff = V_DIM(mrisp) / 2;
    u0 = -u0;
  }
  else if (u0 >= U_DIM(mrisp)) {
    u0_voff = V_DIM(mrisp) / 2;
    u0 = U_DIM(mrisp) - (u0 - U_DIM(mrisp) + 1);
  }
  else
    u0_voff = 0;
  if (u1 < 0) /* enforce spherical topology  */
  {
    u1_voff = V_DIM(mrisp) / 2;
    u1 = -u1;
  }
  else if (u1 >= U_DIM(mrisp)) {
    u1_voff = V_DIM(mrisp) / 2;
    u1 = U_DIM(mrisp) - (u1 - U_DIM(mrisp) + 1);
  }
  else
    u1_voff = 0;
  if (v0 < 0) v0 += V_DIM(mrisp);
  if (v0 >= V_DIM(mrisp)) v0 -= V_DIM(mrisp);
  if (v1 < 0) v1 += V_DIM(mrisp);
  if (v1 >= V_DIM(mrisp)) v1 -= V_DIM(mrisp);

  u0_v1 = v1 + u0_voff;
  while (u0_v1 >= V_DIM(mrisp)) u0_v1 -= V_DIM(mrisp);
  u0_v0 = v0 + u0_voff;
  while (u0_v0 >= V_DIM(mrisp)) u0_v0 -= V_DIM(mrisp);
  u1_v1 = v1 + u1_voff;
  while (u1_v1 >= V_DIM(mrisp)) u1_v1 -= V_DIM(mrisp);
  u1_v0 = v0 + u1_voff;
  while (u1_v0 >= V_DIM(mrisp)) u1_v0 -= V_DIM(mrisp);

  /* do bilinear interpolation */
  for (n = 0; n < nframes; n++) {
    fno = frames[n];
    val = du * dv * *IMAGEFseq_pix(mrisp->Ip, u1, u1_v1, fno) +
          (1.0f - du) * dv * *IMAGEFseq_pix(mrisp->Ip, u0, u0_v1, fno) +
          (1.0f - du) * (1.0f - dv) * *IMAGEFseq_pix(mrisp->Ip, u0, u0_v0, fno) +
          du * (1.0f - dv) * *IMAGEFseq_pix(mrisp->Ip, u1, u1_v0, fno);
    vals[n] = val;
  }

  return (NO_ERROR);
}

MRI_SURFACE *MRISfromParameterizations(MRI_SP *mrisp, MRI_SURFACE *mris, int *frames, int *indices, int nframes)
{
  float a, b, c, phi, theta, x, y, z, uf, vf, du, dv, curv, d;
  int n, fno, vno, u0, v0, u1, v1;
  VALS_VP *vp;
  VERTEX *vertex;

  if (!mris) mris = MRISclone(mrisp->mris);

#if 0
  if (FZERO(mris->radius))
    a = b = c = MRISaverageRadius(mris) ;
  else
    a = b = c = mris->radius ;
#else
  a = b = c = MRISaverageRadius(mris);
#endif

  for (vno = 0; vno < mris->nvertices; vno++) {
    vertex = &mris->vertices[vno];
    x = vertex->x;
    y = vertex->y;
    z = vertex->z;
    theta = atan2(vertex->y / b, vertex->x / a);
    if (theta < 0.0f) theta = 2 * M_PI + theta; /* make it 0 --> 2*PI */
    d = c * c - z * z;
    if (d < 0.0) d = 0.0;
    phi = atan2(sqrt(d), z);
    if (phi < RADIANS(1)) DiagBreak();
    if (vno == 60935) DiagBreak();

    uf = PHI_DIM(mrisp) * phi / PHI_MAX;
    vf = THETA_DIM(mrisp) * theta / THETA_MAX;
    u0 = floor(uf);
    u1 = ceil(uf);
    v0 = floor(vf);
    v1 = ceil(vf);
    du = uf - (float)u0;
    dv = vf - (float)v0;

    /* enforce spherical topology  */
    if (u0 < 0) /* enforce spherical topology  */
      u0 = -u0;
    if (u0 >= U_DIM(mrisp)) u0 = U_DIM(mrisp) - (u0 - U_DIM(mrisp) + 1);
    if (u1 < 0) /* enforce spherical topology  */
      u1 = -u1;
    if (u1 >= U_DIM(mrisp)) u1 = U_DIM(mrisp) - (u1 - U_DIM(mrisp) + 1);
    if (v0 < 0) v0 += V_DIM(mrisp);
    if (v0 >= V_DIM(mrisp)) v0 -= V_DIM(mrisp);
    if (v1 < 0) v1 += V_DIM(mrisp);
    if (v1 >= V_DIM(mrisp)) v1 -= V_DIM(mrisp);

    if (((u0 == DEBUG_U) || (u1 == DEBUG_U)) && ((v0 == DEBUG_V) || (v1 == DEBUG_V))) DiagBreak();
    vp = (VALS_VP *)vertex->vp;
    /* do bilinear interpolation */
    for (n = 0; n < nframes; n++) {
      fno = frames[n];
      curv = du * dv * *IMAGEFseq_pix(mrisp->Ip, u1, v1, fno) +
             (1.0f - du) * dv * *IMAGEFseq_pix(mrisp->Ip, u0, v1, fno) +
             (1.0f - du) * (1.0f - dv) * *IMAGEFseq_pix(mrisp->Ip, u0, v0, fno) +
             du * (1.0f - dv) * *IMAGEFseq_pix(mrisp->Ip, u1, v0, fno);
      vp->vals[indices[n]] = curv;
    }
  }

  return (mris);
}

MRI_SP *MRIStoParameterizations(MRI_SURFACE *mris, MRI_SP *mrisp, float scale, int *frames, int *indices, int nframes)
{
  float a, b, c, phi, theta, x, y, z, uf, vf, d, total_d, **distances, *total;
  int m, vno, u, v, unfilled, **filled, npasses, nfilled;
  VERTEX *vertex;
  VALS_VP *vp;

  total = (float *)malloc(nframes * sizeof(float));

  if (Gdiag & DIAG_SHOW && DIAG_VERBOSE_ON) fprintf(stderr, "computing parameterization...");

  if (!mrisp) {
    ErrorExit(0, "MRIStoParameterizations: NULL mrisp\n");
  }
  else
    for (m = 0; m < nframes; m++) ImageClearArea(mrisp->Ip, -1, -1, -1, -1, 0, frames[m]);

  a = b = c = MRISaverageRadius(mris);

  filled = (int **)calloc(U_DIM(mrisp), sizeof(int *));
  distances = (float **)calloc(U_DIM(mrisp), sizeof(float *));
  for (u = 0; u <= U_MAX_INDEX(mrisp); u++) {
    filled[u] = (int *)calloc(V_DIM(mrisp), sizeof(int));
    distances[u] = (float *)calloc(V_DIM(mrisp), sizeof(float));

    for (v = 0; v <= V_MAX_INDEX(mrisp); v++) filled[u][v] = UNFILLED_ELT;
  }

  //  fp = IMAGEFseq_pix(mrisp->Ip, DEBUG_U, DEBUG_V,fno) ;
  /* first calculate total distances to a point in parameter space */
  for (vno = 0; vno < mris->nvertices; vno++) {
    vertex = &mris->vertices[vno];
    x = vertex->x;
    y = vertex->y;
    z = vertex->z;
    if (vno == Gdiag_no || vno == 1126) DiagBreak();
    theta = atan2(y / b, x / a);
    if (theta < 0.0f) theta = 2 * M_PI + theta; /* make it 0 --> 2*PI */
    d = c * c - z * z;
    if (d < 0.0) d = 0;
    phi = atan2(sqrt(d), z);
    if (phi < RADIANS(1)) DiagBreak();
    if (vno == DEBUG_VNO) DiagBreak();
    vertex->phi = phi;
    vertex->theta = theta;
    uf = PHI_DIM(mrisp) * phi / PHI_MAX;
    vf = THETA_DIM(mrisp) * theta / THETA_MAX;
    u = nint(uf);
    v = nint(vf);
    if (u < 0) /* enforce spherical topology  */
      u = -u;
    if (u >= U_DIM(mrisp)) u = U_DIM(mrisp) - (u - U_DIM(mrisp) + 1);
    if (v < 0) /* enforce spherical topology  */
      v += V_DIM(mrisp);
    if (v >= V_DIM(mrisp)) v -= V_DIM(mrisp);

    if (u == 0 && v == 56) DiagBreak();
    if ((u == DEBUG_U) && (v == DEBUG_V)) DiagBreak();

    filled[u][v] = vno;
    distances[u][v] += 1; /* keep track of total # of nodes */
    if ((u == DEBUG_U) && (v == DEBUG_V))
      fprintf(stderr,
              "v = %6.6d (%2.1f, %2.1f, %2.1f), d = %2.3f, "
              "curv = %2.3f\n",
              vno,
              x,
              y,
              z,
              d,
              vertex->curv);
  }

  if (DEBUG_U >= 0) fprintf(stderr, "\ndistance[%d][%d] = %2.3f\n\n", DEBUG_U, DEBUG_V, distances[DEBUG_U][DEBUG_V]);

  /* now add in curvatures proportional to their distance from the point */
  for (vno = 0; vno < mris->nvertices; vno++) {
    vertex = &mris->vertices[vno];
    x = vertex->x;
    y = vertex->y;
    z = vertex->z;
    theta = atan2(y / b, x / a);
    if (theta < 0.0f) theta = 2 * M_PI + theta; /* make it 0 --> 2*PI */
    d = c * c - z * z;
    if (d < 0.0) d = 0.0;
    phi = atan2(sqrt(d), z);
    uf = PHI_DIM(mrisp) * phi / PHI_MAX;
    vf = THETA_DIM(mrisp) * theta / THETA_MAX;
    u = nint(uf);
    v = nint(vf);
    if (u < 0) /* enforce spherical topology  */
      u = -u;
    if (u >= U_DIM(mrisp)) u = U_DIM(mrisp) - (u - U_DIM(mrisp) + 1);
    if (v < 0) /* enforce spherical topology  */
      v += V_DIM(mrisp);
    if (v >= V_DIM(mrisp)) v -= V_DIM(mrisp);

    if (u == 0 && v == 56) DiagBreak();

    /* 0,0 */
    total_d = distances[u][v];
    vp = (VALS_VP *)vertex->vp;
    if (total_d > 0.0) {
      for (m = 0; m < nframes; m++) {
        *IMAGEFseq_pix(mrisp->Ip, u, v, frames[m]) += vp->vals[indices[m]] / total_d;
      }
    }
  }

  /* fill in values which were unmapped using soap bubble */
  nfilled = npasses = 0;
  do {
    IMAGE *Ip, *Itmp;
    int u1, v1, uk, vk, n;

    Ip = mrisp->Ip;
    Itmp = ImageClone(Ip);
    ImageCopyFrames(Ip, Itmp, 0, Ip->num_frame, 0);
    unfilled = 0;
    ;
    for (u = 0; u <= U_MAX_INDEX(mrisp); u++) {
      for (v = 0; v <= V_MAX_INDEX(mrisp); v++) {
        if ((u == DEBUG_U) && (v == DEBUG_V)) DiagBreak();
        if (filled[u][v] == UNFILLED_ELT) {
          memset(total, 0, nframes * sizeof(float));
          for (n = 0, uk = -1; uk <= 1; uk++) {
            u1 = u + uk;
            if (u1 < 0) /* enforce spherical topology  */
              u1 = -u1;
            else if (u1 >= U_DIM(mrisp))
              u1 = U_DIM(mrisp) - (u1 - U_DIM(mrisp) + 1);
            for (vk = -1; vk <= 1; vk++) {
              v1 = v + vk;
              if (v1 < 0) /* enforce spherical topology  */
                v1 += V_DIM(mrisp);
              else if (v1 >= V_DIM(mrisp))
                v1 -= V_DIM(mrisp);

              if (filled[u1][v1] >= 0) {
                for (m = 0; m < nframes; m++) total[m] += *IMAGEFseq_pix(Ip, u1, v1, frames[m]);
                n++;
              }
            }
          }
          if (n > 0) {
            for (m = 0; m < nframes; m++) {
              total[m] /= (float)n;
              *IMAGEFseq_pix(Itmp, u, v, frames[m]) = total[m];
            }
            filled[u][v] = FILLING_ELT;
            nfilled++;
          }
          else
            unfilled++;
        }
        else {
          for (m = 0; m < nframes; m++) *IMAGEFseq_pix(Itmp, u, v, frames[m]) = *IMAGEFseq_pix(Ip, u, v, frames[m]);
        }
      }
    }
    for (u = 0; u <= U_MAX_INDEX(mrisp); u++) {
      for (v = 0; v <= V_MAX_INDEX(mrisp); v++) {
        if (filled[u][v] == FILLING_ELT) filled[u][v] = FILLED_ELT;
      }
    }
    mrisp->Ip = Itmp;
    ImageFree(&Ip);
    if (npasses++ > 1000)
      ErrorExit(ERROR_BADFILE,
                "MRISPtoParameterization: could not fill "
                "parameterization");
  } while (unfilled > 0);
  if ((Gdiag & DIAG_SHOW) && DIAG_VERBOSE_ON) fprintf(stderr, "filling %d elements took %d passes\n", nfilled, npasses);

  for (u = 0; u <= U_MAX_INDEX(mrisp); u++) {
    free(filled[u]);
    free(distances[u]);
  }
  free(filled);
  free(distances);

  if (Gdiag & DIAG_SHOW && DIAG_VERBOSE_ON) fprintf(stderr, "done.\n");

  free(total);

  return (mrisp);
}

MRI_SP *MRISPblurFrames(MRI_SP *mrisp_src, MRI_SP *mrisp_dst, float sigma, int *frames, int nframes)
{
  int n, u, v, cart_klen, klen, khalf, uk, vk, u1, v1, no_sphere, voff;
  double k, *total, ktotal, sigma_sq_inv, udiff, vdiff, sin_sq_u, phi;
  IMAGE *Ip_src, *Ip_dst;

  total = (double *)malloc(nframes * sizeof(double));

  no_sphere = getenv("NO_SPHERE") != NULL;
  if (no_sphere) fprintf(stderr, "disabling spherical geometry\n");

  if (!mrisp_dst) mrisp_dst = MRISPclone(mrisp_src);
  mrisp_dst->sigma = sigma;

  /* determine the size of the kernel */
  cart_klen = (int)nint(6.0f * sigma) + 1;
  if (ISEVEN(cart_klen)) /* ensure it's odd */
    cart_klen++;

  if (Gdiag & DIAG_SHOW && DIAG_VERBOSE_ON)
    fprintf(stderr, "blurring surface, sigma = %2.3f, cartesian klen = %d\n", sigma, cart_klen);

  if (FZERO(sigma))
    sigma_sq_inv = BIG;
  else
    sigma_sq_inv = 1.0f / (sigma * sigma);

  Ip_src = mrisp_src->Ip;
  Ip_dst = mrisp_dst->Ip;

  for (u = 0; u < U_DIM(mrisp_src); u++) {
    if (Gdiag & DIAG_SHOW && DIAG_VERBOSE_ON) fprintf(stderr, "\r%3.3d of %d     ", u, U_DIM(mrisp_src) - 1);
    phi = (double)u * PHI_MAX / PHI_DIM(mrisp_src);
    sin_sq_u = sin(phi);
    sin_sq_u *= sin_sq_u;
    if (!FZERO(sin_sq_u)) {
      k = cart_klen * cart_klen;
      klen = sqrt(k + k / sin_sq_u);
      if (klen > MAX_LEN * cart_klen) klen = MAX_LEN * cart_klen;
    }
    else
      klen = MAX_LEN * cart_klen; /* arbitrary max length */
    if (no_sphere) sin_sq_u = 1.0f, klen = cart_klen;
    if (klen >= U_DIM(mrisp_src)) klen = U_DIM(mrisp_src) - 1;
    if (klen >= V_DIM(mrisp_src)) klen = V_DIM(mrisp_src) - 1;
    khalf = klen / 2;
    for (v = 0; v < V_DIM(mrisp_src); v++) {
      /*      theta = (double)v*THETA_MAX / THETA_DIM(mrisp_src) ;*/
      if (u == DEBUG_U && v == DEBUG_V) DiagBreak();

      memset(total, 0, nframes * sizeof(double));
      ktotal = 0.0;
      for (uk = -khalf; uk <= khalf; uk++) {
        udiff = (double)(uk * uk); /* distance squared in u */

        u1 = u + uk;
        if (u1 < 0) /* enforce spherical topology  */
        {
          voff = V_DIM(mrisp_src) / 2;
          u1 = -u1;
        }
        else if (u1 >= U_DIM(mrisp_src)) {
          u1 = U_DIM(mrisp_src) - (u1 - U_DIM(mrisp_src) + 1);
          voff = V_DIM(mrisp_src) / 2;
        }
        else
          voff = 0;

        for (vk = -khalf; vk <= khalf; vk++) {
          vdiff = (double)(vk * vk);
          k = exp(-(udiff + sin_sq_u * vdiff) * sigma_sq_inv);
          v1 = v + vk + voff;
          while (v1 < 0) /* enforce spherical topology */
            v1 += V_DIM(mrisp_src);
          while (v1 >= V_DIM(mrisp_src)) v1 -= V_DIM(mrisp_src);
          ktotal += k;
          for (n = 0; n < nframes; n++) total[n] += k * *IMAGEFseq_pix(Ip_src, u1, v1, frames[n]);
        }
      }
      if (u == DEBUG_U && v == DEBUG_V) DiagBreak();
      for (n = 0; n < nframes; n++) {
        total[n] /= ktotal; /* normalize weights to 1 */
        *IMAGEFseq_pix(mrisp_dst->Ip, u, v, frames[n]) = total[n];
      }
    }
  }

  if (Gdiag & DIAG_SHOW && DIAG_VERBOSE_ON) fprintf(stderr, "done.\n");

  free(total);

  return (mrisp_dst);
}

int MRISPsetFrameVal(MRI_SP *mrisp, int frame, float val)
{
  int u, v;

  for (u = 0; u <= U_MAX_INDEX(mrisp); u++) {
    for (v = 0; v <= V_MAX_INDEX(mrisp); v++) {
      *IMAGEFseq_pix(mrisp->Ip, u, v, frame) = val;
    }
  }
  return (NO_ERROR);
}
float MRISPsample(MRI_SP *mrisp, float x, float y, float z, int fno)
{
  float retval, theta, phi, radius, d, du, dv, uf, vf;
  int u0, u1, v0, v1;

  radius = mrisp->radius;
  theta = atan2(y / mrisp->radius, x / mrisp->radius);
  if (theta < 0.0f) theta = 2 * M_PI + theta; /* make it 0 --> 2*PI */
  d = radius * radius - z * z;
  if (d < 0.0) d = 0.0;
  phi = atan2(sqrt(d), z);
  if (phi < RADIANS(1)) DiagBreak();
  if (phi > M_PI) DiagBreak();

  uf = PHI_DIM(mrisp) * phi / PHI_MAX;
  vf = THETA_DIM(mrisp) * theta / THETA_MAX;
  u0 = floor(uf);
  u1 = ceil(uf);
  v0 = floor(vf);
  v1 = ceil(vf);
  du = uf - (float)u0;
  dv = vf - (float)v0;

  /* enforce spherical topology  */
  if (u0 < 0) /* enforce spherical topology  */
    u0 = -u0;
  if (u0 >= U_DIM(mrisp)) u0 = U_DIM(mrisp) - (u0 - U_DIM(mrisp) + 1);
  if (u1 < 0) /* enforce spherical topology  */
    u1 = -u1;
  if (u1 >= U_DIM(mrisp)) u1 = U_DIM(mrisp) - (u1 - U_DIM(mrisp) + 1);
  if (v0 < 0) v0 += V_DIM(mrisp);
  if (v0 >= V_DIM(mrisp)) v0 -= V_DIM(mrisp);
  if (v1 < 0) v1 += V_DIM(mrisp);
  if (v1 >= V_DIM(mrisp)) v1 -= V_DIM(mrisp);

  retval = du * dv * *IMAGEFseq_pix(mrisp->Ip, u1, v1, fno) +
           (1.0f - du) * dv * *IMAGEFseq_pix(mrisp->Ip, u0, v1, fno) +
           (1.0f - du) * (1.0f - dv) * *IMAGEFseq_pix(mrisp->Ip, u0, v0, fno) +
           du * (1.0f - dv) * *IMAGEFseq_pix(mrisp->Ip, u1, v0, fno);

  return (retval);
}<|MERGE_RESOLUTION|>--- conflicted
+++ resolved
@@ -1460,11 +1460,7 @@
 
   // This is the rotation around the z axis
   //
-<<<<<<< HEAD
   float const baseTheta = fastApproxAtan2f(y, x);
-=======
-  float const baseTheta = atan2f(y, x);
->>>>>>> 223cb140
 
   int alphaIndex;
   for (alphaIndex = 0; alphaIndex < numAlphas; alphaIndex++) {
