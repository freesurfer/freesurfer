--- conflicted
+++ resolved
@@ -13532,20 +13532,14 @@
   int nans = 0;
 
 #ifdef HAVE_OPENMP
-<<<<<<< HEAD
   ROMP_PF_begin
-  #pragma omp parallel for if_ROMP(experimental) firstprivate(width) shared(mri_dst) reduction(+ : nans)
+  #pragma omp parallel for if_ROMP(shown_reproducible) shared(mri_dst) reduction(+ : nans)
 #endif
   for (x = 0; x < mri_dst->width; x++) {
     ROMP_PFLB_begin
     
     int y, z, f, height, depth, nframes;
     float val;
-=======
-  #pragma omp parallel for shared(mri_dst) reduction(+ : nans)
-#endif
-  for (x = 0; x < mri_dst->width; x++) {
->>>>>>> 91fb42a5
 
     int const height  = mri_dst->height;
     int const depth   = mri_dst->depth;
@@ -13567,12 +13561,8 @@
     
     ROMP_PFLB_end
   }
-<<<<<<< HEAD
   ROMP_PF_end
-  
-=======
-
->>>>>>> 91fb42a5
+
   if (nans > 0) ErrorPrintf(ERROR_BADPARM, "WARNING: %d NaNs found in volume %s...\n", nans, mri_src->fname);
   return (mri_dst);
 }
