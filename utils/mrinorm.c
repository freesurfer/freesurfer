/**
 * @file  mrinorm.c
 * @brief utilities for normalizing MRI intensity values
 *
 * "Cortical Surface-Based Analysis I: Segmentation and Surface
 * Reconstruction", Dale, A.M., Fischl, B., Sereno, M.I.
 * (1999) NeuroImage 9(2):179-194
 */
/*
 * Original Author: Bruce Fischl, 4/9/97
 * CVS Revision Info:
 *    $Author: fischl $
 *    $Date: 2016/11/30 15:46:42 $
 *    $Revision: 1.120 $
 *
 * Copyright © 2011-2017 The General Hospital Corporation (Boston, MA) "MGH"
 *
 * Terms and conditions for use, reproduction, distribution and contribution
 * are found in the 'FreeSurfer Software License Agreement' contained
 * in the file 'LICENSE' found in the FreeSurfer distribution, and here:
 *
 * https://surfer.nmr.mgh.harvard.edu/fswiki/FreeSurferSoftwareLicense
 *
 * Reporting: freesurfer@nmr.mgh.harvard.edu
 *
 */

/*-----------------------------------------------------
  INCLUDE FILES
  -------------------------------------------------------*/
#include <math.h>
#include <memory.h>
#include <stdio.h>
#include <stdlib.h>
#include <string.h>

#include "box.h"
#include "ctrpoints.h"
#include "diag.h"
#include "error.h"
#include "filter.h"
#include "macros.h"
#include "minc_volume_io.h"
#include "mri.h"
#include "mrinorm.h"
#include "mrisegment.h"
#include "numerics.h"
#include "proto.h"
#include "region.h"
#include "talairachex.h"

/*-----------------------------------------------------
  MACROS AND CONSTANTS
  -------------------------------------------------------*/

/*-----------------------------------------------------
  STATIC PROTOTYPES
  -------------------------------------------------------*/

static float find_tissue_intensities(MRI *mri_src, MRI *mri_ctrl, float *pwm, float *pgm, float *pcsf);
static int remove_gray_matter_control_points(MRI *mri_ctrl,
                                             MRI *mri_src,
                                             float wm_target,
                                             float intensity_above,
                                             float intensity_below,
                                             int scan_type,
                                             MRI *mri_not_control);
static float csf_in_window(MRI *mri, int x0, int y0, int z0, float max_dist, float csf);
#if 0
static double mriNormComputeWMStandardDeviation(MRI *mri_orig, MRI *mri_ctrl) ;
static int remove_extreme_control_points(MRI *mri_orig, MRI *mri_ctrl,
    float low_thresh,
    float high_thresh,
    float target,
    double wm_std) ;
#endif
static MRI *mriSplineNormalizeShort(
    MRI *mri_src, MRI *mri_dst, MRI **pmri_field, float *inputs, float *outputs, int npoints);
static MRI *mriMarkUnmarkedNeighbors(MRI *mri_src, MRI *mri_marked, MRI *mri_dst, int mark, int nbr_mark);
static int mriRemoveOutliers(MRI *mri, int min_nbrs);
#if 0
static MRI *mriDownsampleCtrl2(MRI *mri_src, MRI *mri_dst) ;
#endif
static MRI *mriSoapBubbleFloat(MRI *mri_src, MRI *mri_ctrl, MRI *mri_dst, int niter, float min_change);
static MRI *mriSoapBubbleShort(MRI *mri_src, MRI *mri_ctrl, MRI *mri_dst, int niter);
static MRI *mriSoapBubbleExpandFloat(MRI *mri_src, MRI *mri_ctrl, MRI *mri_dst, int niter);
static MRI *mriBuildVoronoiDiagramFloat(MRI *mri_src, MRI *mri_ctrl, MRI *mri_dst);
static MRI *mriBuildVoronoiDiagramUchar(MRI *mri_src, MRI *mri_ctrl, MRI *mri_dst);
static MRI *mriBuildVoronoiDiagramShort(MRI *mri_src, MRI *mri_ctrl, MRI *mri_dst);

static int num_control_points = 0;
static int *xctrl = 0;
static int *yctrl = 0;
static int *zctrl = 0;

static char *control_volume_fname = NULL;
static char *bias_volume_fname = NULL;

/*-----------------------------------------------------
  GLOBAL FUNCTIONS
  -------------------------------------------------------*/
/*-----------------------------------------------------
  Parameters:

  Returns value:

  Description
  Given a set of control points, calculate the
  1 dimensional splines which fit them and apply it
  to an image.
  ------------------------------------------------------*/
#define BIAS_IMAGE_WIDTH 25

MRI *MRIsplineNormalize(MRI *mri_src, MRI *mri_dst, MRI **pmri_field, float *inputs, float *outputs, int npoints)
{
  int width, height, depth, x, y, z, i;
  BUFTYPE *pfield = NULL;
  float outputs_2[MAX_SPLINE_POINTS], frac;
  MRI *mri_field = NULL;
  double d;
  char *cp;
  float val, dval;

  if (mri_src->type == MRI_SHORT)
    return (mriSplineNormalizeShort(mri_src, mri_dst, pmri_field, inputs, outputs, npoints));
  cp = getenv("RAN");
  if (cp) {
    d = atof(cp);
  }
  else {
    d = 0.0;
  }

  if (pmri_field) {
    mri_field = *pmri_field;
    if (!mri_field) *pmri_field = mri_field = MRIalloc(BIAS_IMAGE_WIDTH, mri_src->height, 1, MRI_UCHAR);
  }

  if (npoints > MAX_SPLINE_POINTS) {
    npoints = MAX_SPLINE_POINTS;
  }

  printf("Starting OpenSpline(): npoints = %d\n", npoints);
  OpenSpline(inputs, outputs, npoints, 0.0f, 0.0f, outputs_2);

  if (!mri_dst) {
    mri_dst = MRIclone(mri_src, NULL);
  }

  width = mri_src->width;
  height = mri_src->height;
  depth = mri_src->depth;

  for (y = 0; y < height; y++) {
    if (pmri_field) {
      pfield = &MRIvox(mri_field, 0, y, 0);
    }
    OpenSplint(inputs, outputs, outputs_2, npoints, (float)y, &frac);
    if (pmri_field)
      for (i = 0; i < BIAS_IMAGE_WIDTH; i++) {
        *pfield++ = nint(110.0f / frac);
      }

    for (z = 0; z < depth; z++) {
      for (x = 0; x < width; x++) {
        if (x == Gx && y == Gy && z == Gz) DiagBreak();
        val = MRIgetVoxVal(mri_src, x, y, z, 0);
        dval = nint((float)val * frac + randomNumber(0.0, d));
        //        if (mri_dst->type == MRI_UCHAR)
        {
          if (dval > 255) {
            dval = 255;
          }
          else if (dval < 0) {
            dval = 0;
          }
        }
        MRIsetVoxVal(mri_dst, x, y, z, 0, dval);
      }
    }
  }
  return (mri_dst);
}
static MRI *mriSplineNormalizeShort(
    MRI *mri_src, MRI *mri_dst, MRI **pmri_field, float *inputs, float *outputs, int npoints)
{
  int width, height, depth, x, y, z, i, dval;
  short *psrc, *pdst, sval;
  char *pfield = NULL;
  float outputs_2[MAX_SPLINE_POINTS], frac;
  MRI *mri_field = NULL;
  double d;
  char *cp;

  cp = getenv("RAN");
  if (cp) {
    d = atof(cp);
  }
  else {
    d = 0.0;
  }

  if (pmri_field) {
    mri_field = *pmri_field;
    if (!mri_field) *pmri_field = mri_field = MRIalloc(BIAS_IMAGE_WIDTH, mri_src->height, 1, MRI_UCHAR);
  }

  if (npoints > MAX_SPLINE_POINTS) {
    npoints = MAX_SPLINE_POINTS;
  }
  OpenSpline(inputs, outputs, npoints, 0.0f, 0.0f, outputs_2);
  if (!mri_dst) {
    mri_dst = MRIclone(mri_src, NULL);
  }

  width = mri_src->width;
  height = mri_src->height;
  depth = mri_src->depth;

  for (y = 0; y < height; y++) {
    if (pmri_field) {
      pfield = (char *)&MRIvox(mri_field, 0, y, 0);
    }
    OpenSplint(inputs, outputs, outputs_2, npoints, (float)y, &frac);
    if (pmri_field)
      for (i = 0; i < BIAS_IMAGE_WIDTH; i++) {
        *pfield++ = nint(110.0f / frac);
      }

    for (z = 0; z < depth; z++) {
      psrc = &MRISvox(mri_src, 0, y, z);
      pdst = &MRISvox(mri_dst, 0, y, z);
      for (x = 0; x < width; x++) {
        sval = *psrc++;
        dval = nint((float)sval * frac + randomNumber(0.0, d));
        if (dval > 255) {
          dval = 255;
        }
        else if (dval < 0) {
          dval = 0;
        }
        *pdst++ = (short)dval;
      }
    }
  }
  return (mri_dst);
}
#if !defined(BEVIN_EXCLUDE_MINC)
/*-----------------------------------------------------
  Parameters:

  Returns value:

  Description
  perform an adaptive histogram normalization. For each
  wsize x wsize region in the image, for the histogram of
  the hsize x hsize region around it (hsize >> wsize) and
  around the corresponding region in mri_template, and adjust
  ------------------------------------------------------*/
MRI *MRIadaptiveHistoNormalize(MRI *mri_src, MRI *mri_norm, MRI *mri_template, int wsize, int hsize, int low)
{
  int width, height, depth, woff;
  MRI_REGION wreg, h_src_reg, h_tmp_reg, h_clip_reg;

  /* offset the left edge of histo region w.r.t the windowed region */
  woff = (wsize - hsize) / 2;

  /* align the two regions so that they have a common center */
  wreg.dx = wreg.dy = wreg.dz = wsize;
  h_src_reg.dx = h_src_reg.dy = h_src_reg.dz = hsize;
  width = mri_src->width;
  height = mri_src->height;
  depth = mri_src->depth;

  h_src_reg.z = woff;
  for (wreg.z = 0; wreg.z < depth; wreg.z += wsize, h_src_reg.z += wsize) {
    h_src_reg.y = woff;
    for (wreg.y = 0; wreg.y < height; wreg.y += wsize, h_src_reg.y += wsize) {
      h_src_reg.x = woff;
      for (wreg.x = 0; wreg.x < width; wreg.x += wsize, h_src_reg.x += wsize) {
        MRIclipRegion(mri_src, &h_src_reg, &h_clip_reg);
        MRItransformRegion(mri_src, mri_template, &h_clip_reg, &h_tmp_reg);
        if (Gdiag & DIAG_SHOW)
#if 1
          fprintf(stderr,
                  "\rnormalizing (%d, %d, %d) --> (%d, %d, %d)       ",
                  wreg.x,
                  wreg.y,
                  wreg.z,
                  wreg.x + wreg.dx - 1,
                  wreg.y + wreg.dy - 1,
                  wreg.z + wreg.dz - 1);
#else
          fprintf(stderr,
                  "\rnormalizing (%d, %d, %d) --> (%d, %d, %d)       ",
                  h_tmp_reg.x,
                  h_tmp_reg.y,
                  h_tmp_reg.z,
                  h_tmp_reg.x + h_tmp_reg.dx - 1,
                  h_tmp_reg.y + h_tmp_reg.dy - 1,
                  h_tmp_reg.z + h_tmp_reg.dz - 1);
#endif
#if 0
        mri_norm = MRIhistoNormalizeRegion(mri_src,
                                           mri_norm, mri_template,
                                           low, &wreg,
                                           &h_src_reg, &h_tmp_reg);
#else
        mri_norm = MRIhistoNormalizeRegion(mri_src, mri_norm, mri_template, low, &wreg, &h_clip_reg, &h_clip_reg);
#endif
      }
    }
  }

  if (Gdiag & DIAG_SHOW) {
    fprintf(stderr, " done.\n");
  }

  return (mri_norm);
}
#endif
/*-----------------------------------------------------
  Parameters:

  Returns value:

  Description
  ------------------------------------------------------*/
MRI *MRIhistoNormalizeRegion(MRI *mri_src,
                             MRI *mri_norm,
                             MRI *mri_template,
                             int low,
                             MRI_REGION *wreg,
                             MRI_REGION *h_src_reg,
                             MRI_REGION *h_tmp_reg)
{
  HISTOGRAM h_fwd_eq, h_template_eq, h_norm;

  MRIgetEqualizeHistoRegion(mri_src, &h_fwd_eq, low, h_src_reg, 0);
  MRIgetEqualizeHistoRegion(mri_template, &h_template_eq, low, h_tmp_reg, 0);
  HISTOcomposeInvert(&h_fwd_eq, &h_template_eq, &h_norm);
  mri_norm = MRIapplyHistogramToRegion(mri_src, mri_norm, &h_norm, wreg);
  if (Gdiag & DIAG_WRITE) {
    FILE *fp;
    HISTOGRAM h;

    fp = fopen("histo.dat", "w");
    MRIhistogramRegion(mri_src, 0, &h, h_src_reg);
    fprintf(fp, "src histo\n");
    HISTOdump(&h, fp);
    fprintf(fp, "src eq\n");
    HISTOdump(&h_fwd_eq, fp);
    fprintf(fp, "template eq\n");
    HISTOdump(&h_template_eq, fp);
    fprintf(fp, "composite mapping\n");
    HISTOdump(&h_norm, fp);
  }

  return (mri_norm);
}
/*-----------------------------------------------------
  Parameters:

  Returns value:

  Description
  ------------------------------------------------------*/
MRI *MRIhistoNormalize(MRI *mri_src, MRI *mri_norm, MRI *mri_template, int low, int high)
{
  HISTOGRAM h_fwd_eq, h_template_eq, h_norm;

  HISTOclear(&h_fwd_eq, &h_fwd_eq);
  HISTOclear(&h_template_eq, &h_template_eq);
  HISTOclear(&h_norm, &h_norm);
  MRIgetEqualizeHisto(mri_src, &h_fwd_eq, low, high, 0);
  MRIgetEqualizeHisto(mri_template, &h_template_eq, low, high, 0);
  HISTOcomposeInvert(&h_fwd_eq, &h_template_eq, &h_norm);
  mri_norm = MRIapplyHistogram(mri_src, mri_norm, &h_norm);

  if (Gdiag & DIAG_WRITE) {
    FILE *fp;

    fp = fopen("histo.dat", "w");
    fprintf(fp, "src eq\n");
    HISTOdump(&h_fwd_eq, fp);
    fprintf(fp, "template eq\n");
    HISTOdump(&h_template_eq, fp);
    fprintf(fp, "composite mapping\n");
    HISTOdump(&h_norm, fp);
    fclose(fp);
  }

  return (mri_norm);
}
/*-----------------------------------------------------
  Parameters:

  Returns value:

  Description
  ------------------------------------------------------*/
#define WINDOW_WIDTH 120 /* in millimeters */

int MRInormInit(
    MRI *mri, MNI *mni, int windows_above_t0, int windows_below_t0, int wsize, int desired_wm_value, float smooth_sigma)
{
  MRI_REGION *reg;
  int i, x, y, z, dx, dy, dz, nup, z_offset, nwindows;
  int x0_tal, y0_tal, z0_tal;
  float size_mod;
<<<<<<< HEAD
#if !defined(BEVIN_EXCLUDE_MINC)
  double x0, y0, z0;

  LTA *lta = 0;       // need to be freeed
  LT *lt;             // just a reference pointer (no need to free)
  MATRIX *m_L;        // just a reference pointer (no need to free)
  VOL_GEOM *dst = 0;  // just a reference pointer (no need to free)
  VOL_GEOM *src = 0;  // just a reference pointer (no need to free)
  int row;
#endif
=======
>>>>>>> b8b4b3fc

  if (wsize <= 0) {
    wsize = nint(DEFAULT_WINDOW_SIZE / mri->ysize);
  }

  if (!desired_wm_value)
    desired_wm_value = mni->desired_wm_value = DEFAULT_DESIRED_WHITE_MATTER_VALUE;
  else {
    mni->desired_wm_value = desired_wm_value;
  }
  if (FZERO(smooth_sigma)) {
    smooth_sigma = mni->smooth_sigma = DEFAULT_SMOOTH_SIGMA;
  }
  else {
    mni->smooth_sigma = smooth_sigma;
  }
  // look for talairach.xfm
#if !defined(BEVIN_EXCLUDE_MINC)
  if (mri->inverse_linear_transform) {
    double x0, y0, z0;
    LTA *lta = 0;       // need to be freeed
    LT *lt;             // just a reference pointer (no need to free)
    MATRIX *m_L;        // just a reference pointer (no need to free)
    VOL_GEOM *dst = 0;  // just a reference pointer (no need to free)
    VOL_GEOM *src = 0;  // just a reference pointer (no need to free)
    int row;

    // create lta
    lta = LTAalloc(1, NULL);
    // this will allocate lta->xforms[0].m_L = MatrixIdentity(4, NULL)
    lt = &lta->xforms[0];
    lt->sigma = 1.0f;
    lt->x0 = lt->y0 = lt->z0 = 0;
    // m_L points to lt->m_L
    m_L = lt->m_L;
    lta->type = LINEAR_RAS_TO_RAS;
    // try getting from mri
    // transform is MNI transform (only COR volume reads transform)
    if (mri->linear_transform) {
      // linear_transform is zero based column-major array
      // sets lt->m_L
      for (row = 1; row <= 3; row++) {
        *MATRIX_RELT(m_L, row, 1) = mri->linear_transform->m[0][row - 1];
        *MATRIX_RELT(m_L, row, 2) = mri->linear_transform->m[1][row - 1];
        *MATRIX_RELT(m_L, row, 3) = mri->linear_transform->m[2][row - 1];
        *MATRIX_RELT(m_L, row, 4) = mri->linear_transform->m[3][row - 1];
      }
      fprintf(stderr, "talairach transform\n");
      MatrixPrint(stderr, m_L);
      // set lt->dst and lt->src
      dst = &lt->dst;
      src = &lt->src;
      // copy mri values
      getVolGeom(mri, src);
      getVolGeom(mri, dst);
      // dst is unknown, since transform is ras-to-ras
      if (getenv("NO_AVERAGE305"))  // if this is set
      {
        fprintf(stderr, "INFO: tal dst c_(r,a,s) not modified\n");
      }
      else {
        fprintf(stderr,
                "INFO: Modifying talairach volume c_(r,a,s) "
                "based on average_305\n");
        dst->valid = 1;
        // use average_305 value
        dst->c_r = -0.095;
        dst->c_a = -16.51;
        dst->c_s = 9.75;
      }
      // now we finished setting up lta
    }
    if (MRItalairachToVoxelEx(mri, 0.0, 0.0, 0.0, &x0, &y0, &z0, lta) != NO_ERROR)
      ErrorReturn(Gerror,
                  (Gerror,
                   "MRInormComputeWindows: "
                   "could not find Talairach origin"));
    x0_tal = nint(x0);
    y0_tal = nint(y0);
    z0_tal = nint(z0);
    LTAfree(&lta);
  }
  else /* no Talairach information available */
#endif
  {
    MRI_REGION bbox;

    printf("no Talairach xform detected - using skull bounding box to determine origin\n");
#if 0
    MRIboundingBoxNbhd(mri, 50, 5, &bbox) ;
#else
    MRIfindApproximateSkullBoundingBox(mri, 50, &bbox);
#endif
    /* place x and z at center of bounding box */
    x0_tal = bbox.x + bbox.dx / 2.0;
    z0_tal = bbox.z + bbox.dz / 2.0;

    /* due to neck variability, place y 7.5 cm down from top of skull */
    y0_tal = bbox.y + 75.0f / mri->ysize;
  }

  if (windows_above_t0 > 0) {
    mni->windows_above_t0 = windows_above_t0;
  }
  else {
    windows_above_t0 = mni->windows_above_t0 = DEFAULT_WINDOWS_ABOVE_T0;
  }

  if (windows_below_t0 > 0) {
    mni->windows_below_t0 = windows_below_t0;
  }
  else {
    windows_below_t0 = mni->windows_below_t0 = DEFAULT_WINDOWS_BELOW_T0;
  }
  nwindows = mni->windows_above_t0 + mni->windows_below_t0;

  if (Gdiag & DIAG_SHOW) {
    fprintf(stderr, "MRInormInit:\n");
    fprintf(stderr, "Talairach origin at (%d, %d, %d)\n", x0_tal, y0_tal, z0_tal);
    fprintf(stderr, "wsize %d, windows %d above, %d below\n", wsize, mni->windows_above_t0, mni->windows_below_t0);
  }

  x = 0;
  dx = mri->width;
  z = 0;
  dz = mri->depth;
  y = y0_tal - nint((float)wsize * OVERLAP) * windows_above_t0;
  dy = wsize;
  for (i = 0; i < nwindows; i++) {
    reg = &mni->regions[i];
    reg->x = x;
    reg->y = y;
    reg->z = z;
    if (y < y0_tal) /* head gets smaller as we get further up */
    {
      nup = windows_above_t0 - i;
      size_mod = pow(SIZE_MOD, (double)nup);
    }
    else {
      size_mod = 1.0f;
    }

    dx = nint(size_mod * WINDOW_WIDTH);
    z_offset = nint((float)dx * Z_OFFSET_SCALE);
    dz = nint(size_mod * WINDOW_WIDTH);
    reg->dx = dx;
    reg->x = x0_tal - dx / 2;
    reg->z = z0_tal - (dz / 2 + z_offset);
    reg->dz = dz + z_offset;
    reg->dy = dy;
    reg->y = y;
    y += nint((float)wsize * OVERLAP);
    if (Gdiag & DIAG_SHOW && DIAG_VERBOSE_ON)
      fprintf(
          stderr, "window %d: (%d, %d, %d) -> (%d, %d, %d)\n", i, reg->x, reg->y, reg->z, reg->dx, reg->dy, reg->dz);
  }

  return (NO_ERROR);
}
/*-----------------------------------------------------
  Parameters:

  Returns value:

  Description
  ------------------------------------------------------*/
#define TOO_BRIGHT 225
int MRInormFillHistograms(MRI *mri, MNI *mni)
{
  int i, nwindows;

  nwindows = mni->windows_above_t0 + mni->windows_below_t0;
  for (i = 0; i < nwindows; i++) {
    MRIhistogramRegion(mri, HISTO_BINS, mni->histograms + i, mni->regions + i);
    HISTOclearBins(mni->histograms + i, mni->histograms + i, 0, BACKGROUND_INTENSITY);
    HISTOclearBins(mni->histograms + i, mni->histograms + i, TOO_BRIGHT, 255);
  }
  return (NO_ERROR);
}
/*-----------------------------------------------------
  Parameters:

  Returns value:

  Description
  ------------------------------------------------------*/
int MRInormFindPeaks(MNI *mni, float *inputs, float *outputs)
{
  int i, peak, deleted, nwindows, npeaks, whalf = (HISTO_WINDOW_SIZE - 1) / 2;
  HISTOGRAM *hsmooth = NULL;
  MRI_REGION *reg;

  nwindows = mni->windows_above_t0 + mni->windows_below_t0;
  for (deleted = i = 0; i < nwindows; i++) {
    reg = &mni->regions[i];
    hsmooth = HISTOsmooth(&mni->histograms[i], hsmooth, mni->smooth_sigma);
    peak = HISTOfindLastPeakInRegion(hsmooth, HISTO_WINDOW_SIZE, MIN_HISTO_PCT, whalf, hsmooth->nbins - whalf);
    if (peak < 0) {
      deleted++;
    }
    else {
      inputs[i - deleted] = (float)reg->y + (float)reg->dy / 2.0f;
#if 0
      outputs[i-deleted] = mni->desired_wm_value / (float)peak ;
#else
      outputs[i - deleted] = (float)mni->histograms[i].bins[peak];
#endif
    }
  }

  npeaks = nwindows - deleted;
  npeaks = MRInormCheckPeaks(mni, inputs, outputs, npeaks);
  for (i = 0; i < npeaks; i++) {
    outputs[i] = (float)mni->desired_wm_value / outputs[i];
  }

  if (hsmooth) {
    HISTOfree(&hsmooth);
  }

  return (npeaks);
}
/*-----------------------------------------------------
  Parameters:

  Returns value:

  Description
  the variation in the magnetic field should be relatively
  slow. Use this to do a consistency check on the peaks, removing
  any outliers.

  Note that the algorithm only deletes the furthest outlier on
  each iteration. This is because you can get a patch of bad
  peaks, the middle of which looks fine by the local slope
  test. However, the outside of the patch will be eroded at
  each iteration, and the avg and sigma estimates will improve.
  Of course, this is slower, but since the number of peaks is
  small (20 or so), time isn't a concern.

  Also, I use both forwards and backwards derivatives to try
  and arbitrate which of two neighboring peaks is bad (the bad
  one is more likely to have both fwd and bkwd derivatives far
  from the mean).
  ------------------------------------------------------*/
int MRInormCheckPeaks(MNI *mni, float *inputs, float *outputs, int npeaks)
{
  int starting_slice, slice, deleted[MAX_SPLINE_POINTS], old_slice, n;
  float Iup, I, Idown, dI, dy, grad, max_gradient;
  int i;

  for (i = 0; i < MAX_SPLINE_POINTS; ++i) {
    deleted[i] = 0;
  }

  /* rule of thumb - at least a third of the coefficients must be valid */
  if (npeaks < (mni->windows_above_t0 + mni->windows_below_t0) / 3) {
    return (0);
  }

  if (FZERO(mni->max_gradient)) {
    max_gradient = MAX_GRADIENT;
  }
  else {
    max_gradient = mni->max_gradient;
  }

  if (Gdiag & DIAG_SHOW) {
    fprintf(stderr, "max gradient %2.3f\n", mni->max_gradient);
  }
  if (Gdiag & DIAG_SHOW)
    for (slice = 0; slice < npeaks; slice++)
      fprintf(stderr, "%d: %2.0f --> %2.0f\n", slice, inputs[slice], outputs[slice]);

  /*
    first find a good starting slice to anchor the checking by taking the
    median peak value of three slices around the center of the brain.
  */
  starting_slice = mni->windows_above_t0 - STARTING_SLICE;
  Iup = outputs[starting_slice - SLICE_OFFSET];
  I = outputs[starting_slice];
  Idown = outputs[starting_slice + SLICE_OFFSET];

  if (Gdiag & DIAG_SHOW)
    fprintf(stderr,
            "testing slices %d-%d=%d (%2.0f), %d (%2.0f), and %d (%2.0f)\n",
            mni->windows_above_t0,
            STARTING_SLICE,
            starting_slice,
            I,
            starting_slice + SLICE_OFFSET,
            Idown,
            starting_slice - SLICE_OFFSET,
            Iup);

  if ((I >= MIN(Iup, Idown)) && (I <= MAX(Iup, Idown))) {
    starting_slice = starting_slice;
  }
  else if ((Iup >= MIN(I, Idown)) && (Iup <= MAX(I, Idown))) {
    starting_slice = starting_slice - SLICE_OFFSET;
  }
  else {
    starting_slice = starting_slice + SLICE_OFFSET;
  }

  if (Gdiag & DIAG_SHOW) fprintf(stderr, "starting slice %d --> %2.0f\n", starting_slice, outputs[starting_slice]);

  /* search forward and fill in arrays */
  old_slice = starting_slice;
  for (slice = starting_slice + 1; slice < npeaks; slice++) {
    dI = outputs[slice] - outputs[old_slice];
#if 0
    dy = inputs[slice] - inputs[old_slice] ;
#else
    dy = inputs[slice] - inputs[slice - 1];
#endif
    grad = fabs(dI / dy);
    deleted[slice] = ((grad > max_gradient) || ((slice - old_slice) > MAX_SKIPPED));
    if (!deleted[slice]) {
      old_slice = slice;
    }
    else if (Gdiag & DIAG_SHOW)
      fprintf(stderr, "deleting peak[%d]=%2.0f, grad = %2.0f / %2.0f = %2.1f\n", slice, outputs[slice], dI, dy, grad);
  }

  /* now search backwards and fill stuff in */
  old_slice = starting_slice;
  for (slice = starting_slice - 1; slice >= 0; slice--) {
    dI = outputs[old_slice] - outputs[slice];
#if 0
    dy = inputs[slice] - inputs[old_slice] ;
#else
    dy = inputs[slice + 1] - inputs[slice];
#endif
    grad = fabs(dI / dy);
    deleted[slice] = ((grad > max_gradient) || ((old_slice - slice) > MAX_SKIPPED));
    if (!deleted[slice]) {
      old_slice = slice;
    }
    else if (Gdiag & DIAG_SHOW)
      fprintf(stderr, "deleting peak[%d]=%2.0f, grad = %2.0f / %2.0f = %2.1f\n", slice, outputs[slice], dI, dy, grad);
  }

  for (n = slice = 0; slice < npeaks; slice++) {
    if (!deleted[slice]) /* passed consistency check */
    {
      outputs[n] = outputs[slice];
      inputs[n] = inputs[slice];
      n++;
    }
  }

  npeaks = n;

  if (Gdiag & DIAG_SHOW) {
    fflush(stderr);
  }

  return (npeaks);
}
/*-----------------------------------------------------
  Parameters:

  Returns value:

  Description
  ------------------------------------------------------*/
MRI *MRInormalize(MRI *mri_src, MRI *mri_dst, MNI *mni)
{
  float inputs[MAX_SPLINE_POINTS], outputs[MAX_SPLINE_POINTS];
  int npeaks, dealloc = 0;

  if (!mni) /* do local initialization */
  {
    dealloc = 1;
    mni = (MNI *)calloc(1, sizeof(MNI));
    MRInormInit(mri_src, mni, 0, 0, 0, 0, 0.0f);
  }

  MRInormFillHistograms(mri_src, mni);
  npeaks = MRInormFindPeaks(mni, inputs, outputs);
  if (npeaks == 0)
    ErrorReturn(NULL,
                (ERROR_BADPARM,
                 "MRInormalize: could not find any valid peaks.\n"
                 "\nMake sure the Talairach alignment is correct!\n"));
  printf("MRIsplineNormalize(): npeaks = %d\n", npeaks);
  if (npeaks <= 1) {
    printf("ERROR: number of peaks must be > 1 for spline\n");
    return (NULL);
  }
  mri_dst = MRIsplineNormalize(mri_src, mri_dst, NULL, inputs, outputs, npeaks);

  if (Gdiag & DIAG_SHOW) {
    int i;

    fprintf(stderr, "normalization found %d peaks:\n", npeaks);
    for (i = 0; i < npeaks; i++) {
      fprintf(stderr, "%d: %2.1f --> %2.3f\n", i, inputs[i], outputs[i]);
    }
  }
  if (dealloc) {
    free(mni);
  }

  return (mri_dst);
}
/*-----------------------------------------------------
  Parameters:

  Returns value:

  Description
  ------------------------------------------------------*/
#define SCALE 2

MRI *MRInormFindControlPoints(MRI *mri_src,
                              float wm_target,
                              float intensity_above,
                              float intensity_below,
                              MRI *mri_ctrl,
                              int which,
                              int scan_type,
                              MRI *mri_not_control)
{
  int width, height, depth, x, y, z, xk, yk, zk, xi, yi, zi;
  int *pxi, *pyi, *pzi, ctrl, nctrl, nfilled, too_low, total_filled;
  int n, whalf, pass = 0;
  float wm_val, gm_val, csf_val, mean_val, min_val, max_val, val, val0, low_thresh, hi_thresh;
  float int_below_adaptive;
  MRI *mri_tmp;
#if 0
  int     nremoved ;
  BUFTYPE csf_thresh ;
#endif

  if (!wm_target) {
    wm_target = DEFAULT_DESIRED_WHITE_MATTER_VALUE;
  }
  width = mri_src->width;
  height = mri_src->height;
  depth = mri_src->depth;
  if (!mri_ctrl) {
    mri_ctrl = MRIalloc(width, height, depth, MRI_UCHAR);
    MRIcopyHeader(mri_src, mri_ctrl);
  }

  pxi = mri_src->xi;
  pyi = mri_src->yi;
  pzi = mri_src->zi;

/*
  find points which are close to wm_target, and in 7x7x7 relatively
  homogenous regions.
*/
#if 1
  nctrl += MRInormAddFileControlPoints(mri_ctrl, 255, mri_src);

  pass = 0;
  do {
    MRInormFindControlPointsInWindow(mri_src,
                                     wm_target,
                                     1.5 * intensity_above - pass * 5,
                                     1.5 * intensity_below + pass * 5,
                                     mri_ctrl,
                                     3.0,
                                     "",
                                     &nctrl,
                                     scan_type,
                                     mri_not_control);
    pass++;
    if (pass > 10)
      ErrorReturn(NULL, (ERROR_UNSUPPORTED, "MRInormFindControlPoints: could not find enough control points"));
  } while (nctrl < 10);
  MRInormFindControlPointsInWindow(
      mri_src, wm_target, intensity_above, intensity_below, mri_ctrl, 2.0, "", &n, scan_type, mri_not_control);
  nctrl += n;

  /* use these control points as an anchor to estimate wm peak and the
     other tissue classes from it. Then recompute control points using
     adaptive thresholds
  */
  find_tissue_intensities(mri_src, mri_ctrl, &wm_val, &gm_val, &csf_val);
  MRIclear(mri_ctrl);
  pass = nctrl = 0;
  do {
    MRInormFindControlPointsInWindow(mri_src,
                                     wm_target,
                                     ceil(1.5 * intensity_above + 5 * pass),
                                     ceil(1.5 * intensity_below + 5 * pass),
                                     mri_ctrl,
                                     3.0,
                                     "",
                                     &nctrl,
                                     scan_type,
                                     mri_not_control);
    pass++;
  } while (nctrl < 10);
  if (Gx >= 0)
    printf("after 7x7x7 - (%d, %d, %d) is %sa control point\n", Gx, Gy, Gz, MRIvox(mri_ctrl, Gx, Gy, Gz) ? "" : "NOT ");
  int_below_adaptive = floor((wm_val - gm_val) / 3.0);
  low_thresh = wm_target - int_below_adaptive;
  low_thresh = MAX(wm_target - 1.5 * intensity_below, low_thresh);
  MRInormFindControlPointsInWindow(mri_src,
                                   wm_target,
                                   ceil(intensity_above),
                                   ceil(wm_target - low_thresh),
                                   mri_ctrl,
                                   2.0,
                                   "",
                                   &n,
                                   scan_type,
                                   mri_not_control);
  if (Gx >= 0)
    printf("after 5x5x5 - (%d, %d, %d) is %sa control point\n", Gx, Gy, Gz, MRIvox(mri_ctrl, Gx, Gy, Gz) ? "" : "NOT ");
  nctrl += n;

  low_thresh = wm_target - intensity_below;
#if 1
  int_below_adaptive = (wm_val - gm_val) / 4;
  low_thresh = (wm_target - int_below_adaptive);
#endif
  hi_thresh = wm_target + intensity_above;
#else
  low_thresh = wm_target - 1.5 * intensity_below;
  hi_thresh = wm_target + 1.5 * intensity_above;
  for (nctrl = z = 0; z < depth; z++) {
    for (y = 0; y < height; y++) {
      for (x = 0; x < width; x++) {
        val0 = MRIgetVoxVal(mri_src, x, y, z, 0);
        if (mri_not_control && MRIgetVoxVal(mri_not_control, x, y, z, 0) > 0) {
          continue;  // not allowed to be a control point
        }
        if (val0 >= low_thresh && val0 <= hi_thresh) {
#ifdef WSIZE
#undef WSIZE
#endif
#ifdef WHALF
#undef WHALF
#endif
#define WSIZE 7
#define WHALF ((WSIZE - 1) / 2)
          whalf = ceil(WHALF / mri_src->xsize);
          ctrl = 128;
          for (zk = -whalf; ctrl && zk <= whalf; zk++) {
            zi = pzi[z + zk];
            for (yk = -whalf; ctrl && yk <= whalf; yk++) {
              yi = pyi[y + yk];
              for (xk = -whalf; ctrl && xk <= whalf; xk++) {
                xi = pxi[x + xk];
                val = MRIgetVoxVal(mri_src, xi, yi, zi, 0);
                if (val > hi_thresh || val < low_thresh) ctrl = 0; /* not homogeneous enough */
              }
            }
          }
        }
        else
          ctrl = 0;

        if (ctrl) nctrl++;

        MRIvox(mri_ctrl, x, y, z) = ctrl;
      }
    }
  }
  if (Gdiag & DIAG_SHOW) fprintf(stderr, "%d 7x7x7 control points found\n", nctrl);

  /*
  find points which are close to wm_target, and in 5x5x5 relatively
  homogenous regions.
  */
  low_thresh = wm_target - intensity_below;
  hi_thresh = wm_target + intensity_above;
  for (z = 0; z < depth; z++) {
    for (y = 0; y < height; y++) {
      for (x = 0; x < width; x++) {
        if (MRIvox(mri_ctrl, x, y, z)) /* already a control point */
          continue;

        if (mri_not_control && MRIgetVoxVal(mri_not_control, x, y, z, 0) > 0)
          continue;  // not allowed to be a control point

        val0 = MRIgetVoxVal(mri_src, x, y, z, 0);
        if (val0 >= low_thresh && val0 <= hi_thresh) {
#ifdef WSIZE
#undef WSIZE
#endif
#ifdef WHALF
#undef WHALF
#endif
#define WSIZE 5
#define WHALF ((WSIZE - 1) / 2)
          whalf = ceil(WHALF / mri_src->xsize);
          ctrl = 128;
          for (zk = -whalf; ctrl && zk <= whalf; zk++) {
            zi = pzi[z + zk];
            for (yk = -whalf; ctrl && yk <= whalf; yk++) {
              yi = pyi[y + yk];
              for (xk = -whalf; ctrl && xk <= whalf; xk++) {
                xi = pxi[x + xk];
                val = MRIgetVoxVal(mri_src, xi, yi, zi, 0);
                if (val > hi_thresh || val < low_thresh) ctrl = 0; /* not homogeneous enough */
              }
            }
          }
        }
        else
          ctrl = 0;
        if (ctrl) nctrl++;

        MRIvox(mri_ctrl, x, y, z) = ctrl;
      }
    }
  }
  if (Gdiag & DIAG_SHOW) fprintf(stderr, "%d 5x5x5 control points found\n", nctrl);
#endif

  /*  add all voxels that neighbor a control point and are in a 3x3x3
      neighborhood that has unambiguous intensities
      (should push things out close to the border).
  */
  total_filled = 0;
#ifdef WSIZE
#undef WSIZE
#endif
#ifdef WHALF
#undef WHALF
#endif
#define WSIZE 3
#define WHALF ((WSIZE - 1) / 2)
  whalf = ceil(WHALF / mri_src->xsize);
#if 0
  if (mri_src->xsize < 0.9) // be more conservative for hires volumes
  {
    low_thresh = wm_target-intensity_below/2;
    hi_thresh =  wm_target+intensity_above/2;
  }
#endif

  mri_tmp = MRIcopy(mri_ctrl, NULL);
  do {
    if (which < 1) break;

    nfilled = 0;
    for (z = 0; z < depth; z++) {
      for (y = 0; y < height; y++) {
        for (x = 0; x < width; x++) {
          val0 = MRIgetVoxVal(mri_src, x, y, z, 0);
          ctrl = MRIvox(mri_ctrl, x, y, z);
          too_low = 0;
          if (mri_not_control && MRIgetVoxVal(mri_not_control, x, y, z, 0) > 0)
            continue;  // not allowed to be a control point

          if (val0 >= low_thresh && val0 <= hi_thresh && !ctrl) {
            n = 0;
            mean_val = min_val = max_val = 0.0;
            if (x == Gx && y == Gy && z == Gz) DiagBreak();

            for (zk = -whalf; zk <= whalf && !too_low; zk++) {
              zi = pzi[z + zk];
              for (yk = -whalf; yk <= whalf && !too_low; yk++) {
                yi = pyi[y + yk];
                for (xk = -whalf; xk <= whalf && !too_low; xk++) {
                  /*
                    check for any 27-connected neighbor
                    that is a control
                    point and has a small intensity
                    difference with the
                    current point.
                  */
                  xi = pxi[x + xk];
                  val = MRIgetVoxVal(mri_src, xi, yi, zi, 0);
                  if (val >= hi_thresh || val <= low_thresh) {
                    too_low = 1;
                    ctrl = 0;
                    break;
                  }
                  if ((abs(xk) + abs(yk) + abs(zk)) > 1) continue;  // only allow 4 (6 in 3-d) connectivity

                  /* now make sure that a
                     6-connected neighbor exists that
                     is currently a control point.
                  */
                  if (MRIvox(mri_ctrl, xi, yi, zi)) {
                    n++;
                    val = MRIgetVoxVal(mri_src, xi, yi, zi, 0);
                    mean_val += val;
                    if (val > max_val) max_val = val;

                    if (val < min_val) min_val = val;

                    ctrl = 128;
                  }
                }
              }
            }
            if (Gx == x && Gy == y && Gz == z) {
              if (ctrl > 0) DiagBreak();
              DiagBreak();
            }
            mean_val /= (float)n;
            if ((val0 >= wm_target) || (mean_val - val0 < int_below_adaptive / 2)) {
              MRIvox(mri_tmp, x, y, z) = ctrl;
              if (ctrl) nfilled++;
            }
          }
        }
      }
    }
    MRIcopy(mri_tmp, mri_ctrl);
    total_filled += nfilled;
  } while (nfilled > 0);
  nctrl += total_filled;
  if (Gdiag & DIAG_SHOW)
    fprintf(stderr,
            "%d contiguous %dx%dx%d control points added above %2.0f\n",
            total_filled,
            2 * whalf + 1,
            2 * whalf + 1,
            2 * whalf + 1,
            low_thresh);
  if (Gx >= 0)
    printf("after 3x3x3 - (%d, %d, %d) is %sa control point\n", Gx, Gy, Gz, MRIvox(mri_ctrl, Gx, Gy, Gz) ? "" : "NOT ");

/*  add all voxels that neighbor at least 3 control points and
    have and that lie in a 6-connected neighborhood of high
    intensities. (should push things out even close to the border).
*/
#if 0
  low_thresh = wm_target-intensity_below/2;
  hi_thresh =  wm_target+intensity_above/2;
#endif
  total_filled = 0;
  low_thresh = MAX(low_thresh, wm_target - intensity_below);

  /* doesn't make sense to look for 6-connected
     nbrs if the voxel size is less than 1mm */
  //  if (mri_src->xsize > 0.9)
  {
    MRIcopy(mri_ctrl, mri_tmp);
    do {
      if (which < 2) break;

      nfilled = 0;
      for (z = 0; z < depth; z++) {
        for (y = 0; y < height; y++) {
          for (x = 0; x < width; x++) {
            val0 = MRIgetVoxVal(mri_src, x, y, z, 0);
            ctrl = MRIvox(mri_ctrl, x, y, z);
            too_low = 0;
            if (mri_not_control && MRIgetVoxVal(mri_not_control, x, y, z, 0) > 0)
              continue;  // not allowed to be a control point

            if (val0 >= low_thresh && val0 <= hi_thresh && !ctrl) {
              if (x == Gx && y == Gy && z == Gz) DiagBreak();

              n = 0;
              mean_val = min_val = max_val = 0.0;
              for (zk = -whalf; zk <= whalf && !too_low; zk++) {
                zi = pzi[z + zk];
                for (yk = -whalf; yk <= whalf && !too_low; yk++) {
                  yi = pyi[y + yk];
                  for (xk = -whalf; xk <= whalf && !too_low; xk++) {
                    /*
                      check for any 27-connected neighbor
                      that is a control
                      point and has a small intensity
                      difference with the
                      current point.
                    */
                    xi = pxi[x + xk];
                    val = MRIgetVoxVal(mri_src, xi, yi, zi, 0);
                    if (MRIvox(mri_ctrl, xi, yi, zi) && (abs(xk) <= 1) && (abs(yk) <= 1) && (abs(zk) <= 1)) {
                      n++; /* count # of 27-connected control points */
                      mean_val += val;
                      if (val > max_val) max_val = val;

                      if (val < min_val) min_val = val;
                    }
                    if ((abs(xk) + abs(yk) + abs(zk)) > 1) continue;  // only allow 4 (6 in 3-d) connectivity

                    if (val > hi_thresh || val < low_thresh) too_low = 1;
                  }
                }
              }
#define MIN_CONTROL_POINTS 4
              if (x == Gx && y == Gy && z == Gz) DiagBreak();

              if (n >= MIN_CONTROL_POINTS && !too_low) {
                if (x == Gx && y == Gy && z == Gz) DiagBreak();

                mean_val /= n;
                if ((val0 >= wm_target) || (mean_val - val0 < int_below_adaptive / 2)) {
                  /* if (val0 >= wm_target
                     || (max_val-min_val<int_below_adaptive))*/
                  {
                    ctrl = 1;
                    MRIvox(mri_tmp, x, y, z) = 128;
                    nfilled++;
                  }
                }
              }
            }
          }
        }
      }
      MRIcopy(mri_tmp, mri_ctrl);
      total_filled += nfilled;
    } while (nfilled > 0);
    nctrl += total_filled;
    if (Gdiag & DIAG_SHOW)
      fprintf(stderr,
              "%d contiguous 6-connected control points "
              "added above threshold %2.0f\n",
              total_filled,
              low_thresh);
    if (Gx >= 0)
      printf("after 6-connected - (%d, %d, %d) is %sa control point\n",
             Gx,
             Gy,
             Gz,
             MRIvox(mri_ctrl, Gx, Gy, Gz) ? "" : "NOT ");
  }

#if 0
  low_thresh = wm_target-(2*intensity_below);
  hi_thresh =  wm_target+intensity_above;
  total_filled = 0 ;
  for (z = 0 ; z < depth ; z++)
  {
    for (y = 0 ; y < height ; y++)
    {
      for (x = 0 ; x < width ; x++)
      {
        val0 = MRIgetVoxVal(mri_src, x, y, z, 0) ;
        if (val0 >= low_thresh && val0 <= hi_thresh)
        {
#undef WHALF
#undef WSIZE
#define WSIZE 9
#define WHALF ((WSIZE - 1) / 2)
          whalf = ceil(WHALF / mri_src->xsize) ;
          ctrl = 128 ;
          for (zk = -whalf ; ctrl && zk <= whalf ; zk++)
          {
            zi = pzi[z+zk] ;
            for (yk = -whalf ; ctrl && yk <= whalf ; yk++)
            {
              yi = pyi[y+yk] ;
              for (xk = -whalf ; ctrl && xk <= whalf ; xk++)
              {
                xi = pxi[x+xk] ;
                val = MRIgetVoxVal(mri_src, xi, yi, zi, 0) ;
                if (val > hi_thresh || val < low_thresh)
                {
                  ctrl = 0 ;  /* not homogeneous enough */
                }
              }
            }
          }
        }
        else
        {
          ctrl = 0 ;
        }
        if (ctrl)
        {
          total_filled++ ;
        }
        MRIvox(mri_ctrl, x, y, z) = ctrl ;
      }
    }
  }
  if (Gdiag & DIAG_SHOW)
    fprintf(stderr, "%d %d mm homogenous control points found\n",
            total_filled,WSIZE);
  nctrl += total_filled ;
#endif

#if 0
  total_filled = 0 ;
  do
  {
    int   low_gradients ;
    float dist ;

    nfilled = 0 ;
    for (z = 0 ; z < depth ; z++)
    {
      for (y = 0 ; y < height ; y++)
      {
        for (x = 0 ; x < width ; x++)
        {
          val0 = MRIgetVoxVal(mri_src, x, y, z, 0) ;
          ctrl = MRIvox(mri_ctrl, x, y, z) ;
          low_gradients = 0 ;
          if (val0 >= low_thresh && val0 <= hi_thresh && !ctrl)
          {
            if (x == Gx && y == Gy && z == Gz)
            {
              DiagBreak() ;
            }
            for (zk = -1 ; zk <= 1 ; zk++)
            {
              zi = pzi[z+zk] ;
              for (yk = -1 ; yk <= 1 ; yk++)
              {
                yi = pyi[y+yk] ;
                for (xk = -1 ; xk <= 1 ; xk++)
                {
                  if (!xk && !yk && !zk)
                  {
                    continue ;
                  }

                  /*
                    check for any 27-connected
                    neighbor that is not
                    in the right intensity range.
                  */
                  xi = pxi[x+xk] ;
                  if (MRIvox(mri_ctrl, xi, yi, zi))
                    /* neighboring ctrl pt */
                  {
                    val =
                      MRIgetVoxVal(mri_src, xi, yi, zi, 0) ;
                    dist = sqrt(xk*xk+yk*yk+zk*zk) ;
                    if (FZERO(dist))
                    {
                      dist = 1.0 ;
                    }
#define MIN_GRAD 1.0
                    if (fabs(val-val0)/dist < MIN_GRAD)
                    {
                      low_gradients++ ;
                    }
                  }
                  if ((abs(xk) + abs(yk) + abs(zk)) > 1)
                  {
                    continue ;  /* only allow 4 (6 in 3-d) connectivity */
                  }
                }
              }
            }
            if (low_gradients >= 9)
            {
              MRIvox(mri_ctrl, x, y, z) = 128 ;
              nfilled++ ;
            }
          }
        }
      }
    }
    total_filled += nfilled ;
  }
  while (nfilled > 0) ;
  nctrl += total_filled ;
  if (Gdiag & DIAG_SHOW)
    fprintf(stderr,"%d contiguous low gradient control points added\n",
            total_filled);
#endif

#undef WSIZE
#undef WHALF
  mriRemoveOutliers(mri_ctrl, 2);

#if 0
  /* now remove control points that are within 2mm of csf */
  csf_thresh = (BUFTYPE)nint(find_csf(mri_src, mri_ctrl, 0)) ;
  printf("setting max csf intensity to %d\n", csf_thresh) ;
  for (nremoved = z = 0 ; z < depth ; z++)
  {
    for (y = 0 ; y < height ; y++)
    {
      for (x = 0 ; x < width ; x++)
      {
        if (x == Gx && y == Gy && z == Gz)
        {
          DiagBreak() ;
        }

        ctrl = MRIvox(mri_ctrl, x, y, z) ;
        if (ctrl == 0)
        {
          continue ;
        }
        val0 = MRIgetVoxVal(mri_src, x, y, z, 0) ;
#ifdef WSIZE
#undef WSIZE
#endif
#ifdef WHALF
#undef WHALF
#endif
#define WSIZE 5
#define WHALF ((WSIZE - 1) / 2)
        whalf = ceil(WHALF / mri_src->xsize) ;
        ctrl = 128 ;
        for (zk = -whalf ; ctrl && zk <= whalf ; zk++)
        {
          zi = pzi[z+zk] ;
          for (yk = -whalf ; ctrl && yk <= whalf ; yk++)
          {
            yi = pyi[y+yk] ;
            for (xk = -whalf ; ctrl && xk <= whalf ; xk++)
            {
              xi = pxi[x+xk] ;
              val = MRIgetVoxVal(mri_src, xi, yi, zi, 0) ;
              if (val <= csf_thresh)
              {
                ctrl = 0 ;  /* a csf voxel too close */
              }
            }
          }
        }
        if (ctrl == 0)
        {
          nremoved++ ;
        }
        MRIvox(mri_ctrl, x, y, z) = ctrl ;
      }
    }
  }

  printf("%d control points removed due to csf proximity...\n", nremoved) ;
  nctrl -= nremoved ;
#endif

#if 1
  nctrl += MRInormAddFileControlPoints(mri_ctrl, 255, mri_src);
#else
  /* read in control points from a file (if specified) */
  for (i = 0; i < num_control_points; i++) {
    /*    if (!MRIvox(mri_ctrl, xctrl[i], yctrl[i], zctrl[i]))*/
    {
      MRIvox(mri_ctrl, xctrl[i], yctrl[i], zctrl[i]) = 255;
      nctrl++;
    }
  }
#endif

  if (Gdiag & DIAG_SHOW) {
    fprintf(stderr, "%d control points found.\n", nctrl);
  }
  if (Gx >= 0 && Gy >= 0 && Gz >= 0) {
    float val = MRIgetVoxVal(mri_src, Gx, Gy, Gz, 0);
    printf("(%d, %d, %d) is%s a control point (T1=%2.0f)\n",
           Gx,
           Gy,
           Gz,
           MRIvox(mri_ctrl, Gx, Gy, Gz) > 0 ? "" : " NOT",
           val);
  }
  MRIfree(&mri_tmp);
  return (mri_ctrl);
}

MRI *MRInormGentlyFindControlPoints(
    MRI *mri_src, float wm_target, float intensity_above, float intensity_below, MRI *mri_ctrl, MRI *mri_not_control)
{
  int width, height, depth, x, y, z, xk, yk, zk, xi, yi, zi;
  int *pxi, *pyi, *pzi, ctrl, nctrl, val0, val, whalf = 0;
  BUFTYPE low_thresh, hi_thresh;

  if (!wm_target) {
    wm_target = DEFAULT_DESIRED_WHITE_MATTER_VALUE;
  }
  width = mri_src->width;
  height = mri_src->height;
  depth = mri_src->depth;
  if (!mri_ctrl) {
    mri_ctrl = MRIalloc(width, height, depth, MRI_UCHAR);
    MRIcopyHeader(mri_src, mri_ctrl);
  }

  pxi = mri_src->xi;
  pyi = mri_src->yi;
  pzi = mri_src->zi;
  /*
    find points which are close to wm_target, and in 7x7x7 relatively
    homogenous regions.
  */
  low_thresh = wm_target - 1.5 * intensity_below;
  hi_thresh = wm_target + 1.5 * intensity_above;
  for (nctrl = z = 0; z < depth; z++) {
    for (y = 0; y < height; y++) {
      for (x = 0; x < width; x++) {
        if (x == Gx && y == Gy && z == Gz) {
          DiagBreak();
        }

        if (MRIvox(mri_ctrl, x, y, z) == CONTROL_MARKED) {
          nctrl++;
          continue;  // caller specified this as a control point
        }
        val0 = MRIgetVoxVal(mri_src, x, y, z, 0);
        if (mri_not_control && MRIgetVoxVal(mri_not_control, x, y, z, 0) > 0) {
          continue;  // not allowed to be a control point
        }
        if (val0 >= low_thresh && val0 <= hi_thresh) {
#ifdef WSIZE
#undef WSIZE
#endif
#ifdef WHALF
#undef WHALF
#endif
#define WSIZE 7
#define WHALF ((WSIZE - 1) / 2)
          whalf = ceil(WHALF / mri_src->xsize);
          ctrl = 128;
          for (zk = -whalf; ctrl && zk <= whalf; zk++) {
            zi = pzi[z + zk];
            for (yk = -whalf; ctrl && yk <= whalf; yk++) {
              yi = pyi[y + yk];
              for (xk = -whalf; ctrl && xk <= whalf; xk++) {
                xi = pxi[x + xk];
                val = MRIgetVoxVal(mri_src, xi, yi, zi, 0);
                if (val > hi_thresh || val < low_thresh) {
                  ctrl = 0; /* not homogeneous enough */
                }
              }
            }
          }
        }
        else {
          ctrl = 0;
        }
        if (ctrl) {
          nctrl++;
        }
        MRIvox(mri_ctrl, x, y, z) = ctrl;
      }
    }
  }
  if (Gdiag & DIAG_SHOW)
    fprintf(stderr, "%d %dx%dx%d control points found\n", nctrl, 2 * whalf + 1, 2 * whalf + 1, 2 * whalf + 1);

  /*
    find points which are close to wm_target, and in 5x5x5 relatively
    homogenous regions.
  */
  low_thresh = wm_target - intensity_below;
  hi_thresh = wm_target + intensity_above;
  for (z = 0; z < depth; z++) {
    for (y = 0; y < height; y++) {
      for (x = 0; x < width; x++) {
        if ((int)MRIgetVoxVal(mri_ctrl, x, y, z, 0)) /*already a controlpoint*/
        {
          continue;
        }
        if (mri_not_control && MRIgetVoxVal(mri_not_control, x, y, z, 0) > 0) {
          continue;  // not allowed to be a control point
        }
        val0 = MRIgetVoxVal(mri_src, x, y, z, 0);
        if (val0 >= low_thresh && val0 <= hi_thresh) {
#ifdef WSIZE
#undef WSIZE
#endif
#ifdef WHALF
#undef WHALF
#endif
#undef WSIZE
#define WSIZE 5
#define WHALF ((WSIZE - 1) / 2)
          whalf = ceil(WHALF / mri_src->xsize);
          ctrl = 128;
          for (zk = -whalf; ctrl && zk <= whalf; zk++) {
            zi = pzi[z + zk];
            for (yk = -whalf; ctrl && yk <= whalf; yk++) {
              yi = pyi[y + yk];
              for (xk = -whalf; ctrl && xk <= whalf; xk++) {
                xi = pxi[x + xk];
                val = MRIgetVoxVal(mri_src, xi, yi, zi, 0);
                if (val > hi_thresh || val < low_thresh) {
                  ctrl = 0; /* not homogeneous enough */
                }
              }
            }
          }
        }
        else {
          ctrl = 0;
        }
        if (ctrl) {
          nctrl++;
        }
        MRIvox(mri_ctrl, x, y, z) = ctrl;
      }
    }
  }
  if (Gdiag & DIAG_SHOW)
    fprintf(stderr,
            "%d %dx%dx%d control points found above %d\n",
            nctrl,
            2 * whalf + 1,
            2 * whalf + 1,
            2 * whalf + 1,
            low_thresh);

#undef WSIZE
#undef WHALF
  mriRemoveOutliers(mri_ctrl, 2);

  nctrl += MRInormAddFileControlPoints(mri_ctrl, 255, mri_src);

  if (Gdiag & DIAG_SHOW) {
    fprintf(stderr, "%d control points found.\n", nctrl);
  }
  if (Gx >= 0 && Gy >= 0 && Gz >= 0) {
    float val = MRIgetVoxVal(mri_src, Gx, Gy, Gz, 0);
    printf("(%d, %d, %d) is%s a control point (T1=%2.0f)\n",
           Gx,
           Gy,
           Gz,
           MRIvox(mri_ctrl, Gx, Gy, Gz) > 0 ? "" : " NOT",
           val);
  }
  MRIbinarize(mri_ctrl, mri_ctrl, 1, 0, 1);
  return (mri_ctrl);
}

MRI *MRInormFindControlPointsInWindow(MRI *mri_src,
                                      float wm_target,
                                      float intensity_above,
                                      float intensity_below,
                                      MRI *mri_ctrl,
                                      float whalf_mm,
                                      const char *debug_str,
                                      int *pnctrl,
                                      int scan_type,
                                      MRI *mri_not_control)
{
  int width, height, depth, x, y, z, xk, yk, zk, xi, yi, zi, *pxi, *pyi;
  int *pzi, ctrl, nctrl, val0, val = 0, whalf;
  float low_thresh, hi_thresh;

  whalf = nint(whalf_mm / mri_src->xsize);
  if (!wm_target) {
    wm_target = DEFAULT_DESIRED_WHITE_MATTER_VALUE;
  }
  width = mri_src->width;
  height = mri_src->height;
  depth = mri_src->depth;
  if (!mri_ctrl) {
    mri_ctrl = MRIalloc(width, height, depth, MRI_UCHAR);
    MRIcopyHeader(mri_src, mri_ctrl);
  }

  pxi = mri_src->xi;
  pyi = mri_src->yi;
  pzi = mri_src->zi;
  /*
    find points which are close to wm_target, and in 7x7x7 relatively
    homogenous regions.
  */
  low_thresh = floor(wm_target - intensity_below);
  hi_thresh = floor(wm_target + intensity_above);
  for (nctrl = z = 0; z < depth; z++) {
    for (y = 0; y < height; y++) {
      for (x = 0; x < width; x++) {
        if (MRIvox(mri_ctrl, x, y, z) > 0) /* already a control point */
          continue;

        if (mri_not_control && MRIgetVoxVal(mri_not_control, x, y, z, 0) > 0) continue;

        val0 = MRIgetVoxVal(mri_src, x, y, z, 0);
        if (val0 >= low_thresh && val0 <= hi_thresh) {
          ctrl = 128;
          for (zk = -whalf; ctrl && zk <= whalf; zk++) {
            zi = pzi[z + zk];
            for (yk = -whalf; ctrl && yk <= whalf; yk++) {
              yi = pyi[y + yk];
              for (xk = -whalf; ctrl && xk <= whalf; xk++) {
                xi = pxi[x + xk];
                val = MRIgetVoxVal(mri_src, xi, yi, zi, 0);
                if (val > hi_thresh || val < low_thresh) ctrl = 0; /* not homogeneous enough */
              }
            }
          }
        }
        else
          ctrl = 0;
        if (ctrl) nctrl++;

        if (ctrl && x == Gx && y == Gy && z == Gz && !MRIvox(mri_ctrl, x, y, z)) {
          printf("val %d - setting (%d, %d, %d) as a control point\n", val, x, y, z);
        }
        MRIvox(mri_ctrl, x, y, z) = ctrl;
      }
    }
  }
  if (Gdiag & DIAG_SHOW && debug_str != NULL)
    fprintf(
        stderr, "%s %d %dx%dx%d control points found\n", debug_str, nctrl, whalf * 2 + 1, whalf * 2 + 1, whalf * 2 + 1);

  if (pnctrl) {
    *pnctrl = nctrl;
  }
  return (mri_ctrl);
}

/*-----------------------------------------------------
  Parameters:

  Returns value:

  Description
  ------------------------------------------------------*/
#if 0
MRI *
MRIbuildBiasImage(MRI *mri_src, MRI *mri_ctrl, MRI *mri_bias)
{
  int     width, height, depth ;
  MRI     *mri_s_ctrl, *mri_s_bias, *mri_s_src, *mri_tmp ;

  width = mri_src->width ;
  height = mri_src->height ;
  depth = mri_src->depth ;

  mri_s_ctrl = mriDownsampleCtrl2(mri_ctrl, NULL) ;
  mri_s_src = MRIreduceByte(mri_src, NULL) ;
  mri_s_bias = MRIclone(mri_s_src, NULL) ;
  MRIbuildVoronoiDiagram(mri_s_src, mri_s_ctrl, mri_s_bias) ;
  MRIsoapBubble(mri_s_bias, mri_s_ctrl, mri_s_bias, 25) ;
  MRIfree(&mri_s_ctrl) ;
  MRIfree(&mri_s_src) ;
  mri_bias = MRIupsample2(mri_s_bias, mri_bias) ;

  MRIfree(&mri_s_bias) ;
  mri_tmp = MRImeanByte(mri_bias, NULL, 3) ;
  MRImeanByte(mri_tmp, mri_bias, 3) ;
  MRIfree(&mri_tmp) ;
  return(mri_bias) ;
}
#else
MRI *MRIbuildBiasImage(MRI *mri_src, MRI *mri_ctrl, MRI *mri_bias, float sigma)
{
  // int width, height, depth;
  int x, y, z;
  MRI *mri_kernel;

  // width = mri_src->width;
  // height = mri_src->height;
  // depth = mri_src->depth;

  mri_kernel = MRIgaussian1d(sigma, -1);
  mri_bias = MRIclone(mri_src, NULL);
  printf("building Voronoi diagram...\n");
  MRIbuildVoronoiDiagram(mri_src, mri_ctrl, mri_bias);
  printf("performing soap bubble smoothing, sigma = %g...\n", sigma);
#if 1
  MRIconvolveGaussian(mri_bias, mri_bias, mri_kernel);
  //  if (mri_src->xsize > 0.9) /* replace smoothed bias
  //    with exact one for control points*/
  {
    for (x = 0; x < mri_src->width; x++) {
      for (y = 0; y < mri_src->height; y++) {
        for (z = 0; z < mri_src->depth; z++) {
          if (MRIvox(mri_ctrl, x, y, z) > 0) MRIsetVoxVal(mri_bias, x, y, z, 0, MRIgetVoxVal(mri_src, x, y, z, 0));
        }
      }
    }
  }
#else
  MRIsoapBubble(mri_bias, mri_ctrl, mri_bias, 10, -1);
#endif
  return (mri_bias);
}
#endif
/*-----------------------------------------------------
  Parameters:

  Returns value:

  Description
  ------------------------------------------------------*/
#define NORMALIZE_INCLUDING_FIVE_WINDOW 0
#define NORMALIZE_INCLUDING_THREE_WINDOW 1
#define NORMALIZE_INCLUDING_SIX_CONNECTED 2

MRI *MRI3dNormalize(MRI *mri_orig,
                    MRI *mri_src,
                    float wm_target,
                    MRI *mri_norm,
                    float intensity_above,
                    float intensity_below,
                    int only_file,
                    int prune,
                    float bias_sigma,
                    int scan_type,
                    MRI *mri_not_control)
{
  int width, height, depth, x, y, z, n;
  float norm, src, bias;
  MRI *mri_bias = NULL, *mri_ctrl, *mri_tmp;
  /*    double  wm_std = 10 ;*/

  if (!wm_target) {
    wm_target = DEFAULT_DESIRED_WHITE_MATTER_VALUE;
  }
  width = mri_src->width;
  height = mri_src->height;
  depth = mri_src->depth;

  mri_tmp = MRIchangeType(mri_src, MRI_FLOAT, 0, 255, 1); /* make a copy of it */
  mri_src = mri_tmp;                                      // mri_src is now a local copy
  if (!mri_norm) {
    mri_norm = MRIcopy(mri_src, NULL);
  }

  for (n = 2; n < 3; n++) {
    if (!only_file) {
      mri_ctrl = MRInormFindControlPoints(
          mri_src, wm_target, intensity_above, intensity_below, NULL, n, scan_type, mri_not_control);
      if (mri_ctrl == NULL) ErrorExit(ERROR_UNSUPPORTED, "MRInormFindControlPoints failed");
    }
    else {
      int nctrl;

      mri_ctrl = MRIalloc(mri_src->width, mri_src->height, mri_src->depth, MRI_UCHAR);
      MRIcopyHeader(mri_src, mri_ctrl);
      nctrl = MRInormAddFileControlPoints(mri_ctrl, 255, mri_src);
      fprintf(stderr, "only using %d unique control points from file...\n", nctrl);
      if (getenv("WRITE_CONTROL_POINTS") != NULL) {
        printf("writing control point volume to cp.mgz\n");
        MRIwrite(mri_ctrl, "cp.mgz");
      }
    }

    if (control_volume_fname) {
      fprintf(stderr, "writing control point volume to %s...\n", control_volume_fname);
      MRIcopyHeader(mri_src, mri_ctrl);
      MRIwrite(mri_ctrl, control_volume_fname);
    }
    MRIbinarize(mri_ctrl, mri_ctrl, 1, CONTROL_NONE, CONTROL_MARKED);
    if (prune > 0)
      remove_gray_matter_control_points(
          mri_ctrl, mri_orig, wm_target, intensity_above, intensity_below, scan_type, mri_not_control);

#if 0
    if (n == 0)
    {
      wm_std = mriNormComputeWMStandardDeviation(mri_orig, mri_ctrl) ;
    }
    if (n >= 1)
      remove_extreme_control_points(mri_orig, mri_ctrl,
                                    wm_target-intensity_below,
                                    wm_target+intensity_above,
                                    wm_target, wm_std) ;
#endif

    mri_bias = MRIbuildBiasImage(mri_src, mri_ctrl, mri_bias, bias_sigma);
    if (bias_volume_fname) {
      fprintf(stderr, "writing bias field volume to %s...\n", bias_volume_fname);
      MRIwrite(mri_bias, bias_volume_fname);
    }
    if (Gdiag & DIAG_WRITE && DIAG_VERBOSE_ON) {
      static int pass = 0;
      char fname[STRLEN];

      fprintf(stderr, "writing out control and bias volumes...\n");
      sprintf(fname, "src%d.mgh", pass);
      MRIwrite(mri_src, fname);
      sprintf(fname, "ctrl%d.mgh", pass);
      MRIwrite(mri_ctrl, fname);
      sprintf(fname, "bias%d.mgh", pass);
      MRIwrite(mri_bias, fname);
      pass++;
    }

    for (z = 0; z < depth; z++) {
      for (y = 0; y < height; y++) {
        for (x = 0; x < width; x++) {
          src = MRIgetVoxVal(mri_src, x, y, z, 0);
          bias = MRIgetVoxVal(mri_bias, x, y, z, 0);
          if (FZERO(bias)) /* should never happen */
            norm = src;
          else
            norm = src * (float)wm_target / (float)bias;

          if (norm > 255.0f && mri_norm->type == MRI_UCHAR) norm = 255.0f;

          MRIsetVoxVal(mri_norm, x, y, z, 0, norm);
          if (x == Gx && y == Gy && z == Gz) {
            if (Gx >= 0) printf("bias at (%d, %d, %d) = %2.1f, T1 %2.0f --> %d\n", Gx, Gy, Gz, bias, src, nint(norm));
            DiagBreak();
          }
        }
      }
    }
    MRIfree(&mri_ctrl);
    if (only_file) break;

    MRIcopy(mri_norm, mri_src); /* for next iteration */
  }
  MRIfree(&mri_bias);
  MRIfree(&mri_src); /* NOT the one passed in - a copy for internal use */
  return (mri_norm);
}

/*-----------------------------------------------------
  Parameters:

  Returns value:

  Description
  ------------------------------------------------------*/
MRI *MRI3dGentleNormalize(MRI *mri_src,
                          MRI *mri_bias,
                          float wm_target,
                          MRI *mri_norm,
                          float intensity_above,
                          float intensity_below,
                          int only_file,
                          float bias_sigma,
                          MRI *mri_not_control)
{
  int width, height, depth, x, y, z, src, bias, free_bias;
  float norm;

  if (!wm_target) {
    wm_target = DEFAULT_DESIRED_WHITE_MATTER_VALUE;
  }
  width = mri_src->width;
  height = mri_src->height;
  depth = mri_src->depth;
  if (!mri_norm) {
    mri_norm = MRIclone(mri_src, NULL);
  }

  if (!mri_bias) {
    MRI *mri_ctrl;

    free_bias = 1;
    if (!only_file)
      mri_ctrl =
          MRInormGentlyFindControlPoints(mri_src, wm_target, intensity_above, intensity_below, NULL, mri_not_control);
    else {
      int nctrl;
      double mean;

      mri_ctrl = MRIalloc(mri_src->width, mri_src->height, mri_src->depth, MRI_UCHAR);
      MRIcopyHeader(mri_src, mri_ctrl);
      nctrl = MRInormAddFileControlPoints(mri_ctrl, 255, mri_src);
      mean = MRImeanInLabel(mri_src, mri_ctrl, 255);
      if (nctrl == 0 || FZERO(mean)) {
        MRIcopy(mri_src, mri_norm);
        ErrorReturn(mri_norm,
                    (ERROR_BADPARM, "MRI3dGentleNormalize: mean = %2.1f, nctrl = %d, norm failed", mean, nctrl));
      }
      fprintf(stderr,
              "only using %d control points from file, mean %2.1f, scaling by %2.2f...\n",
              nctrl,
              mean,
              wm_target / mean);
      MRIscalarMul(mri_src, mri_src, wm_target / mean);
      if (getenv("WRITE_CONTROL_POINTS") != NULL) {
        printf("writing control point volume to c.mgz\n");
        MRIwrite(mri_ctrl, "c.mgz");
      }
      if (Gdiag & DIAG_WRITE) {
        printf("writing scaled intensity volume to scaled.mgz\n");
        MRIwrite(mri_src, "scaled.mgz");
      }
    }

    if (mri_ctrl == NULL) {
      fprintf(stderr, "MRI3dGentleNormalize failure!  mri_ctrl=NULL \n");
      exit(1);
    }

    if (control_volume_fname) {
      fprintf(stderr, "writing control point volume to %s...\n", control_volume_fname);
      MRIwrite(mri_ctrl, control_volume_fname);
    }
    MRIbinarize(mri_ctrl, mri_ctrl, 1, CONTROL_NONE, CONTROL_MARKED);
    mri_bias = MRIbuildBiasImage(mri_src, mri_ctrl, NULL, bias_sigma);
    if (bias_volume_fname) {
      fprintf(stderr, "writing bias field volume to %s...\n", bias_volume_fname);
      MRIwrite(mri_bias, bias_volume_fname);
    }
    if (Gdiag & DIAG_WRITE && DIAG_VERBOSE_ON) {
      static int pass = 0;
      char fname[500];

      fprintf(stderr, "writing out control and bias volumes...\n");
      sprintf(fname, "src%d.mgz", pass);
      MRIwrite(mri_src, fname);
      sprintf(fname, "ctrl%d.mgz", pass);
      MRIwrite(mri_ctrl, fname);
      sprintf(fname, "bias%d.mgz", pass);
      MRIwrite(mri_bias, fname);
      pass++;
    }
    MRIfree(&mri_ctrl);
  }
  else {
    free_bias = 0;
  }

  for (z = 0; z < depth; z++) {
    for (y = 0; y < height; y++) {
      for (x = 0; x < width; x++) {
        if (x == Gx && y == Gy && z == Gz) {
          DiagBreak();
        }
        src = MRIgetVoxVal(mri_src, x, y, z, 0);
        bias = MRIgetVoxVal(mri_bias, x, y, z, 0);
        if (!bias) /* should never happen */
        {
          norm = (float)src;
        }
        else {
          norm = (float)src * (float)wm_target / (float)bias;
        }
        if (norm > 255.0f && mri_norm->type == MRI_UCHAR) {
          norm = 255.0f;
        }
        MRIsetVoxVal(mri_norm, x, y, z, 0, norm);
      }
    }
  }
  if (free_bias) {
    MRIfree(&mri_bias);
  }

  return (mri_norm);
}

/*-----------------------------------------------------
  Parameters:

  Returns value:

  Description
  ------------------------------------------------------*/
static MRI *mriBuildVoronoiDiagramShort(MRI *mri_src, MRI *mri_ctrl, MRI *mri_dst)
{
  int width, height, depth, x, y, z, xk, yk, zk, xi, yi, zi;
  int *pxi, *pyi, *pzi, nchanged, n, total, visited;
  BUFTYPE *pmarked, ctrl, mark;
  short *psrc, *pdst;
  float src, val, mean;
  MRI *mri_marked;
  // float scale;

  if (mri_src->type != MRI_SHORT || mri_dst->type != MRI_SHORT)
    ErrorExit(ERROR_UNSUPPORTED, "mriBuildVoronoiDiagramShort: incorrect input type(s)");

  width = mri_src->width;
  height = mri_src->height;
  depth = mri_src->depth;
  if (!mri_dst) {
    mri_dst = MRIclone(mri_src, NULL);
  }

  // scale = mri_src->width / mri_dst->width;
  pxi = mri_src->xi;
  pyi = mri_src->yi;
  pzi = mri_src->zi;

  /* initialize dst image */
  for (total = z = 0; z < depth; z++) {
    for (y = 0; y < height; y++) {
      psrc = &MRISvox(mri_src, 0, y, z);
      pdst = &MRISvox(mri_dst, 0, y, z);
      for (x = 0; x < width; x++) {
        if (x == Gx && y == Gy && z == Gz) {
          DiagBreak();
        }
        ctrl = MRIgetVoxVal(mri_ctrl, x, y, z, 0);
        src = (float)*psrc++;
        if (!ctrl) {
          val = 0;
        }
        else /* find mean in region,
                and use it as bias field estimate */
        {
          val = src;
          total++;
          val = MRISvox(mri_src, x, y, z); /* it's already reduced,don't avg*/
        }
        *pdst++ = val;
      }
    }
  }

  total = width * height * depth - total; /* total # of voxels to be processed */
  mri_marked = MRIcopy(mri_ctrl, NULL);
  MRIreplaceValues(mri_marked, mri_marked, CONTROL_MARKED, CONTROL_NBR);

  /* now propagate values outwards */
  do {
    nchanged = 0;
/*
  use mri_marked to keep track of the last set of voxels changed which
  are marked CONTROL_MARKED. The neighbors of these will be marked
  with CONTROL_TMP, and they are the only ones which need to be
  examined.
*/
#if 0
    MRIreplaceValues(mri_ctrl, mri_ctrl, CONTROL_HAS_VAL, CONTROL_TMP) ;
    mriMarkUnmarkedNeighbors(mri_marked, mri_ctrl, mri_marked,
                             CONTROL_MARKED,
                             CONTROL_TMP);
    MRIreplaceValues(mri_marked, mri_marked, CONTROL_MARKED, CONTROL_NONE) ;
    MRIreplaceValues(mri_marked, mri_marked, CONTROL_TMP, CONTROL_MARKED) ;
#else
    /* voxels that were CONTROL_TMP were filled on
    previous iteration, now they
    should be labeled as marked
    */
    /* only process nbrs of marked values (that aren't already marked) */
    mriMarkUnmarkedNeighbors(mri_marked, mri_marked, mri_marked, CONTROL_NBR, CONTROL_TMP);
    MRIreplaceValues(mri_marked, mri_marked, CONTROL_NBR, CONTROL_MARKED);
    MRIreplaceValues(mri_marked, mri_marked, CONTROL_TMP, CONTROL_NBR);
#endif

    /*
      everything in mri_marked=CONTROL_TMP is now a nbr of a point
      with a value.
    */
    for (visited = z = 0; z < depth; z++) {
      for (y = 0; y < height; y++) {
        pmarked = &MRIvox(mri_marked, 0, y, z);
        pdst = &MRISvox(mri_dst, 0, y, z);
        for (x = 0; x < width; x++) {
          if (x == Gx && y == Gy && z == Gz) {
            DiagBreak();
          }
          mark = *pmarked++;
          if (mark != CONTROL_NBR) /* not a neighbor of a marked point */
          {
            pdst++;
            ;
            continue;
          }

          /* now see if any neighbors are on and set this voxel to the
             average of the marked neighbors (if any) */
          visited++;
          mean = 0.0f;
          n = 0;
          for (zk = -1; zk <= 1; zk++) {
            zi = pzi[z + zk];
            for (yk = -1; yk <= 1; yk++) {
              yi = pyi[y + yk];
              for (xk = -1; xk <= 1; xk++) {
                xi = pxi[x + xk];
                if (MRIvox(mri_marked, xi, yi, zi) == CONTROL_MARKED) {
                  n++;
                  mean += (float)MRISvox(mri_dst, xi, yi, zi);
                }
              }
            }
          }
          if (n > 0) /* some neighbors were on */
          {
            *pdst++ = nint(mean / (float)n);
            nchanged++;
          }
          else /* should never happen anymore */
          {
            pdst++;
          }
        }
      }
    }
    total -= nchanged;
    if (Gdiag & DIAG_SHOW && DIAG_VERBOSE_ON)
      fprintf(stderr,
              "Voronoi: %d voxels assigned, "
              "%d remaining, %d visited.      \n",
              nchanged,
              total,
              visited);
  } while (nchanged > 0 && total > 0);

  if (Gdiag & DIAG_SHOW && DIAG_VERBOSE_ON) {
    fprintf(stderr, "\n");
  }
  MRIfree(&mri_marked);
  MRIreplaceValues(mri_ctrl, mri_ctrl, CONTROL_TMP, CONTROL_NONE);
  if (Gdiag & DIAG_WRITE && DIAG_VERBOSE_ON) {
    MRIwrite(mri_ctrl, "ctrl.mgh");
  }
  return (mri_dst);
}

/*-----------------------------------------------------
  Parameters:

  Returns value:

  Description
  ------------------------------------------------------*/
static MRI *mriBuildVoronoiDiagramFloat(MRI *mri_src, MRI *mri_ctrl, MRI *mri_dst)
{
  int width, height, depth, x, y, z, xk, yk, zk, xi, yi, zi;
  int *pxi, *pyi, *pzi, nchanged, n, total, visited;
  BUFTYPE ctrl, mark;
  float src, val, mean, *pdst, *psrc;
  MRI *mri_marked;
  // float scale;

  if (!mri_dst) {
    mri_dst = MRIclone(mri_src, NULL);
  }
  if (mri_src->type != MRI_FLOAT || mri_dst->type != MRI_FLOAT)
    ErrorExit(ERROR_UNSUPPORTED, "mriBuildVoronoiDiagramFloat: incorrect input type(s)");

  width = mri_src->width;
  height = mri_src->height;
  depth = mri_src->depth;

  // scale = mri_src->width / mri_dst->width;
  pxi = mri_src->xi;
  pyi = mri_src->yi;
  pzi = mri_src->zi;

  /* initialize dst image */
  for (total = z = 0; z < depth; z++) {
    for (y = 0; y < height; y++) {
      psrc = &MRIFvox(mri_src, 0, y, z);
      pdst = &MRIFvox(mri_dst, 0, y, z);
      for (x = 0; x < width; x++) {
        if (x == Gx && y == Gy && z == Gz) {
          DiagBreak();
        }
        ctrl = MRIgetVoxVal(mri_ctrl, x, y, z, 0);
        src = (float)*psrc++;
        if (!ctrl) {
          val = 0;
        }
        else  // find mean in region, and use it as bias field estimate
        {
          val = src;
          total++;
          val = MRIFvox(mri_src, x, y, z); /* it's already reduced, don't avg*/
          if (FZERO(val)) DiagBreak();
        }
        *pdst++ = val;
      }
    }
  }

  total = width * height * depth - total; /* total # of voxels to be processed */
  mri_marked = MRIcopy(mri_ctrl, NULL);
  MRIreplaceValues(mri_marked, mri_marked, CONTROL_MARKED, CONTROL_NBR);

  /* now propagate values outwards */
  do {
    nchanged = 0;
/*
  use mri_marked to keep track of the last set of voxels changed which
  are marked CONTROL_MARKED. The neighbors of these will be marked
  with CONTROL_TMP, and they are the only ones which need to be
  examined.
*/
#if 0
    MRIreplaceValues(mri_ctrl, mri_ctrl, CONTROL_HAS_VAL, CONTROL_TMP) ;
    mriMarkUnmarkedNeighbors(mri_marked, mri_ctrl, mri_marked,
                             CONTROL_MARKED,
                             CONTROL_TMP);
    MRIreplaceValues(mri_marked, mri_marked, CONTROL_MARKED, CONTROL_NONE) ;
    MRIreplaceValues(mri_marked, mri_marked, CONTROL_TMP, CONTROL_MARKED) ;
#else
    /* voxels that were CONTROL_TMP were
    filled on previous iteration, now they
    should be labeled as marked
    */
    /* only process nbrs of marked values (that aren't already marked) */
    mriMarkUnmarkedNeighbors(mri_marked, mri_marked, mri_marked, CONTROL_NBR, CONTROL_TMP);
    MRIreplaceValues(mri_marked, mri_marked, CONTROL_NBR, CONTROL_MARKED);
    MRIreplaceValues(mri_marked, mri_marked, CONTROL_TMP, CONTROL_NBR);
#endif

    /*
      everything in mri_marked=CONTROL_TMP is now a nbr of a point
      with a value.
    */
    for (visited = z = 0; z < depth; z++) {
      for (y = 0; y < height; y++) {
        pdst = &MRIFvox(mri_dst, 0, y, z);
        for (x = 0; x < width; x++) {
          if (x == Gx && y == Gy && z == Gz) {
            DiagBreak();
          }
          mark = MRIgetVoxVal(mri_marked, x, y, z, 0);
          if (mark != CONTROL_NBR) /* not a neighbor
                                      of a marked point */
          {
            pdst++;
            ;
            continue;
          }

          /* now see if any neighbors are on and set this voxel to the
             average of the marked neighbors (if any) */
          visited++;
          mean = 0.0f;
          n = 0;
          for (zk = -1; zk <= 1; zk++) {
            zi = pzi[z + zk];
            for (yk = -1; yk <= 1; yk++) {
              yi = pyi[y + yk];
              for (xk = -1; xk <= 1; xk++) {
                xi = pxi[x + xk];
                if (MRIgetVoxVal(mri_marked, xi, yi, zi, 0) == CONTROL_MARKED) {
                  n++;
                  mean += MRIgetVoxVal(mri_dst, xi, yi, zi, 0);
                }
              }
            }
          }
          if (n > 0) /* some neighbors were on */
          {
            *pdst++ = (mean / (float)n);
            nchanged++;
          }
          else /* should never happen anymore */
          {
            pdst++;
          }
        }
      }
    }
    total -= nchanged;
    if (Gdiag & DIAG_SHOW && DIAG_VERBOSE_ON)
      fprintf(stderr, "Voronoi: %d voxels assigned, %d remaining, %d visited.\n", nchanged, total, visited);
  } while (nchanged > 0 && total > 0);

  if (Gdiag & DIAG_SHOW && DIAG_VERBOSE_ON) {
    fprintf(stderr, "\n");
  }
  MRIfree(&mri_marked);
  MRIreplaceValues(mri_ctrl, mri_ctrl, CONTROL_TMP, CONTROL_NONE);
  if (Gdiag & DIAG_WRITE && DIAG_VERBOSE_ON) {
    MRIwrite(mri_ctrl, "ctrl.mgh");
  }
  return (mri_dst);
}

/*-----------------------------------------------------
  Parameters:

  Returns value:

  Description
  ------------------------------------------------------*/
static MRI *mriBuildVoronoiDiagramUchar(MRI *mri_src, MRI *mri_ctrl, MRI *mri_dst)
{
  int width, height, depth, x, y, z, xk, yk, zk, xi, yi, zi;
  int *pxi, *pyi, *pzi, nchanged, n, total, visited;
  int ctrl, mark;
  BUFTYPE *psrc, *pdst;
  float src, val, mean;
  MRI *mri_marked;
  // float scale;
  // char tmpstr[128];

  if (mri_src->type != MRI_UCHAR || (mri_dst && mri_dst->type != MRI_UCHAR))
    ErrorExit(ERROR_UNSUPPORTED, "mriBuildVoronoiDiagramUchar: incorrect input type(s)");

  width = mri_src->width;
  height = mri_src->height;
  depth = mri_src->depth;
  if (!mri_dst) {
    mri_dst = MRIclone(mri_src, NULL);
  }

  // scale = mri_src->width / mri_dst->width;
  pxi = mri_src->xi;
  pyi = mri_src->yi;
  pzi = mri_src->zi;

  /* initialize dst image */
  for (total = z = 0; z < depth; z++) {
    for (y = 0; y < height; y++) {
      psrc = &MRIvox(mri_src, 0, y, z);
      pdst = &MRIvox(mri_dst, 0, y, z);
      for (x = 0; x < width; x++) {
        if (x == Gx && y == Gy && z == Gz) {
          DiagBreak();
        }
        ctrl = (int)MRIgetVoxVal(mri_ctrl, x, y, z, 0);

        if (ctrl > 255) {
          printf("ctrl=%d\n", ctrl);
        }

        src = (float)*psrc++;
        if (!ctrl) {
          val = 0;
        }
        else /* find mean in region, and use it as bias field estimate */
        {
          val = src;
          total++;
          val = MRIvox(mri_src, x, y, z); /* it's already reduced, don't avg*/
        }
        *pdst++ = val;
      }
    }
  }

  // MRIwrite(mri_dst, "/tmp/tmp_dst.mgz");
  total = width * height * depth - total; /* total # of voxels to be processed */
  mri_marked = MRIcopy(mri_ctrl, NULL);
  MRIreplaceValues(mri_marked, mri_marked, CONTROL_MARKED, CONTROL_NBR);

  /* now propagate values outwards */
  int counter = 0;
  do {
    nchanged = 0;
/*
  use mri_marked to keep track of the last set of voxels changed which
  are marked CONTROL_MARKED. The neighbors of these will be marked
  with CONTROL_TMP, and they are the only ones which need to be
  examined.
*/
#if 0
    MRIreplaceValues(mri_ctrl, mri_ctrl, CONTROL_HAS_VAL, CONTROL_TMP) ;
    mriMarkUnmarkedNeighbors(mri_marked, mri_ctrl, mri_marked,
                             CONTROL_MARKED,
                             CONTROL_TMP);
    MRIreplaceValues(mri_marked, mri_marked, CONTROL_MARKED, CONTROL_NONE) ;
    MRIreplaceValues(mri_marked, mri_marked, CONTROL_TMP, CONTROL_MARKED) ;
#else
    /* voxels that were CONTROL_TMP were filled
    on previous iteration, now they
    should be labeled as marked
    */
    /* only process nbrs of marked values (that aren't already marked) */
    mriMarkUnmarkedNeighbors(mri_marked, mri_marked, mri_marked, CONTROL_NBR, CONTROL_TMP);
    MRIreplaceValues(mri_marked, mri_marked, CONTROL_NBR, CONTROL_MARKED);
    MRIreplaceValues(mri_marked, mri_marked, CONTROL_TMP, CONTROL_NBR);
#endif

    /*
      everything in mri_marked=CONTROL_TMP is now a nbr of a point
      with a value.
    */
    for (visited = z = 0; z < depth; z++) {
      for (y = 0; y < height; y++) {
        pdst = &MRIvox(mri_dst, 0, y, z);
        for (x = 0; x < width; x++) {
          if (x == Gx && y == Gy && z == Gz) {
            DiagBreak();
          }
          mark = (int)MRIgetVoxVal(mri_marked, x, y, z, 0);
          if (mark != CONTROL_NBR) /* not a neighbor of a marked point */
          {
            pdst++;
            ;
            continue;
          }

          /* now see if any neighbors are on and set this voxel to the
             average of the marked neighbors (if any) */
          visited++;
          mean = 0.0f;
          n = 0;
          for (zk = -1; zk <= 1; zk++) {
            zi = pzi[z + zk];
            for (yk = -1; yk <= 1; yk++) {
              yi = pyi[y + yk];
              for (xk = -1; xk <= 1; xk++) {
                xi = pxi[x + xk];
                if ((int)MRIgetVoxVal(mri_marked, xi, yi, zi, 0) == CONTROL_MARKED) {
                  n++;
                  mean += (float)MRIvox(mri_dst, xi, yi, zi);
                }
              }
            }
          }
          if (n > 0) /* some neighbors were on */
          {
            *pdst++ = mean / (float)n;
            nchanged++;
          }
          else /* should never happen anymore */
          {
            pdst++;
          }
        }
      }
    }
    total -= nchanged;
    if (Gdiag & DIAG_SHOW && DIAG_VERBOSE_ON)
      fprintf(stderr, "Voronoi: %d voxels assigned, %d remaining, %d visited.\n", nchanged, total, visited);
    // sprintf(tmpstr, "/tmp/tmp_dst_%d.mgz", counter); MRIwrite(mri_dst, tmpstr);
    counter++;
  } while (nchanged > 0 && total > 0);

  if (Gdiag & DIAG_SHOW && DIAG_VERBOSE_ON) {
    fprintf(stderr, "\n");
  }
  MRIfree(&mri_marked);
  MRIreplaceValues(mri_ctrl, mri_ctrl, CONTROL_TMP, CONTROL_NONE);
  if (Gdiag & DIAG_WRITE && DIAG_VERBOSE_ON) {
    MRIwrite(mri_ctrl, "ctrl.mgh");
  }
  return (mri_dst);
}

/*-----------------------------------------------------
  Parameters:

  Returns value:

  Description
  ------------------------------------------------------*/
MRI *MRIbuildVoronoiDiagram(MRI *mri_src, MRI *mri_ctrl, MRI *mri_dst)
{
  switch (mri_src->type) {
    case MRI_FLOAT:
      return (mriBuildVoronoiDiagramFloat(mri_src, mri_ctrl, mri_dst));
    case MRI_SHORT:
      return (mriBuildVoronoiDiagramShort(mri_src, mri_ctrl, mri_dst));
    case MRI_UCHAR:
      return (mriBuildVoronoiDiagramUchar(mri_src, mri_ctrl, mri_dst));
    default:
      break;
  }
  ErrorReturn(NULL, (ERROR_UNSUPPORTED, "MRIbuildVoronoiDiagram: src type %d unsupported", mri_src->type));
}

/*-----------------------------------------------------
  Parameters:

  Returns value:

  Description
  ------------------------------------------------------*/
MRI *MRIsoapBubble(MRI *mri_src, MRI *mri_ctrl, MRI *mri_dst, int niter, float min_change)
{
  int width, height, depth, frames, x, y, z, f, xk, yk, zk, xi, yi, zi, i, *pxi, *pyi, *pzi, mean;
  BUFTYPE ctrl, *ptmp;
  MRI *mri_tmp;

  if (mri_src->type == MRI_FLOAT) {
    return (mriSoapBubbleFloat(mri_src, mri_ctrl, mri_dst, niter, min_change));
  }
  else if (mri_src->type == MRI_SHORT) {
    return (mriSoapBubbleShort(mri_src, mri_ctrl, mri_dst, niter));
  }

  width = mri_src->width;
  height = mri_src->height;
  depth = mri_src->depth;
  frames = mri_src->nframes;

  if (!mri_dst) {
    mri_dst = MRIcopy(mri_src, NULL);
  }

  pxi = mri_src->xi;
  pyi = mri_src->yi;
  pzi = mri_src->zi;

  mri_tmp = MRIcopy(mri_dst, NULL);

  /* now propagate values outwards */
  for (f = 0; f < frames; f++)  // NOTE: not very efficient with the multi-frame, but testing for now.
  {
    for (i = 0; i < niter; i++) {
      if (Gdiag & DIAG_SHOW && DIAG_VERBOSE_ON) {
        fprintf(stderr, "soap bubble iteration %d of %d\n", i + 1, niter);
      }
      for (z = 0; z < depth; z++) {
        for (y = 0; y < height; y++) {
          ptmp = &MRIseq_vox(mri_tmp, 0, y, z, f);
          for (x = 0; x < width; x++) {
            ctrl = MRIgetVoxVal(mri_ctrl, x, y, z, 0);
            if (ctrl == CONTROL_MARKED) /* marked point - don't change it */
            {
              ptmp++;
              continue;
            }
            /* now set this voxel to the average
            of the marked neighbors */
            mean = 0;
            for (zk = -1; zk <= 1; zk++) {
              zi = pzi[z + zk];
              for (yk = -1; yk <= 1; yk++) {
                yi = pyi[y + yk];
                for (xk = -1; xk <= 1; xk++) {
                  xi = pxi[x + xk];
                  mean += MRIseq_vox(mri_dst, xi, yi, zi, f);
                }
              }
            }
            *ptmp++ = nint((float)mean / (3.0f * 3.0f * 3.0f));
          }
        }
      }  // z
      MRIcopy(mri_tmp, mri_dst);
    }  // iter
  }    // frames

  MRIfree(&mri_tmp);

  /*MRIwrite(mri_dst, "soap.mnc") ;*/
  return (mri_dst);
}

/*-----------------------------------------------------
  Parameters:

  Returns value:

  Description
  ------------------------------------------------------*/
MRI *MRIaverageFixedPoints(MRI *mri_src, MRI *mri_ctrl, MRI *mri_dst, int niter)
{
  int width, height, depth, x, y, z, xk, yk, zk, xi, yi, zi, i, *pxi, *pyi, *pzi, mean, num;
  BUFTYPE *pctrl, ctrl, *ptmp;
  MRI *mri_tmp;

  if (mri_src->type != MRI_UCHAR) ErrorExit(ERROR_UNSUPPORTED, "MRIaverageFixedPoints: only works on UCHAR");

  width = mri_src->width;
  height = mri_src->height;
  depth = mri_src->depth;
  if (!mri_dst) {
    mri_dst = MRIcopy(mri_src, NULL);
  }

  pxi = mri_src->xi;
  pyi = mri_src->yi;
  pzi = mri_src->zi;

  mri_tmp = MRIcopy(mri_dst, NULL);

  /* now propagate values outwards */
  for (i = 0; i < niter; i++) {
    if (Gdiag & DIAG_SHOW && DIAG_VERBOSE_ON) {
      fprintf(stderr, "soap bubble iteration %d of %d\n", i + 1, niter);
    }
    for (z = 0; z < depth; z++) {
      for (y = 0; y < height; y++) {
        pctrl = &MRIvox(mri_ctrl, 0, y, z);
        ptmp = &MRIvox(mri_tmp, 0, y, z);
        for (x = 0; x < width; x++) {
          ctrl = *pctrl++;
          if (ctrl != CONTROL_MARKED) /* marked point - don't change it */
          {
            ptmp++;
            continue;
          }
          /* now set this voxel to the average
             of the marked neighbors */
          mean = 0;
          num = 0;
          for (zk = -1; zk <= 1; zk++) {
            zi = pzi[z + zk];
            for (yk = -1; yk <= 1; yk++) {
              yi = pyi[y + yk];
              for (xk = -1; xk <= 1; xk++) {
                xi = pxi[x + xk];
                if (MRIvox(mri_ctrl, xi, yi, zi)) {
                  mean += MRIvox(mri_dst, xi, yi, zi);
                  num++;
                }
              }
            }
          }
          *ptmp++ = nint((float)mean / (float)num);
        }
      }
    }
    MRIcopy(mri_tmp, mri_dst);
  }

  MRIfree(&mri_tmp);

  /*MRIwrite(mri_dst, "soap.mnc") ;*/
  return (mri_dst);
}

/*-----------------------------------------------------
  Parameters:

  Returns value:

  Description
  ------------------------------------------------------*/
MRI *MRIsoapBubbleExpand(MRI *mri_src, MRI *mri_ctrl, MRI *mri_dst, int niter)
{
  int width, height, depth, x, y, z, xk, yk, zk, xi, yi, zi, i, *pxi, *pyi, *pzi;
  BUFTYPE *pctrl, ctrl, *ptmp;
  MRI *mri_tmp;
  float mean, nvox;

  if (mri_src->type == MRI_FLOAT) {
    return (mriSoapBubbleExpandFloat(mri_src, mri_ctrl, mri_dst, niter));
  }

  width = mri_src->width;
  height = mri_src->height;
  depth = mri_src->depth;
  if (!mri_dst) {
    mri_dst = MRIcopy(mri_src, NULL);
  }

  pxi = mri_src->xi;
  pyi = mri_src->yi;
  pzi = mri_src->zi;

  mri_tmp = MRIcopy(mri_dst, NULL);

  /* now propagate values outwards */
  for (i = 0; i < niter; i++) {
    if (Gdiag & DIAG_SHOW && DIAG_VERBOSE_ON)
      fprintf(stderr, "soap bubble expansion iteration %d of %d\n", i + 1, niter);
    for (z = 0; z < depth; z++) {
      for (y = 0; y < height; y++) {
        pctrl = &MRIvox(mri_ctrl, 0, y, z);
        ptmp = &MRIvox(mri_tmp, 0, y, z);
        for (x = 0; x < width; x++) {
          ctrl = *pctrl++;
          if (ctrl == CONTROL_MARKED) /* marked point - don't change it */
          {
            ptmp++;
            continue;
          }
          /* now set this voxel to the average
             of the marked neighbors */
          mean = nvox = 0.0f;
          for (zk = -1; zk <= 1; zk++) {
            zi = pzi[z + zk];
            for (yk = -1; yk <= 1; yk++) {
              yi = pyi[y + yk];
              for (xk = -1; xk <= 1; xk++) {
                xi = pxi[x + xk];
                if (MRIvox(mri_ctrl, xi, yi, zi) == CONTROL_MARKED) {
                  mean += (float)MRIvox(mri_dst, xi, yi, zi);
                  nvox++;
                }
              }
            }
          }
          if (nvox) {
            *ptmp++ = (BUFTYPE)nint(mean / nvox);
            MRIvox(mri_ctrl, x, y, z) = CONTROL_TMP;
          }
          else {
            ptmp++;
          }
        }
      }
    }
    MRIcopy(mri_tmp, mri_dst);
    for (z = 0; z < depth; z++) {
      for (y = 0; y < height; y++) {
        pctrl = &MRIvox(mri_ctrl, 0, y, z);
        for (x = 0; x < width; x++) {
          ctrl = *pctrl;
          if (ctrl == CONTROL_TMP) {
            ctrl = CONTROL_MARKED;
          }
          *pctrl++ = ctrl;
        }
      }
    }
  }

  MRIfree(&mri_tmp);

  /*MRIwrite(mri_dst, "soap.mnc") ;*/
  return (mri_dst);
}

/*-----------------------------------------------------
  Parameters:

  Returns value:

  Description
  ------------------------------------------------------*/
#if 0
static MRI *
mriSoapBubbleFloat(MRI *mri_src,
                   MRI *mri_ctrl,
                   MRI *mri_dst,
                   int niter,
                   float min_change)
{
  int     width, height, depth, x, y, z, xk, yk, zk, xi, yi, zi, i;
  int     *pxi, *pyi, *pzi ;
  BUFTYPE ctrl ;
  float   *ptmp, mean ;
  MRI     *mri_tmp ;

  width = mri_src->width ;
  height = mri_src->height ;
  depth = mri_src->depth ;
  if (!mri_dst)
  {
    mri_dst = MRIcopy(mri_src, NULL) ;
  }

  pxi = mri_src->xi ;
  pyi = mri_src->yi ;
  pzi = mri_src->zi ;

  mri_tmp = MRIcopy(mri_dst, NULL) ;

  /* now propagate values outwards */
  for (i = 0 ; i < niter ; i++)
  {
    if (Gdiag & DIAG_SHOW && DIAG_VERBOSE_ON)
    {
      fprintf(stderr, "soap bubble iteration %d of %d\n", i+1, niter) ;
    }
    for ( z = 0 ; z < depth ; z++)
    {
      for (y = 0 ; y < height ; y++)
      {
        ptmp = &MRIFvox(mri_tmp, 0, y, z) ;
        for (x = 0 ; x < width ; x++)
        {
          if (x == Gx && y == Gy && z == Gz)
          {
            DiagBreak() ;
          }
          ctrl = MRIgetVoxVal(mri_ctrl, x, y, z, 0) ;
          if (ctrl == CONTROL_MARKED)   /* marked point - don't change it */
          {
            ptmp++ ;
            continue ;
          }
          /* now set this voxel to the average of
             the marked neighbors */
          /* where is the check for marked or non-marked? -xh */
          mean = 0.0f ;
          for (zk = -1 ; zk <= 1 ; zk++)
          {
            zi = pzi[z+zk] ;
            for (yk = -1 ; yk <= 1 ; yk++)
            {
              yi = pyi[y+yk] ;
              for (xk = -1 ; xk <= 1 ; xk++)
              {
                xi = pxi[x+xk] ;
                mean += MRIFvox(mri_dst, xi, yi, zi) ;
              }
            }
          }
          *ptmp++ = (float)mean / (3.0f*3.0f*3.0f) ;
        }
      }
    }
    MRIcopy(mri_tmp, mri_dst) ;
  }

  MRIfree(&mri_tmp) ;

  /*MRIwrite(mri_dst, "soap.mnc") ;*/
  return(mri_dst) ;
}
#else
static MRI *mriSoapBubbleFloat(MRI *mri_src, MRI *mri_ctrl, MRI *mri_dst, int niter, float min_change)
{
  int width, height, depth, frames, x, y, z, f, xk, yk, zk, xi, yi, zi, i, *pxi, *pyi, *pzi, num, x1, y1, z1, x2, y2,
      z2;
  BUFTYPE *pctrl, ctrl;
  float *ptmp;
  float mean, max_change = 0, val, min_val, max_val;
  MRI *mri_tmp;
  MRI_REGION box;

  MRIvalRange(mri_src, &min_val, &max_val);
  if (mri_ctrl->type != MRI_UCHAR) {
    ErrorExit(ERROR_UNSUPPORTED, "mriSoapBubbleFloat: ctrl must be UCHAR");
  }

  width = mri_src->width;
  height = mri_src->height;
  depth = mri_src->depth;
  frames = mri_src->nframes;

  if (!mri_dst) {
    mri_dst = MRIcopy(mri_src, NULL);
  }

  pxi = mri_src->xi;
  pyi = mri_src->yi;
  pzi = mri_src->zi;

  mri_tmp = MRIcopy(mri_dst, NULL);

#ifdef WHALF
#undef WHALF
#endif
#define WHALF 2

  MRIboundingBox(mri_ctrl, CONTROL_MARKED - 1, &box);
  x1 = box.x;
  x2 = box.x + box.dx - 1;
  y1 = box.y;
  y2 = box.y + box.dy - 1;
  z1 = box.z;
  z2 = box.z + box.dz - 1;

  for (f = 0; f < frames; f++)  // NOTE: not very efficient with the multi-frame, but testing for now.
  {
    for (z = MAX(0, z1 - WHALF); z <= MIN(z2 + WHALF, depth - 1); z++) {
      for (y = MAX(0, y1 - WHALF); y <= MIN(y2 + WHALF, height - 1); y++) {
        pctrl = &MRIvox(mri_ctrl, MAX(0, x1 - WHALF), y, z);
        ptmp = &MRIFseq_vox(mri_tmp, MAX(x1 - WHALF, 0), y, z, f);
        for (x = MAX(0, x1 - WHALF); x <= MIN(x2 + WHALF, width - 1); x++) {
          ctrl = *pctrl++;
          if (ctrl == CONTROL_MARKED) {
            continue;
          }
          num = mean = 0;
          for (zk = -WHALF; zk <= WHALF; zk++) {
            zi = pzi[z + zk];
            for (yk = -WHALF; yk <= WHALF; yk++) {
              yi = pyi[y + yk];
              for (xk = -WHALF; xk <= WHALF; xk++) {
                xi = pxi[x + xk];
                if (MRIvox(mri_ctrl, xi, yi, zi) != CONTROL_MARKED) {
                  continue;
                }
                mean += MRIFseq_vox(mri_dst, xi, yi, zi, f);
                num++;
              }
            }
          }
          //      num = (WHALF+1)*(WHALF+1)*(WHALF+1);
          if (num > 0) {
            val = MRIFseq_vox(mri_dst, x, y, z, f);
            if (fabs(mean / num - val) > max_change) {
              max_change = fabs(mean / num - val);
            }
            MRIFseq_vox(mri_dst, x, y, z, f) = (float)mean / (float)num;
          }
          // MRIFvox(mri_dst, x, y, z) =
          //   (float)nint((float)mean / (float)num);
        }
      }
    }

    /* now propagate values outwards */
    for (i = 0; i < niter; i++) {
      if (Gdiag & DIAG_SHOW && DIAG_VERBOSE_ON) {
        fprintf(stderr, "soap bubble iteration %d of %d\n", i + 1, niter);
      }
      for (z = z1; z <= z2; z++) {
        for (y = y1; y <= y2; y++) {
          pctrl = &MRIvox(mri_ctrl, x1, y, z);
          ptmp = &MRIFseq_vox(mri_tmp, x1, y, z, f);
          for (x = x1; x <= x2; x++) {
            ctrl = *pctrl++;
            if (ctrl == CONTROL_MARKED)  // marked point - don't change it
            {
              ptmp++;
              continue;
            }
            /* now set this voxel to the average of
               the marked neighbors */
            mean = 0.0;
            for (zk = -1; zk <= 1; zk++) {
              zi = pzi[z + zk];
              for (yk = -1; yk <= 1; yk++) {
                yi = pyi[y + yk];
                for (xk = -1; xk <= 1; xk++) {
                  xi = pxi[x + xk];
                  mean += MRIFseq_vox(mri_dst, xi, yi, zi, f);
                }
              }
            }
            val = *ptmp;
            if (fabs(mean / (3 * 3 * 3.0) - val) > max_change) {
              max_change = fabs(mean / (3 * 3 * 3.0) - val);
            }
            *ptmp++ = (float)mean / (3.0f * 3.0f * 3.0f);
            // *ptmp++ = (float)nint((float)mean / (3.0f*3.0f*3.0f));
          }
        }
      }
      MRIcopy(mri_tmp, mri_dst);
      x1 = MAX(x1 - 1, 0);
      y1 = MAX(y1 - 1, 0);
      z1 = MAX(z1 - 1, 0);
      x2 = MIN(x2 + 1, width - 1);
      y2 = MIN(y2 + 1, height - 1);
      z2 = MIN(z2 + 1, depth - 1);
      if (Gdiag & DIAG_SHOW && DIAG_VERBOSE_ON) {
        printf("iter %d: max change %f\n", i, max_change);
      }
      if (max_change < min_change) {
        break;
      }
      max_change = 0;
    }  // iter
  }    // frames

  MRIfree(&mri_tmp);

  if (Gdiag & DIAG_WRITE && DIAG_VERBOSE_ON) {
    MRIwrite(mri_dst, "soap.mgh");
  }
  return (mri_dst);
}
#endif

/*-----------------------------------------------------
  Parameters:

  Returns value:

  Description
  ------------------------------------------------------*/
static MRI *mriSoapBubbleShort(MRI *mri_src, MRI *mri_ctrl, MRI *mri_dst, int niter)
{
  int width, height, depth, frames, x, y, z, f, xk, yk, zk, xi, yi, zi, i, *pxi, *pyi, *pzi, num;
  BUFTYPE *pctrl, ctrl;
  short *ptmp;
  int mean;
  MRI *mri_tmp;

  width = mri_src->width;
  height = mri_src->height;
  depth = mri_src->depth;
  frames = mri_src->nframes;

  if (!mri_dst) {
    mri_dst = MRIcopy(mri_src, NULL);
  }

  pxi = mri_src->xi;
  pyi = mri_src->yi;
  pzi = mri_src->zi;

  mri_tmp = MRIcopy(mri_dst, NULL);

  for (f = 0; f < frames; f++) {
    for (z = 0; z < depth; z++) {
      for (y = 0; y < height; y++) {
        pctrl = &MRIvox(mri_ctrl, 0, y, z);
        ptmp = &MRISseq_vox(mri_tmp, 0, y, z, f);
        for (x = 0; x < width; x++) {
          ctrl = *pctrl++;
          if (ctrl == CONTROL_MARKED) {
            continue;
          }
          num = mean = 0;
          for (zk = -1; zk <= 1; zk++) {
            zi = pzi[z + zk];
            for (yk = -1; yk <= 1; yk++) {
              yi = pyi[y + yk];
              for (xk = -1; xk <= 1; xk++) {
                xi = pxi[x + xk];
                if (MRIvox(mri_ctrl, xi, yi, zi) != CONTROL_MARKED) {
                  continue;
                }
                mean += (int)MRISseq_vox(mri_dst, xi, yi, zi, f);
                num++;
              }
            }
          }
          if (num > 0) MRISseq_vox(mri_dst, x, y, z, f) = (short)nint((float)mean / (float)num);
        }
      }
    }

    /* now propagate values outwards */
    for (i = 0; i < niter; i++) {
      if (Gdiag & DIAG_SHOW && DIAG_VERBOSE_ON) {
        fprintf(stderr, "soap bubble iteration %d of %d\n", i + 1, niter);
      }
      for (z = 0; z < depth; z++) {
        for (y = 0; y < height; y++) {
          pctrl = &MRIvox(mri_ctrl, 0, y, z);
          ptmp = &MRISseq_vox(mri_tmp, 0, y, z, f);
          for (x = 0; x < width; x++) {
            ctrl = *pctrl++;
            if (ctrl == CONTROL_MARKED) /* marked point - don't change it */
            {
              ptmp++;
              continue;
            }
            /* now set this voxel to the average of
            the marked neighbors */
            mean = 0;
            for (zk = -1; zk <= 1; zk++) {
              zi = pzi[z + zk];
              for (yk = -1; yk <= 1; yk++) {
                yi = pyi[y + yk];
                for (xk = -1; xk <= 1; xk++) {
                  xi = pxi[x + xk];
                  mean += (int)MRISseq_vox(mri_dst, xi, yi, zi, f);
                }
              }
            }
            *ptmp++ = (short)nint((float)mean / (3.0f * 3.0f * 3.0f));
          }
        }
      }  // z
      MRIcopy(mri_tmp, mri_dst);
    }  // iter
  }    // frames

  MRIfree(&mri_tmp);

  if (Gdiag & DIAG_WRITE && DIAG_VERBOSE_ON) {
    MRIwrite(mri_dst, "soap.mgh");
  }
  return (mri_dst);
}

/*-----------------------------------------------------
  Parameters:

  Returns value:

  Description
  ------------------------------------------------------*/
static MRI *mriSoapBubbleExpandFloat(MRI *mri_src, MRI *mri_ctrl, MRI *mri_dst, int niter)
{
  int width, height, depth, x, y, z, xk, yk, zk, xi, yi, zi, i, *pxi, *pyi, *pzi;
  BUFTYPE *pctrl, ctrl;
  float *ptmp, nvox, mean;
  MRI *mri_tmp;

  width = mri_src->width;
  height = mri_src->height;
  depth = mri_src->depth;
  if (!mri_dst) {
    mri_dst = MRIcopy(mri_src, NULL);
  }

  pxi = mri_src->xi;
  pyi = mri_src->yi;
  pzi = mri_src->zi;

  mri_tmp = MRIcopy(mri_dst, NULL);

  /* now propagate values outwards */
  for (i = 0; i < niter; i++) {
    if (Gdiag & DIAG_SHOW && DIAG_VERBOSE_ON)
      fprintf(stderr, "soap bubble expansion iteration %d of %d\n", i + 1, niter);
    for (z = 0; z < depth; z++) {
      for (y = 0; y < height; y++) {
        pctrl = &MRIvox(mri_ctrl, 0, y, z);
        ptmp = &MRIFvox(mri_tmp, 0, y, z);
        for (x = 0; x < width; x++) {
          ctrl = *pctrl++;
          if (ctrl == CONTROL_MARKED) /* marked point - don't change it */
          {
            ptmp++;
            continue;
          }
          /* now set this voxel to the average of
             the marked neighbors */
          nvox = mean = 0;
          for (zk = -1; zk <= 1; zk++) {
            zi = pzi[z + zk];
            for (yk = -1; yk <= 1; yk++) {
              yi = pyi[y + yk];
              for (xk = -1; xk <= 1; xk++) {
                xi = pxi[x + xk];
                if (MRIvox(mri_ctrl, xi, yi, zi) == CONTROL_MARKED) {
                  mean += MRIFvox(mri_dst, xi, yi, zi);
                  nvox++;
                }
              }
            }
          }
          if (nvox) {
            *ptmp++ = (float)mean / nvox;
            MRIvox(mri_ctrl, x, y, z) = CONTROL_TMP;
          }
          else {
            ptmp++;
          }
        }
      }
    }
    MRIcopy(mri_tmp, mri_dst);
    for (z = 0; z < depth; z++) {
      for (y = 0; y < height; y++) {
        pctrl = &MRIvox(mri_ctrl, 0, y, z);
        for (x = 0; x < width; x++) {
          ctrl = *pctrl;
          if (ctrl == CONTROL_TMP) {
            ctrl = CONTROL_MARKED;
          }
          *pctrl++ = ctrl;
        }
      }
    }
  }

  MRIfree(&mri_tmp);

  /*MRIwrite(mri_dst, "soap.mnc") ;*/
  return (mri_dst);
}

static MRI *mriMarkUnmarkedNeighbors(MRI *mri_src, MRI *mri_marked, MRI *mri_dst, int mark, int nbr_mark)
{
  int width, height, depth, x, y, z, xk, yk, zk, xi, yi, zi, *pxi, *pyi, *pzi, *psrc_int = NULL, val = 0;
  unsigned char *psrc_uchar = NULL;

  if ((mri_src->type != MRI_UCHAR || mri_marked->type != MRI_UCHAR || mri_dst->type != MRI_UCHAR) &&
      (mri_src->type != MRI_INT || mri_marked->type != MRI_INT || mri_dst->type != MRI_INT))
    ErrorExit(ERROR_UNSUPPORTED, "mriMarkUnmarkedNeighbors: all inputs must be MRI_UCHAR or MRI_INT");

  width = mri_src->width;
  height = mri_src->height;
  depth = mri_src->depth;
  if (!mri_dst) {
    mri_dst = MRIclone(mri_src, NULL);
  }

  pxi = mri_src->xi;
  pyi = mri_src->yi;
  pzi = mri_src->zi;

  for (z = 0; z < depth; z++) {
    for (y = 0; y < height; y++) {
      if (mri_src->type == MRI_UCHAR) {
        psrc_uchar = &MRIvox(mri_src, 0, y, z);
      }
      else if (mri_src->type == MRI_INT) {
        psrc_int = &MRIIvox(mri_src, 0, y, z);
      }
      else {
        ErrorExit(ERROR_UNSUPPORTED,
                  "mriMarkUnmarkedNeighbors: all inputs must be "
                  "MRI_UCHAR or MRI_INT");
      }
      for (x = 0; x < width; x++) {
        if (mri_src->type == MRI_UCHAR) {
          val = *psrc_uchar++;
        }
        else if (mri_src->type == MRI_INT) {
          val = *psrc_int++;
        }
        if (val == mark) /* mark all neighbors */
        {
          for (zk = -1; zk <= 1; zk++) {
            zi = pzi[z + zk];
            for (yk = -1; yk <= 1; yk++) {
              yi = pyi[y + yk];
              for (xk = -1; xk <= 1; xk++) {
                xi = pxi[x + xk];
                if (mri_src->type == MRI_UCHAR) {
                  if (MRIvox(mri_marked, xi, yi, zi) == CONTROL_NONE) {
                    MRIvox(mri_dst, xi, yi, zi) = nbr_mark;
                  }
                }
                else if (mri_src->type == MRI_INT) {
                  if (MRIIvox(mri_marked, xi, yi, zi) == CONTROL_NONE) {
                    MRIIvox(mri_dst, xi, yi, zi) = nbr_mark;
                  }
                }
                else {
                  ErrorExit(ERROR_UNSUPPORTED,
                            "mriMarkUnmarkedNeighbors: all inputs must be "
                            "MRI_UCHAR or MRI_INT");
                }
              }
            }
          }
        }
      }
    }
  }
  return (mri_dst);
}

static int mriRemoveOutliers(MRI *mri, int min_nbrs)
{
  int width, height, depth, x, y, z, xk, yk, zk, xi, yi, zi;
  int *pxi, *pyi, *pzi, marked, nbrs, deleted;
  BUFTYPE *pmarked;

  width = mri->width;
  height = mri->height;
  depth = mri->depth;

  pxi = mri->xi;
  pyi = mri->yi;
  pzi = mri->zi;

  for (deleted = z = 0; z < depth; z++) {
    for (y = 0; y < height; y++) {
      pmarked = &MRIvox(mri, 0, y, z);
      for (x = 0; x < width; x++) {
        marked = *pmarked;
        if (!marked) {
          pmarked++;
          continue;
        }

        /* check to see that at least min_nbrs nbrs are on */
        nbrs = -1; /* so it doesn't count the central voxel */
        for (zk = -1; marked && zk <= 1; zk++) {
          zi = pzi[z + zk];
          for (yk = -1; marked && yk <= 1; yk++) {
            yi = pyi[y + yk];
            for (xk = -1; marked && xk <= 1; xk++) {
              xi = pxi[x + xk];
              if (MRIvox(mri, xi, yi, zi)) {
                nbrs++;
              }
            }
          }
        }

        if (nbrs < min_nbrs) {
          deleted++;
          *pmarked++ = 0;
        }
        else {
          pmarked++;
        }
      }
    }
  }

  if (Gdiag & DIAG_SHOW && DIAG_VERBOSE_ON) {
    fprintf(stderr, "%d control points deleted.\n", deleted);
  }
  return (NO_ERROR);
}

#if 0
/*-----------------------------------------------------
  Parameters:

  Returns value:

  Description
  If any voxels are on in a 2x2x2 neighborhood, set the
  output value to it.
  ------------------------------------------------------*/
static MRI *
mriDownsampleCtrl2(MRI *mri_src, MRI *mri_dst)
{
  int     width, depth, height, x, y, z, x1, y1, z1 ;
  BUFTYPE *psrc, val ;

  if (mri_src->type != MRI_UCHAR)
    ErrorReturn(NULL,
                (ERROR_UNSUPPORTED, "MRIdownsample2: source must be UCHAR"));

  width = mri_src->width/2 ;
  height = mri_src->height/2 ;
  depth = mri_src->depth/2 ;

  if (!mri_dst)
  {
    mri_dst = MRIalloc(width, height, depth, mri_src->type) ;
    MRIcopyHeader(mri_src, mri_dst) ;
  }

  MRIclear(mri_dst) ;
  for (z = 0 ; z < depth ; z++)
  {
    for (y = 0 ; y < height ; y++)
    {
      for (x = 0 ; x < width ; x++)
      {
        for (val = 0, z1 = 2*z ; !val && z1 <= 2*z+1 ; z1++)
        {
          for (y1 = 2*y ; !val && y1 <= 2*y+1 ; y1++)
          {
            psrc = &MRIvox(mri_src, 2*x, y1, z1) ;

            for (x1 = 2*x ; !val && x1 <= 2*x+1 ; x1++)
            {
              val = *psrc++ ;
            }
          }
        }
        MRIvox(mri_dst, x, y, z) = val ;
      }
    }
  }

  mri_dst->imnr0 = mri_src->imnr0 ;
  mri_dst->imnr1 = mri_src->imnr0 + mri_dst->depth - 1 ;
  mri_dst->xsize = mri_src->xsize*2 ;
  mri_dst->ysize = mri_src->ysize*2 ;
  mri_dst->zsize = mri_src->zsize*2 ;
  return(mri_dst) ;
}
#endif

int MRI3dUseFileControlPoints(MRI *mri, const char *fname)
{
  int i = 0;
  double xr, yr, zr;
  MPoint *pArray = 0;
  int count = 0;
  int useRealRAS = 0;

  pArray = MRIreadControlPoints(fname, &count, &useRealRAS);

  {
    int *deleted, ndel, j;
    deleted = (int *)calloc(count, sizeof(int));
    char *cp = getenv("FS_THRESH_CTRL");
    float thresh;

    if (cp)
      sscanf(cp, "%f", &thresh);
    else
      thresh = 0;

    if (thresh > 0) printf("thresholding control points at %2.1f\n", thresh);
    ndel = 0;
    for (i = 0; i < count; i++) {
      switch (useRealRAS) {
        case 0:
          MRIsurfaceRASToVoxel(mri, pArray[i].x, pArray[i].y, pArray[i].z, &xr, &yr, &zr);
          if (MRIgetVoxVal(mri, nint(xr), nint(yr), nint(zr), 0) <= thresh) {
            printf("unlikely control point %d - (%2.1f, %2.1f, %2.1f) = %2.0f\n",
                   i,
                   xr,
                   yr,
                   zr,
                   MRIgetVoxVal(mri, xr, yr, zr, 0));
            deleted[i] = 1;
            ndel++;
          }
      }
    }
    if (ndel > 0 && cp != NULL) {
      char *fname = "control.edited.dat";
      printf("FS_THRESH_CTRL detected in env - deleting %d control points\n", ndel);
      for (i = 0; i < count; i++) {
        if (deleted[i]) {
          for (j = i + 1; j < count; j++) {
            deleted[j - 1] = deleted[j];
            *(&pArray[j - 1]) = *(&pArray[j]);
          }
          count--;
        }
      }
      printf("writing updated control point file to %s\n", fname);
      MRIwriteControlPoints(pArray, count, 0, fname);
    }

    free(deleted);
  }

  num_control_points = count;

  // initialize xctrl, yctrl, zctrl
  if (xctrl) {
    free(xctrl);
    xctrl = 0;
  }
  if (yctrl) {
    free(yctrl);
    yctrl = 0;
  }
  if (zctrl) {
    free(zctrl);
    zctrl = 0;
  }
  xctrl = (int *)calloc(count, sizeof(int));
  yctrl = (int *)calloc(count, sizeof(int));
  zctrl = (int *)calloc(count, sizeof(int));
  if (!xctrl || !yctrl || !zctrl)
    ErrorExit(ERROR_NOMEMORY, "MRI3dUseFileControlPoints: could not allocate %d-sized table", num_control_points);
  for (i = 0; i < count; i++) {
    switch (useRealRAS) {
      case 0:
        MRIsurfaceRASToVoxel(mri, pArray[i].x, pArray[i].y, pArray[i].z, &xr, &yr, &zr);
        break;
      case 1:
        MRIworldToVoxel(mri, pArray[i].x, pArray[i].y, pArray[i].z, &xr, &yr, &zr);
        break;
      default:
        ErrorExit(ERROR_BADPARM, "MRI3dUseFileControlPoints has bad useRealRAS flag %d\n", useRealRAS);
    }
    xctrl[i] = (int)nint(xr);
    yctrl[i] = (int)nint(yr);
    zctrl[i] = (int)nint(zr);
    if (Gdiag & DIAG_SHOW && DIAG_VERBOSE_ON) {
      fprintf(stderr, "( %5d, %5d, %5d )\n", xctrl[i], yctrl[i], zctrl[i]);
    }
  }
  free(pArray);
  return (NO_ERROR);
}

int MRI3dUseLabelControlPoints(MRI *mri, LABEL *control_point_label)
{
  int i = 0;
  MPoint *pArray = 0;
  int count = 0;
  LABEL *area;

  area = control_point_label;
  if (area->coords != LABEL_COORDS_VOXEL) area = LabelToVoxel(control_point_label, mri, NULL);

  count = num_control_points = area->n_points;

  // initialize xctrl, yctrl, zctrl
  if (xctrl) {
    free(xctrl);
    xctrl = 0;
  }
  if (yctrl) {
    free(yctrl);
    yctrl = 0;
  }
  if (zctrl) {
    free(zctrl);
    zctrl = 0;
  }
  xctrl = (int *)calloc(count, sizeof(int));
  yctrl = (int *)calloc(count, sizeof(int));
  zctrl = (int *)calloc(count, sizeof(int));
  if (!xctrl || !yctrl || !zctrl)
    ErrorExit(ERROR_NOMEMORY, "MRI3dUseFileControlPoints: could not allocate %d-sized table", num_control_points);
  for (i = 0; i < count; i++) {
    xctrl[i] = (int)nint(area->lv[i].x);
    yctrl[i] = (int)nint(area->lv[i].y);
    zctrl[i] = (int)nint(area->lv[i].z);
    if (Gdiag & DIAG_SHOW && DIAG_VERBOSE_ON) {
      fprintf(stderr, "( %5d, %5d, %5d )\n", xctrl[i], yctrl[i], zctrl[i]);
    }
  }
  free(pArray);
  if (area != control_point_label) LabelFree(&area);  // we allocated it when transforming to voxel coords
  printf("read in %d label control points\n", num_control_points);

  return (NO_ERROR);
}

int MRI3dWriteControlPoints(char *t_control_volume_fname)
{
  control_volume_fname = t_control_volume_fname;
  return (NO_ERROR);
}

int MRI3dWriteBias(char *t_bias_volume_fname)
{
  bias_volume_fname = t_bias_volume_fname;
  return (NO_ERROR);
}

int MRInormAddFileControlPoints(MRI *mri_ctrl, int value, MRI *mri)
{
  int i, nctrl, x, y, z;
  long bad = 0;

  /* read in control points from a file (if specified) */
  for (nctrl = i = 0; i < num_control_points; i++) {
    x = xctrl[i];
    y = yctrl[i];
    z = zctrl[i];
    if (MRIindexNotInVolume(mri_ctrl, x, y, z) == 0) {
      if (mri && MRIgetVoxVal(mri, x, y, z, 0) <= 0) {
        printf(
            "control point %d @ (%d, %d, %d), MRI=%d, skipping!!!!!\n", i, x, y, z, (int)MRIgetVoxVal(mri, x, y, z, 0));
      }
      if (MRIvox(mri_ctrl, x, y, z) == 0) {
        nctrl++;
      }
      MRIvox(mri_ctrl, x, y, z) = value;
    }
    else {
      bad++;
    }
  }
  if (bad > 0) {
    ErrorPrintf(ERROR_BADFILE, "!!!!! %ld control points rejected for being out of bounds !!!!!!\n");
  }
  return (nctrl);
}

#if 0
static int
remove_extreme_control_points(MRI *mri_orig,
                              MRI *mri_ctrl,
                              float low_thresh,
                              float hi_thresh,
                              float target_val,
                              double wm_std)
{
  int       x, y, z, peak, nremoved, bin, xi, yi, zi, xk, yk, zk;
  int       remove, ncontrol, whalf, wsize ;
  float     val, min_val, max_val, dist, max_nbr_val, intensity_below;
  float     val0, intensity_above, max_delta_above, max_delta_below;
  float     val_above, val_below, max_ctrl_val, min_ctrl_val ;
  HISTOGRAM *h, *hsmooth ;
  MRI_REGION reg ;

#define WSIZE 7
#define WHALF ((WSIZE - 1) / 2)
  wsize = ceil(WSIZE / mri_orig->xsize) ;
  whalf = (wsize-1)/2 ;

  intensity_below = target_val - low_thresh ;
  intensity_above = hi_thresh - target_val ;
  low_thresh = MIN(low_thresh, target_val - 4*wm_std) ;
  printf("checking for control points more than %2.1f below nbrs, low=%2.1f\n",
         MAX(2*wm_std, intensity_below/2), low_thresh) ;
  reg.dx = reg.dy = reg.dz = wsize ;
  nremoved = 0 ;
  max_delta_above = MAX(2*wm_std, intensity_above/2) ;
  max_delta_below = MAX(2*wm_std, intensity_below/2) ;
  for (x = 0 ; x < mri_orig->width ; x++)
  {
    for (y = 0 ; y < mri_orig->height ; y++)
    {
      for (z = 0 ; z < mri_orig->depth ; z++)
      {
        if (MRIvox(mri_ctrl, x, y, z) > 0)
        {
          if (x == Gx && y == Gy && z == Gz)
          {
            MRIwrite(mri_orig, "on.mgz") ;
            DiagBreak() ;
          }
          val = MRIgetVoxVal(mri_orig, x, y, z, 0) ;

          reg.x = x-whalf ;
          reg.y = y-whalf ;
          reg.z = z-whalf ;
          h = MRIhistogramLabelRegion(mri_orig, mri_ctrl,
                                      &reg, CONTROL_MARKED, 0) ;
          hsmooth = HISTOsmooth(h, NULL, 2) ;
          peak = HISTOfindHighestPeakInRegion
                 (hsmooth, 0, hsmooth->nbins) ;
          bin = HISTOfindBin(hsmooth, val) ;

          remove = 0 ;
          if ((hsmooth->counts[peak] > 3*hsmooth->counts[bin]) && 0)
          {
            nremoved++ ;
            MRIvox(mri_ctrl, x, y, z) = CONTROL_NONE ;
          }
          else   /* check 5x5x5 */
          {
            val0 = max_ctrl_val =
                     min_ctrl_val =
                       min_val = max_val =
                                   max_nbr_val = val ;  /* value at center */
            val_above = val0+max_delta_above ;/* assume asymmetric distbtion */
            val_below = val0-max_delta_below ;
            ncontrol = 0 ; /* # of control points in nbhd */
            for (xk = -2 ; xk <= 2 ; xk++)
            {
              xi = mri_ctrl->xi[x+xk] ;
              for (yk = -2 ; yk <= 2 ; yk++)
              {
                yi = mri_ctrl->yi[y+yk] ;
                for (zk = -2 ; zk <= 2 ; zk++)
                {
                  zi = mri_ctrl->zi[z+zk] ;
                  if (xi == Gvx && yi == Gvy && zi == Gvz)
                  {
                    DiagBreak() ;
                  }
                  val = MRIgetVoxVal(mri_orig, xi, yi, zi, 0) ;
                  dist = sqrt(SQR(x-xi)+SQR(y-yi)+SQR(z-zi));
                  if (MRIvox(mri_ctrl, xi, yi, zi))
                  {
                    if (val > max_ctrl_val)
                    {
                      max_ctrl_val = val ;
                    }
                    if (val < min_ctrl_val)
                    {
                      min_ctrl_val = val ;
                    }
                    ncontrol++ ;
                  }
                  if (dist < 2)   /* 26-connected neighbor */
                  {
#if 1
                    if (val < min_val)
                    {
                      min_val = val ;
                    }
#endif
                    if (val > max_nbr_val)
                    {
                      max_nbr_val = val ;
                    }
                    if (val < val_below || val > val_above)
                    {
                      remove = 1 ;
                      break ;
                    }
                  }
                  if (val > max_val && val < hi_thresh)
                  {
                    max_val = val ;
                  }
                  if (remove)
                  {
                    break ;
                  }
                }
                if (remove)
                {
                  break ;
                }
              }
              if (remove)
              {
                break ;
              }
            }

            /*
              check to make sure that the bias
              field at this control point isn't too different
              from ones around it */

#define WSIZE 7
#define WHALF ((WSIZE - 1) / 2)
            whalf = ceil(WHALF / mri_orig->xsize) ;
            if (remove == 0)
            {
              for (xk = -whalf ; xk <= whalf ; xk++)
              {
                xi = mri_ctrl->xi[x+xk] ;
                for (yk = -whalf ; yk <= whalf ; yk++)
                {
                  yi = mri_ctrl->yi[y+yk] ;
                  for (zk = -whalf ; zk <= whalf ; zk++)
                  {
                    zi = mri_ctrl->zi[z+zk] ;
                    if (xi == Gx && yi == Gy && zi == Gz)
                    {
                      DiagBreak() ;
                    }
                    if (MRIvox(mri_ctrl, xi, yi, zi) > 0)
                      /* nbr is a control point */
                    {
                      val =
                        MRIgetVoxVal(mri_orig,
                                     xi, yi, zi, 0) ;
                      if (val > max_ctrl_val)
                      {
                        max_ctrl_val = val ;
                      }
                      if (val < min_ctrl_val)
                      {
                        min_ctrl_val = val ;
                      }
                      if (val < val_below
                          || val > val_above)
                      {
                        if (xi == Gx
                            && yi == Gy
                            && zi == Gz)
                        {
                          DiagBreak() ;
                        }
                        if (x == Gx
                            && y == Gy
                            && z == Gz)
                        {
                          DiagBreak() ;
                        }
                        remove = 1 ;
                        break ;
                      }
                    }
                  }
                  if (remove)
                  {
                    break ;
                  }
                }
                if (remove)
                {
                  break ;
                }
              }
            }
            /*
              if image gradient in 3x3x3 nbhd in orig
              volume is too big (bigger than max - min)
              then don't let it be a control point. Or, if an
              immediate nbr is below low_thresh
              in the orig volume and their is a control point
              in a 5x5x5 window then don't let it
              be a control point (otherwise it can creep
              outwards along gently decreasing gray matter
              intensities.
              or, remove it if the intensity derivative is too big
            */
            if ((max_val < hi_thresh && max_val >= target_val &&
                 min_val < low_thresh) ||
                (fabs(max_nbr_val - min_val) >=
                 (target_val-low_thresh)) ||
                (((val0-min_ctrl_val) >= max_delta_above) ||
                 (((max_ctrl_val-val0) >= max_delta_below))) ||
                remove)
            {
              if (x == Gx && y == Gy && z == Gz)
              {
                DiagBreak() ;
              }
              nremoved++ ;
              MRIvox(mri_ctrl, x, y, z) = CONTROL_NONE ;
            }
            else if (x == Gx && y == Gy && z == Gz)
            {
              DiagBreak() ;
            }
          }

          HISTOfree(&h) ;
          HISTOfree(&hsmooth) ;
          if (x == Gx && y == Gy && z == Gz)
            printf("(%d, %d, %d) initially a control point, %s\n",
                   Gx, Gy, Gz, MRIvox(mri_ctrl, x, y, z) ? "retained" :
                   "removed");
        }
        else if (x == Gx && y == Gy && z == Gz)
        {
          printf("(%d, %d, %d) not a control point\n", Gx, Gy, Gz);
        }


      }
    }
  }

  printf("%d outlying control points removed due to "
         "unlikely bias estimates...\n", nremoved) ;
  return(NO_ERROR) ;
}


static double
mriNormComputeWMStandardDeviation(MRI *mri_orig, MRI *mri_ctrl)
{
  int       x, y, z, xi, yi, zi, xk, yk, zk, num, whalf ;
  double    wm_std, val0, val ;

#define WSIZE 7
#define WHALF ((WSIZE - 1) / 2)
  whalf = ceil(WHALF / mri_orig->xsize) ;
  for (num = x = 0, wm_std = 0.0 ; x < mri_orig->width ; x++)
  {
    for (y = 0 ; y < mri_orig->height ; y++)
    {
      for (z = 0 ; z < mri_orig->depth ; z++)
      {
        if (MRIvox(mri_ctrl, x, y, z) > 0)
        {
          if (x == Gx && y == Gy && z == Gz)
          {
            MRIwrite(mri_orig, "on.mgz") ;
            DiagBreak() ;
          }
          val0 = MRIgetVoxVal(mri_orig, x, y, z, 0) ;
          for (xk = -whalf ; xk <= whalf ; xk++)
          {
            xi = mri_ctrl->xi[x+xk] ;
            for (yk = -whalf ; yk <= whalf ; yk++)
            {
              yi = mri_ctrl->yi[y+yk] ;
              for (zk = -whalf ; zk <= whalf ; zk++)
              {
                zi = mri_ctrl->zi[z+zk] ;
                if (xi == Gx && yi == Gy && zi == Gz)
                {
                  DiagBreak() ;
                }
                if (MRIvox(mri_ctrl, xi, yi, zi) > 0)
                {
                  val = MRIgetVoxVal(mri_orig, xi, yi, zi, 0) ;
                  wm_std += SQR(val-val0);
                  num++ ;
                }
              }
            }
          }
        }
      }
    }
  }
  if (num > 0)
  {
    wm_std = sqrt(wm_std / num) ;
  }

  printf("wm standard deviation = %2.2f with %d DOFs\n", wm_std, num) ;
  return(wm_std) ;
}
#endif

#define MAX_DISTANCE_TO_CSF 7
#define MIN_DISTANCE_TO_CSF 4.5

static int remove_gray_matter_control_points(MRI *mri_ctrl,
                                             MRI *mri_src,
                                             float wm_target,
                                             float intensity_above,
                                             float intensity_below,
                                             int scan_type,
                                             MRI *mri_not_control)
{
  MRI *mri_ctrl_outside, *mri_ctrl_inside, *mri_tmp = NULL;
  int n, x, y, z, xi, yi, zi, xk, yk, zk;
  int nremoved, removed, num, nretained, nclose_to_csf = 0;
  int whalf;
  double delta_mean, delta_std;
  float val0, val, hi_thresh, csf_val, wm_val, gm_val, low_thresh;
  static int ncalls = 0;
  char fname[STRLEN];

  ncalls++;

  csf_val = find_tissue_intensities(mri_src, mri_ctrl, &wm_val, &gm_val, &csf_val);
  printf("using csf threshold %2.0f for control point removal\n", csf_val);
  mri_ctrl_inside = MRIcopy(mri_ctrl, NULL);
  for (n = 0; n < 2; n++) {
    num = MRIvoxelsInLabel(mri_ctrl_inside, 1);
    printf("after %d erosions, %d voxels remaining\n", n, num);
    mri_tmp = MRIerode(mri_ctrl_inside, mri_tmp);
    if (MRIvoxelsInLabel(mri_tmp, 1) <= 100) /* don't copy empty (or
                                                nearly empty) image */
    {
      break;
    }
    MRIcopy(mri_tmp, mri_ctrl_inside);
  }
  mri_ctrl_outside = MRIsubtract(mri_ctrl, mri_ctrl_inside, NULL);
  MRIfree(&mri_ctrl_inside);

  /* now find a set of control points that are
     definitely in the wm (not thalamus etc). There
     don't have to be very many of them, just enough
     to get a stable estimate of the wm std
  */
  mri_ctrl_inside = MRInormFindControlPointsInWindow(
      mri_src, wm_target, intensity_above, intensity_below, NULL, 3, NULL, NULL, scan_type, NULL);
  MRIbinarize(mri_ctrl_inside, mri_ctrl_inside, 1, CONTROL_NONE, CONTROL_MARKED);

  /* erode to remove any potential non-wm control points */
  MRIerode(mri_ctrl_inside, mri_ctrl_inside);
  /* if there aren't enough voxels left to get a stable estimate, undo
     the erosion */
  if (MRIvoxelsInLabel(mri_ctrl_inside, CONTROL_MARKED) < 100)
    MRInormGentlyFindControlPoints(mri_src, wm_target, intensity_above, intensity_below, mri_ctrl_inside, NULL);

#ifdef WSIZE
#undef WSIZE
#endif
#ifdef WHALF
#undef WHALF
#endif
#define WSIZE 9
#define WHALF ((WSIZE - 1) / 2)
  whalf = ceil(WHALF / mri_src->xsize);

  if ((Gdiag & DIAG_WRITE) && DIAG_VERBOSE_ON) {
    printf("writing control point and src files for call %d...\n", ncalls);
    sprintf(fname, "co%d.mgz", ncalls);
    MRIwrite(mri_ctrl_outside, fname);
    sprintf(fname, "ci%d.mgz", ncalls);
    MRIwrite(mri_ctrl_inside, fname);
    sprintf(fname, "cb%d.mgz", ncalls);
    MRIwrite(mri_ctrl, fname);
    sprintf(fname, "orig%d.mgz", ncalls);
    MRIwrite(mri_src, fname);
  }

  if (Gx >= 0) {
    if (MRIvox(mri_ctrl, Gx, Gy, Gz) == 0)
      printf("(%d, %d, %d) is %sa control point\n", Gx, Gy, Gz, MRIvox(mri_ctrl, Gx, Gy, Gz) ? "" : "NOT ");
    else
      printf(
          "(%d, %d, %d) is %sa control point, is "
          "%sinside, is %soutside\n",
          Gx,
          Gy,
          Gz,
          MRIvox(mri_ctrl, Gx, Gy, Gz) ? "" : "NOT ",
          MRIvox(mri_ctrl_inside, Gx, Gy, Gz) ? "" : "NOT ",
          MRIvox(mri_ctrl_outside, Gx, Gy, Gz) ? "" : "NOT ");
  }

  for (delta_std = delta_mean = 0.0, x = n = 0; x < mri_src->width; x++) {
    for (y = 0; y < mri_src->height; y++) {
      for (z = 0; z < mri_src->depth; z++) {
        if (MRIvox(mri_ctrl_inside, x, y, z)) /* check to make sure not in gm */
        {
          val0 = MRIgetVoxVal(mri_src, x, y, z, 0);
          for (xk = -whalf; xk <= whalf; xk++) {
            xi = mri_src->xi[x + xk];
            for (yk = -whalf; yk <= whalf; yk++) {
              yi = mri_src->yi[y + yk];
              for (zk = -whalf; zk <= whalf; zk++) {
                zi = mri_src->zi[z + zk];
                if (MRIvox(mri_ctrl_inside, xi, yi, zi)) {
                  val = MRIgetVoxVal(mri_src, xi, yi, zi, 0);
                  if (val < wm_target && val > val0) {
                    delta_std += (val - val0) * (val - val0);
                    n++;
                  }
                }
              }
            }
          }
        }
      }
    }
  }

  delta_std = sqrt(delta_std / n);
  delta_std = (wm_val - gm_val) / 10;
  low_thresh = (wm_val + gm_val) / 2 + 10;
  printf("wm standard deviation = %2.1f (%d DOFs), low wm thresh=%2.3f\n", delta_std, n, low_thresh);
  for (nretained = nremoved = x = 0; x < mri_src->width; x++) {
    for (y = 0; y < mri_src->height; y++) {
      for (z = 0; z < mri_src->depth; z++) {
        if (MRIvox(mri_ctrl_outside, x, y, z)) /* check to make sure not in gm */
        {
          val0 = MRIgetVoxVal(mri_src, x, y, z, 0);
          hi_thresh = val0 + 2 * delta_std;
          if (x == Gx && y == Gy && z == Gz)
            printf(
                "(%d, %d, %d)=%2.0f, is "
                "ctrl - checking for nbhd vals > %2.0f\n",
                Gx,
                Gy,
                Gz,
                val0,
                hi_thresh);
          if (csf_in_window(mri_src, x, y, z, MIN_DISTANCE_TO_CSF, csf_val)) {
            removed = 1;
            if (x == Gx && y == Gy && z == Gz)
              printf(
                  "removing voxel (%d, %d, %d) "
                  "due to csf proximity (< %2.0f mm)\n",
                  Gx,
                  Gy,
                  Gz,
                  (float)MIN_DISTANCE_TO_CSF);
            MRIvox(mri_ctrl, x, y, z) = CONTROL_NONE;
            nclose_to_csf++;
          }
          else {
            n = removed = 0;
          }
          if (val0 > low_thresh) /* pretty certain it's wm regardless */
          {
            continue;
          }
          if (!removed)
            for (xk = -whalf; xk <= whalf; xk++) {
              xi = mri_src->xi[x + xk];
              for (yk = -whalf; yk <= whalf; yk++) {
                yi = mri_src->yi[y + yk];
                for (zk = -whalf; zk <= whalf; zk++) {
                  zi = mri_src->zi[z + zk];
                  if (MRIvox(mri_ctrl, xi, yi, zi)) {
                    n++;
                    val = MRIgetVoxVal(mri_src, xi, yi, zi, 0);
                    if (xi == Gvx && yi == Gvy && Gz == Gvz) {
                      DiagBreak();
                    }
                    if (val > hi_thresh) /* too big a change to be valid bias*/
                    {
                      /* mark it as remove even though
                         it might not be - no
                         point in continuing if no
                         csf in window, won't change */
                      removed = 1;
                      if (csf_in_window(mri_src, x, y, z, MAX_DISTANCE_TO_CSF, csf_val)) {
                        nremoved++;
                        MRIvox(mri_ctrl, x, y, z) = CONTROL_NONE;
                        if (x == Gx && y == Gy && z == Gz)
                          printf(
                              "found nbhd val %2.0f "
                              "at (%d, %d, %d) -> "
                              "removing\n",
                              val,
                              xi,
                              yi,
                              zi);
                      }
                      else {
                        if (x == Gx && y == Gy && z == Gz)
                          printf(
                              "found nbhd val %2.0f "
                              "at (%d, %d, %d) -> "
                              "retaining due to lack "
                              "of CSF proximity\n",
                              val,
                              xi,
                              yi,
                              zi);
                        nretained++; /* in body of white matter, keep it */
                      }
                      break;
                    }
                  }
                  if (removed) {
                    break;
                  }
                }
                if (removed) {
                  break;
                }
              }
              if (removed) {
                break;
              }
            }
          if (x == Gx && y == Gy && z == Gz)
            printf("%d voxels examined, (%d, %d, %d) %sremoved\n", n, Gx, Gy, Gz, removed ? "" : "NOT ");
        }
      }
    }
  }

  for (n = 0; n < num_control_points; n++) {
    if (!MRIvox(mri_ctrl, xctrl[n], yctrl[n], zctrl[n])) {
      nremoved--;
      MRIvox(mri_ctrl, xctrl[n], yctrl[n], zctrl[n]) = CONTROL_MARKED;
    }
  }

  if (Gdiag & DIAG_WRITE && DIAG_VERBOSE_ON) {
    sprintf(fname, "ca%d.mgz", ncalls);
    MRIwrite(mri_ctrl, fname);
  }
  printf(
      "%d potential gm control points removed (%d >%d mm from "
      "csf retained, %d < %2.1f mm removed)\n",
      nclose_to_csf + nremoved,
      nretained,
      MAX_DISTANCE_TO_CSF,
      nclose_to_csf,
      (float)MIN_DISTANCE_TO_CSF);
  MRIfree(&mri_tmp);
  MRIfree(&mri_ctrl_inside);
  MRIfree(&mri_ctrl_outside);
  return (NO_ERROR);
}

static float csf_in_window(MRI *mri, int x0, int y0, int z0, float max_dist, float csf)
{
  int xi, yi, zi, xk, yk, zk, whalf;
  float val, dx, dy, dz, dist;

  whalf = nint(max_dist / mri->xsize);
  if (x0 == Gx && y0 == Gy && z0 == Gz) {
    DiagBreak();
  }
  if (mri->type == MRI_UCHAR) {
    for (xk = -whalf; xk <= whalf; xk++) {
      xi = mri->xi[x0 + xk];
      dx = SQR(xi - x0);
      for (yk = -whalf; yk <= whalf; yk++) {
        yi = mri->yi[y0 + yk];
        dy = SQR(yi - y0);
        for (zk = -whalf; zk <= whalf; zk++) {
          zi = mri->zi[z0 + zk];
          if (xi == Gx && yi == Gy && zi == Gz) {
            DiagBreak();
          }
          dz = SQR(zi - z0);
          dist = sqrt(dx + dy + dz);
          if (dist > max_dist) {
            continue;
          }
          val = MRIvox(mri, xi, yi, zi);
          if (val <= csf) {
            return (1);
          }
        }
      }
    }
  }
  else {
    for (xk = -whalf; xk <= whalf; xk++) {
      xi = mri->xi[x0 + xk];
      dx = SQR(xi - x0);
      for (yk = -whalf; yk <= whalf; yk++) {
        yi = mri->yi[y0 + yk];
        dy = SQR(yi - y0);
        for (zk = -whalf; zk <= whalf; zk++) {
          zi = mri->zi[z0 + zk];
          if (xi == Gx && yi == Gy && zi == Gz) {
            DiagBreak();
          }
          dz = SQR(zi - z0);
          dist = sqrt(dx + dy + dz);
          if (dist > max_dist) {
            continue;
          }
          val = MRIgetVoxVal(mri, xi, yi, zi, 0);
          if (val <= csf) {
            return (1);
          }
        }
      }
    }
  }

  return (0);
}

static float find_tissue_intensities(MRI *mri_src, MRI *mri_ctrl, float *pwm, float *pgm, float *pcsf)
{
  int csf_peak, thresh_bin /*, bg_end*/, wm_peak;
  // int wm_valley;
  int gm_peak, gm_valley;
  HISTOGRAM *h, *hsmooth, *hwm;
  float csf_thresh, wm_val;
#if 0
  MRI_REGION    bbox ;
#endif

  mri_ctrl = MRIbinarize(mri_ctrl, NULL, 1, CONTROL_NONE, CONTROL_MARKED);

  hwm = MRIhistogramLabel(mri_src, mri_ctrl, CONTROL_MARKED, 0);
  wm_peak = HISTOfindHighestPeakInRegion(hwm, 0, hwm->nbins);
  wm_val = hwm->bins[wm_peak];
  printf("white matter peak found at %2.0f\n", wm_val);
  HISTOfree(&hwm);

#if 0
  /* don't use outside of brain as it contains a bunch of dark stuff
     that isn't really csf and will mess up the histogram */
  MRIfindApproximateSkullBoundingBox(mri_src, wm_val*.5, &bbox) ;
  printf("bounding box (%d, %d, %d) --> (%d, %d, %d)\n",
         bbox.x, bbox.y, bbox.z,
         bbox.x+bbox.dx-1, bbox.y+bbox.dy-1, bbox.z+bbox.dz-1) ;
  bbox.x += bbox.dx/4 ;
  bbox.dx /= 2 ;
  bbox.y += bbox.dy/4 ;
  bbox.dy /= 2 ;
  bbox.z += bbox.dz/4 ;
  bbox.dz /= 2 ;

  h = MRIhistogramRegion(mri_src, 0, NULL, &bbox) ;
#else
  h = MRIhistogram(mri_src, 0);
#endif

  HISTOclearZeroBin(h);
  if (Gdiag & DIAG_WRITE && DIAG_VERBOSE_ON) {
    HISTOplot(h, "h0.plt");
  }
  if (mriConformed(mri_src) || 1) {
    HISTOclearBins(h, h, 0, 5);
    hsmooth = HISTOsmooth(h, NULL, 2);
    ;
  }
  else {
#if 0
    hsmooth = HISTOsmooth(h, NULL, 2) ;
    // no idea how this worked
    HISTOclearBG(hsmooth, hsmooth, &bg_end) ;
    HISTOclearBins(h, h, 0, bg_end) ;
#else
    HISTOclearBins(h, h, 0, 20);
#endif
    HISTOsmooth(h, hsmooth, 2);
  }

  if (Gdiag & DIAG_WRITE && DIAG_VERBOSE_ON) {
    HISTOplot(h, "h.plt");
    HISTOplot(hsmooth, "hs.plt");
  }
  wm_peak = HISTOfindHighestPeakInRegion(hsmooth, wm_val - 20, wm_val + 20);
  wm_val = hsmooth->bins[wm_peak];
  printf("white matter peak found at %2.0f\n", wm_val);
#define MIN_PEAK_HALF_WIDTH 10
  // wm_valley =
  HISTOfindPreviousValley(hsmooth, nint(wm_peak - 5 * hsmooth->bin_size));
  gm_peak = HISTOfindPreviousPeak(hsmooth, wm_peak - 10 * hsmooth->bin_size, MIN_PEAK_HALF_WIDTH);
#define MIN_GM 40
  if (gm_peak < 0) {
    gm_peak = HISTOfindBin(hsmooth, wm_val * .75);
  }
  gm_valley = HISTOfindPreviousValley(hsmooth, gm_peak - 10 * hsmooth->bin_size);
  csf_peak = HISTOfindPreviousPeak(hsmooth, gm_valley - 10 * hsmooth->bin_size, MIN_PEAK_HALF_WIDTH);
  if (csf_peak < 0) {
    csf_peak = HISTOfindBin(hsmooth, gm_peak * .5);
  }
  if (gm_peak > wm_peak * .8) {
    gm_peak = wm_peak * .8;
  }
  if (csf_peak > gm_peak * .75) {
    csf_peak = gm_peak * .75;
  }
  if (hsmooth->bins[gm_peak] < MIN_GM) {
    gm_peak = .7 * wm_peak;
  }
  if (csf_peak <= 0 || gm_valley <= 0) {
    csf_peak = gm_peak * .5;
  }

  printf("gm peak at %2.0f (%d), valley at %2.0f (%d)\n",
         hsmooth->bins[gm_peak],
         gm_peak,
         hsmooth->bins[gm_valley],
         gm_valley);

  // check pathological conditions
  thresh_bin = (2 * gm_peak + csf_peak) / 3;
  csf_thresh = (hsmooth->bins[thresh_bin]);
  printf("csf peak at %2.0f, setting threshold to %2.0f\n", hsmooth->bins[csf_peak], csf_thresh);

  *pwm = wm_val;
  *pgm = hsmooth->bins[gm_peak];
  *pcsf = hsmooth->bins[csf_peak];

#if 0
  if (csf_thresh > 60)
  {
    csf_thresh = 60 ;
  }  /* HACK!!! Don't have time to fix it
                                  now for PD-suppressed synthetic images */
#endif
  HISTOfree(&hsmooth);
  HISTOfree(&h);
  MRIfree(&mri_ctrl); /* copy of mri_ctrl, NOT the passed in one */
  return (csf_thresh);
}

#ifdef WSIZE
#undef WSIZE
#endif
#define WSIZE(mri) ((((int)((7.0 / mri->thick) / 2)) * 2) + 1) /* make sure it's odd */
#define MIN_WM_SNR 20

MRI *MRInormFindHighSignalLowStdControlPoints(MRI *mri_src, MRI *mri_ctrl)
{
  MRI *mri_ratio, *mri_mean, *mri_std; /*, *mri_tmp = NULL */
  ;
  MRI_SEGMENTATION *mriseg;
  int s1, s2, b;
  HISTOGRAM *h;
  float total, num;

  if (mri_ctrl == NULL) {
    mri_ctrl = MRIalloc(mri_src->width, mri_src->height, mri_src->depth, MRI_UCHAR);
    MRIcopyHeader(mri_src, mri_ctrl);
  }

  mri_mean = MRImean(mri_src, NULL, WSIZE(mri_src));
  mri_std = MRIstd(mri_src, NULL, mri_mean, WSIZE(mri_src));
  mri_ratio = MRIdivide(mri_mean, mri_std, NULL);
  MRImask(mri_ratio, mri_std, mri_ratio, 0, 0);
  if (Gdiag & DIAG_WRITE && DIAG_VERBOSE_ON) {
    MRIwrite(mri_mean, "m.mgz");
    MRIwrite(mri_std, "s.mgz");
  }

  MRIfree(&mri_mean);
  MRIfree(&mri_std);

  h = MRIhistogram(mri_ratio, 0);

  /* don't count background voxels */
  for (total = 0.0f, b = 1; b < h->nbins; b++) {
    total += h->counts[b];
  }
  for (num = 0.0f, b = h->nbins - 1; b >= 1; b--) {
    num += h->counts[b];
    if (num > 20000) /* use voxels that are in the top .5% of SNR */
    {
      break;
    }
  }
  printf("using SNR threshold %2.3f at bin %d\n", h->bins[b], b);

  if (Gdiag & DIAG_WRITE && DIAG_VERBOSE_ON) {
    HISTOplot(h, "h.plt");
    MRIwrite(mri_ratio, "rb.mgz");
  }
  mriseg = MRIsegment(mri_ratio, h->bins[b], 2 * h->bins[h->nbins - 1]);
  HISTOfree(&h);
  s1 = MRIsegmentMax(mriseg);
  MRIsegmentToImage(mri_ratio, mri_ctrl, mriseg, s1);
  num = mriseg->segments[s1].nvoxels;
  mriseg->segments[s1].nvoxels = 0;
  s2 = MRIsegmentMax(mriseg);
  MRIsegmentToImage(mri_ratio, mri_ctrl, mriseg, s2);
  mriseg->segments[s1].nvoxels = num;

  printf(
      "using segments %d and %d with %d and %d voxels, "
      "centroids (%2.0f, %2.0f, %2.0f) and (%2.0f, %2.0f, %2.0f)\n",
      s1,
      s2,
      mriseg->segments[s1].nvoxels,
      mriseg->segments[s2].nvoxels,
      mriseg->segments[s1].cx,
      mriseg->segments[s1].cy,
      mriseg->segments[s1].cz,
      mriseg->segments[s2].cx,
      mriseg->segments[s2].cy,
      mriseg->segments[s2].cz);
  MRIbinarize(mri_ctrl, mri_ctrl, 1, CONTROL_NONE, CONTROL_MARKED);
#if 0
  while (MRIvoxelsInLabel(mri_ctrl, CONTROL_MARKED) > 10000)
  {
    mri_tmp = MRIerode(mri_ctrl, mri_tmp) ;
    if (MRIvoxelsInLabel(mri_tmp, CONTROL_MARKED) < 100)
    {
      break ;
    }
    MRIcopy(mri_tmp, mri_ctrl) ;
  }
#endif
  if (Gdiag & DIAG_WRITE && DIAG_VERBOSE_ON) {
    MRIwrite(mri_ctrl, "csnr.mgz");
  }
  if (Gx >= 0) printf("(%d, %d, %d) is %san control point\n", Gx, Gy, Gz, MRIvox(mri_ctrl, Gx, Gy, Gz) ? "" : "NOT ");

  MRIsegmentFree(&mriseg);
  MRIfree(&mri_ratio); /*MRIfree(&mri_tmp) ;*/
  return (mri_ctrl);
}

MRI *MRInormalizeHighSignalLowStd(MRI *mri_src, MRI *mri_norm, float bias_sigma, float wm_target)
{
  int x, y, z, width, depth, height;
  // int nctrl;
  MRI *mri_ctrl, *mri_bias;
  float norm, src, bias;

  width = mri_src->width;
  height = mri_src->height;
  depth = mri_src->depth;

  if (mri_norm == NULL) {
    mri_norm = MRIclone(mri_src, NULL);
  }

  mri_ctrl = MRInormFindHighSignalLowStdControlPoints(mri_src, NULL);
  // nctrl =
  MRInormAddFileControlPoints(mri_ctrl, 255, mri_src);
  MRIbinarize(mri_ctrl, mri_ctrl, 1, CONTROL_NONE, CONTROL_MARKED);
  mri_bias = MRIbuildBiasImage(mri_src, mri_ctrl, NULL, bias_sigma);
  MRIfree(&mri_ctrl);
  for (z = 0; z < depth; z++) {
    for (y = 0; y < height; y++) {
      for (x = 0; x < width; x++) {
        if (x == Gx && y == Gy && z == Gz) {
          DiagBreak();
        }
        src = MRIgetVoxVal(mri_src, x, y, z, 0);
        bias = MRIgetVoxVal(mri_bias, x, y, z, 0);
        if (!bias) /* should never happen */
        {
          norm = src;
        }
        else {
          norm = src * wm_target / bias;
        }
        if (norm > 255.0f && mri_norm->type == MRI_UCHAR) {
          norm = 255.0f;
        }
        MRIsetVoxVal(mri_norm, x, y, z, 0, norm);
      }
    }
  }
  if (Gdiag & DIAG_WRITE && DIAG_VERBOSE) {
    MRIwrite(mri_bias, "bsnr.mgz");
    MRIwrite(mri_norm, "nsnr.mgz");
  }

  MRIfree(&mri_bias);

  return (mri_norm);
}

MRI *MRIapplyBiasCorrection(MRI *mri_in, MRI *mri_bias, MRI *mri_out)
{
  int x, y, z;
  double bias, val, xd, yd, zd;
  MATRIX *m_in_vox2ras, *m_bias_ras2vox, *m_vox2vox;
  VECTOR *v1, *v2;

  v1 = VectorAlloc(4, MATRIX_REAL);
  v2 = VectorAlloc(4, MATRIX_REAL);
  *MATRIX_RELT(v1, 4, 1) = 1;

  if (mri_out == NULL) {
    mri_out = MRIclone(mri_in, NULL);
  }

  m_in_vox2ras = MRIgetVoxelToRasXform(mri_in);
  m_bias_ras2vox = MRIgetRasToVoxelXform(mri_bias);
  m_vox2vox = MatrixMultiply(m_bias_ras2vox, m_in_vox2ras, NULL);
  MatrixFree(&m_in_vox2ras);
  MatrixFree(&m_bias_ras2vox);
  printf("using vox2vox xform:\n");
  MatrixPrint(stdout, m_vox2vox);
  for (x = 0; x < mri_in->width; x++) {
    V3_X(v1) = x;
    for (y = 0; y < mri_in->height; y++) {
      V3_Y(v1) = y;
      for (z = 0; z < mri_in->depth; z++) {
        val = MRIgetVoxVal(mri_in, x, y, z, 0);
        if (x == Gx && y == Gy && z == Gz) {
          DiagBreak();
        }
        V3_Z(v1) = z;
        MatrixMultiply(m_vox2vox, v1, v2);
        xd = V3_X(v2);
        yd = V3_Y(v2);
        zd = V3_Z(v2);
        if (MRIindexNotInVolume(mri_bias, xd, yd, zd) == 0) {
          MRIsampleVolume(mri_bias, xd, yd, zd, &bias);
          val *= bias;
          if (bias < 0) {
            DiagBreak();
          }
          if (!devFinite(bias)) DiagBreak();
        }
        MRIsetVoxVal(mri_out, x, y, z, 0, val);
      }
    }
  }

  MatrixFree(&m_vox2vox);
  return (mri_out);
}

MRI *MRIapplyBiasCorrectionSameGeometry(MRI *mri_in, MRI *mri_bias, MRI *mri_out, float target_val)
{
  int x, y, z;
  double bias, val;

  if (mri_out == NULL) {
    mri_out = MRIclone(mri_in, NULL);
  }

  for (x = 0; x < mri_in->width; x++) {
    for (y = 0; y < mri_in->height; y++) {
      for (z = 0; z < mri_in->depth; z++) {
        val = MRIgetVoxVal(mri_in, x, y, z, 0);
        if (x == Gx && y == Gy && z == Gz) {
          DiagBreak();
        }
        MRIsampleVolume(mri_bias, x, y, z, &bias);
        val *= (target_val / bias);
        if (bias < 0) {
          DiagBreak();
        }
        MRIsetVoxVal(mri_out, x, y, z, 0, val);
      }
    }
  }

  return (mri_out);
}
<|MERGE_RESOLUTION|>--- conflicted
+++ resolved
@@ -1,4589 +1,4576 @@
-/**
- * @file  mrinorm.c
- * @brief utilities for normalizing MRI intensity values
- *
- * "Cortical Surface-Based Analysis I: Segmentation and Surface
- * Reconstruction", Dale, A.M., Fischl, B., Sereno, M.I.
- * (1999) NeuroImage 9(2):179-194
- */
-/*
- * Original Author: Bruce Fischl, 4/9/97
- * CVS Revision Info:
- *    $Author: fischl $
- *    $Date: 2016/11/30 15:46:42 $
- *    $Revision: 1.120 $
- *
- * Copyright © 2011-2017 The General Hospital Corporation (Boston, MA) "MGH"
- *
- * Terms and conditions for use, reproduction, distribution and contribution
- * are found in the 'FreeSurfer Software License Agreement' contained
- * in the file 'LICENSE' found in the FreeSurfer distribution, and here:
- *
- * https://surfer.nmr.mgh.harvard.edu/fswiki/FreeSurferSoftwareLicense
- *
- * Reporting: freesurfer@nmr.mgh.harvard.edu
- *
- */
-
-/*-----------------------------------------------------
-  INCLUDE FILES
-  -------------------------------------------------------*/
-#include <math.h>
-#include <memory.h>
-#include <stdio.h>
-#include <stdlib.h>
-#include <string.h>
-
-#include "box.h"
-#include "ctrpoints.h"
-#include "diag.h"
-#include "error.h"
-#include "filter.h"
-#include "macros.h"
-#include "minc_volume_io.h"
-#include "mri.h"
-#include "mrinorm.h"
-#include "mrisegment.h"
-#include "numerics.h"
-#include "proto.h"
-#include "region.h"
-#include "talairachex.h"
-
-/*-----------------------------------------------------
-  MACROS AND CONSTANTS
-  -------------------------------------------------------*/
-
-/*-----------------------------------------------------
-  STATIC PROTOTYPES
-  -------------------------------------------------------*/
-
-static float find_tissue_intensities(MRI *mri_src, MRI *mri_ctrl, float *pwm, float *pgm, float *pcsf);
-static int remove_gray_matter_control_points(MRI *mri_ctrl,
-                                             MRI *mri_src,
-                                             float wm_target,
-                                             float intensity_above,
-                                             float intensity_below,
-                                             int scan_type,
-                                             MRI *mri_not_control);
-static float csf_in_window(MRI *mri, int x0, int y0, int z0, float max_dist, float csf);
-#if 0
-static double mriNormComputeWMStandardDeviation(MRI *mri_orig, MRI *mri_ctrl) ;
-static int remove_extreme_control_points(MRI *mri_orig, MRI *mri_ctrl,
-    float low_thresh,
-    float high_thresh,
-    float target,
-    double wm_std) ;
-#endif
-static MRI *mriSplineNormalizeShort(
-    MRI *mri_src, MRI *mri_dst, MRI **pmri_field, float *inputs, float *outputs, int npoints);
-static MRI *mriMarkUnmarkedNeighbors(MRI *mri_src, MRI *mri_marked, MRI *mri_dst, int mark, int nbr_mark);
-static int mriRemoveOutliers(MRI *mri, int min_nbrs);
-#if 0
-static MRI *mriDownsampleCtrl2(MRI *mri_src, MRI *mri_dst) ;
-#endif
-static MRI *mriSoapBubbleFloat(MRI *mri_src, MRI *mri_ctrl, MRI *mri_dst, int niter, float min_change);
-static MRI *mriSoapBubbleShort(MRI *mri_src, MRI *mri_ctrl, MRI *mri_dst, int niter);
-static MRI *mriSoapBubbleExpandFloat(MRI *mri_src, MRI *mri_ctrl, MRI *mri_dst, int niter);
-static MRI *mriBuildVoronoiDiagramFloat(MRI *mri_src, MRI *mri_ctrl, MRI *mri_dst);
-static MRI *mriBuildVoronoiDiagramUchar(MRI *mri_src, MRI *mri_ctrl, MRI *mri_dst);
-static MRI *mriBuildVoronoiDiagramShort(MRI *mri_src, MRI *mri_ctrl, MRI *mri_dst);
-
-static int num_control_points = 0;
-static int *xctrl = 0;
-static int *yctrl = 0;
-static int *zctrl = 0;
-
-static char *control_volume_fname = NULL;
-static char *bias_volume_fname = NULL;
-
-/*-----------------------------------------------------
-  GLOBAL FUNCTIONS
-  -------------------------------------------------------*/
-/*-----------------------------------------------------
-  Parameters:
-
-  Returns value:
-
-  Description
-  Given a set of control points, calculate the
-  1 dimensional splines which fit them and apply it
-  to an image.
-  ------------------------------------------------------*/
-#define BIAS_IMAGE_WIDTH 25
-
-MRI *MRIsplineNormalize(MRI *mri_src, MRI *mri_dst, MRI **pmri_field, float *inputs, float *outputs, int npoints)
-{
-  int width, height, depth, x, y, z, i;
-  BUFTYPE *pfield = NULL;
-  float outputs_2[MAX_SPLINE_POINTS], frac;
-  MRI *mri_field = NULL;
-  double d;
-  char *cp;
-  float val, dval;
-
-  if (mri_src->type == MRI_SHORT)
-    return (mriSplineNormalizeShort(mri_src, mri_dst, pmri_field, inputs, outputs, npoints));
-  cp = getenv("RAN");
-  if (cp) {
-    d = atof(cp);
-  }
-  else {
-    d = 0.0;
-  }
-
-  if (pmri_field) {
-    mri_field = *pmri_field;
-    if (!mri_field) *pmri_field = mri_field = MRIalloc(BIAS_IMAGE_WIDTH, mri_src->height, 1, MRI_UCHAR);
-  }
-
-  if (npoints > MAX_SPLINE_POINTS) {
-    npoints = MAX_SPLINE_POINTS;
-  }
-
-  printf("Starting OpenSpline(): npoints = %d\n", npoints);
-  OpenSpline(inputs, outputs, npoints, 0.0f, 0.0f, outputs_2);
-
-  if (!mri_dst) {
-    mri_dst = MRIclone(mri_src, NULL);
-  }
-
-  width = mri_src->width;
-  height = mri_src->height;
-  depth = mri_src->depth;
-
-  for (y = 0; y < height; y++) {
-    if (pmri_field) {
-      pfield = &MRIvox(mri_field, 0, y, 0);
-    }
-    OpenSplint(inputs, outputs, outputs_2, npoints, (float)y, &frac);
-    if (pmri_field)
-      for (i = 0; i < BIAS_IMAGE_WIDTH; i++) {
-        *pfield++ = nint(110.0f / frac);
-      }
-
-    for (z = 0; z < depth; z++) {
-      for (x = 0; x < width; x++) {
-        if (x == Gx && y == Gy && z == Gz) DiagBreak();
-        val = MRIgetVoxVal(mri_src, x, y, z, 0);
-        dval = nint((float)val * frac + randomNumber(0.0, d));
-        //        if (mri_dst->type == MRI_UCHAR)
-        {
-          if (dval > 255) {
-            dval = 255;
-          }
-          else if (dval < 0) {
-            dval = 0;
-          }
-        }
-        MRIsetVoxVal(mri_dst, x, y, z, 0, dval);
-      }
-    }
-  }
-  return (mri_dst);
-}
-static MRI *mriSplineNormalizeShort(
-    MRI *mri_src, MRI *mri_dst, MRI **pmri_field, float *inputs, float *outputs, int npoints)
-{
-  int width, height, depth, x, y, z, i, dval;
-  short *psrc, *pdst, sval;
-  char *pfield = NULL;
-  float outputs_2[MAX_SPLINE_POINTS], frac;
-  MRI *mri_field = NULL;
-  double d;
-  char *cp;
-
-  cp = getenv("RAN");
-  if (cp) {
-    d = atof(cp);
-  }
-  else {
-    d = 0.0;
-  }
-
-  if (pmri_field) {
-    mri_field = *pmri_field;
-    if (!mri_field) *pmri_field = mri_field = MRIalloc(BIAS_IMAGE_WIDTH, mri_src->height, 1, MRI_UCHAR);
-  }
-
-  if (npoints > MAX_SPLINE_POINTS) {
-    npoints = MAX_SPLINE_POINTS;
-  }
-  OpenSpline(inputs, outputs, npoints, 0.0f, 0.0f, outputs_2);
-  if (!mri_dst) {
-    mri_dst = MRIclone(mri_src, NULL);
-  }
-
-  width = mri_src->width;
-  height = mri_src->height;
-  depth = mri_src->depth;
-
-  for (y = 0; y < height; y++) {
-    if (pmri_field) {
-      pfield = (char *)&MRIvox(mri_field, 0, y, 0);
-    }
-    OpenSplint(inputs, outputs, outputs_2, npoints, (float)y, &frac);
-    if (pmri_field)
-      for (i = 0; i < BIAS_IMAGE_WIDTH; i++) {
-        *pfield++ = nint(110.0f / frac);
-      }
-
-    for (z = 0; z < depth; z++) {
-      psrc = &MRISvox(mri_src, 0, y, z);
-      pdst = &MRISvox(mri_dst, 0, y, z);
-      for (x = 0; x < width; x++) {
-        sval = *psrc++;
-        dval = nint((float)sval * frac + randomNumber(0.0, d));
-        if (dval > 255) {
-          dval = 255;
-        }
-        else if (dval < 0) {
-          dval = 0;
-        }
-        *pdst++ = (short)dval;
-      }
-    }
-  }
-  return (mri_dst);
-}
-#if !defined(BEVIN_EXCLUDE_MINC)
-/*-----------------------------------------------------
-  Parameters:
-
-  Returns value:
-
-  Description
-  perform an adaptive histogram normalization. For each
-  wsize x wsize region in the image, for the histogram of
-  the hsize x hsize region around it (hsize >> wsize) and
-  around the corresponding region in mri_template, and adjust
-  ------------------------------------------------------*/
-MRI *MRIadaptiveHistoNormalize(MRI *mri_src, MRI *mri_norm, MRI *mri_template, int wsize, int hsize, int low)
-{
-  int width, height, depth, woff;
-  MRI_REGION wreg, h_src_reg, h_tmp_reg, h_clip_reg;
-
-  /* offset the left edge of histo region w.r.t the windowed region */
-  woff = (wsize - hsize) / 2;
-
-  /* align the two regions so that they have a common center */
-  wreg.dx = wreg.dy = wreg.dz = wsize;
-  h_src_reg.dx = h_src_reg.dy = h_src_reg.dz = hsize;
-  width = mri_src->width;
-  height = mri_src->height;
-  depth = mri_src->depth;
-
-  h_src_reg.z = woff;
-  for (wreg.z = 0; wreg.z < depth; wreg.z += wsize, h_src_reg.z += wsize) {
-    h_src_reg.y = woff;
-    for (wreg.y = 0; wreg.y < height; wreg.y += wsize, h_src_reg.y += wsize) {
-      h_src_reg.x = woff;
-      for (wreg.x = 0; wreg.x < width; wreg.x += wsize, h_src_reg.x += wsize) {
-        MRIclipRegion(mri_src, &h_src_reg, &h_clip_reg);
-        MRItransformRegion(mri_src, mri_template, &h_clip_reg, &h_tmp_reg);
-        if (Gdiag & DIAG_SHOW)
-#if 1
-          fprintf(stderr,
-                  "\rnormalizing (%d, %d, %d) --> (%d, %d, %d)       ",
-                  wreg.x,
-                  wreg.y,
-                  wreg.z,
-                  wreg.x + wreg.dx - 1,
-                  wreg.y + wreg.dy - 1,
-                  wreg.z + wreg.dz - 1);
-#else
-          fprintf(stderr,
-                  "\rnormalizing (%d, %d, %d) --> (%d, %d, %d)       ",
-                  h_tmp_reg.x,
-                  h_tmp_reg.y,
-                  h_tmp_reg.z,
-                  h_tmp_reg.x + h_tmp_reg.dx - 1,
-                  h_tmp_reg.y + h_tmp_reg.dy - 1,
-                  h_tmp_reg.z + h_tmp_reg.dz - 1);
-#endif
-#if 0
-        mri_norm = MRIhistoNormalizeRegion(mri_src,
-                                           mri_norm, mri_template,
-                                           low, &wreg,
-                                           &h_src_reg, &h_tmp_reg);
-#else
-        mri_norm = MRIhistoNormalizeRegion(mri_src, mri_norm, mri_template, low, &wreg, &h_clip_reg, &h_clip_reg);
-#endif
-      }
-    }
-  }
-
-  if (Gdiag & DIAG_SHOW) {
-    fprintf(stderr, " done.\n");
-  }
-
-  return (mri_norm);
-}
-#endif
-/*-----------------------------------------------------
-  Parameters:
-
-  Returns value:
-
-  Description
-  ------------------------------------------------------*/
-MRI *MRIhistoNormalizeRegion(MRI *mri_src,
-                             MRI *mri_norm,
-                             MRI *mri_template,
-                             int low,
-                             MRI_REGION *wreg,
-                             MRI_REGION *h_src_reg,
-                             MRI_REGION *h_tmp_reg)
-{
-  HISTOGRAM h_fwd_eq, h_template_eq, h_norm;
-
-  MRIgetEqualizeHistoRegion(mri_src, &h_fwd_eq, low, h_src_reg, 0);
-  MRIgetEqualizeHistoRegion(mri_template, &h_template_eq, low, h_tmp_reg, 0);
-  HISTOcomposeInvert(&h_fwd_eq, &h_template_eq, &h_norm);
-  mri_norm = MRIapplyHistogramToRegion(mri_src, mri_norm, &h_norm, wreg);
-  if (Gdiag & DIAG_WRITE) {
-    FILE *fp;
-    HISTOGRAM h;
-
-    fp = fopen("histo.dat", "w");
-    MRIhistogramRegion(mri_src, 0, &h, h_src_reg);
-    fprintf(fp, "src histo\n");
-    HISTOdump(&h, fp);
-    fprintf(fp, "src eq\n");
-    HISTOdump(&h_fwd_eq, fp);
-    fprintf(fp, "template eq\n");
-    HISTOdump(&h_template_eq, fp);
-    fprintf(fp, "composite mapping\n");
-    HISTOdump(&h_norm, fp);
-  }
-
-  return (mri_norm);
-}
-/*-----------------------------------------------------
-  Parameters:
-
-  Returns value:
-
-  Description
-  ------------------------------------------------------*/
-MRI *MRIhistoNormalize(MRI *mri_src, MRI *mri_norm, MRI *mri_template, int low, int high)
-{
-  HISTOGRAM h_fwd_eq, h_template_eq, h_norm;
-
-  HISTOclear(&h_fwd_eq, &h_fwd_eq);
-  HISTOclear(&h_template_eq, &h_template_eq);
-  HISTOclear(&h_norm, &h_norm);
-  MRIgetEqualizeHisto(mri_src, &h_fwd_eq, low, high, 0);
-  MRIgetEqualizeHisto(mri_template, &h_template_eq, low, high, 0);
-  HISTOcomposeInvert(&h_fwd_eq, &h_template_eq, &h_norm);
-  mri_norm = MRIapplyHistogram(mri_src, mri_norm, &h_norm);
-
-  if (Gdiag & DIAG_WRITE) {
-    FILE *fp;
-
-    fp = fopen("histo.dat", "w");
-    fprintf(fp, "src eq\n");
-    HISTOdump(&h_fwd_eq, fp);
-    fprintf(fp, "template eq\n");
-    HISTOdump(&h_template_eq, fp);
-    fprintf(fp, "composite mapping\n");
-    HISTOdump(&h_norm, fp);
-    fclose(fp);
-  }
-
-  return (mri_norm);
-}
-/*-----------------------------------------------------
-  Parameters:
-
-  Returns value:
-
-  Description
-  ------------------------------------------------------*/
-#define WINDOW_WIDTH 120 /* in millimeters */
-
-int MRInormInit(
-    MRI *mri, MNI *mni, int windows_above_t0, int windows_below_t0, int wsize, int desired_wm_value, float smooth_sigma)
-{
-  MRI_REGION *reg;
-  int i, x, y, z, dx, dy, dz, nup, z_offset, nwindows;
-  int x0_tal, y0_tal, z0_tal;
-  float size_mod;
-<<<<<<< HEAD
-#if !defined(BEVIN_EXCLUDE_MINC)
-  double x0, y0, z0;
-
-  LTA *lta = 0;       // need to be freeed
-  LT *lt;             // just a reference pointer (no need to free)
-  MATRIX *m_L;        // just a reference pointer (no need to free)
-  VOL_GEOM *dst = 0;  // just a reference pointer (no need to free)
-  VOL_GEOM *src = 0;  // just a reference pointer (no need to free)
-  int row;
-#endif
-=======
->>>>>>> b8b4b3fc
-
-  if (wsize <= 0) {
-    wsize = nint(DEFAULT_WINDOW_SIZE / mri->ysize);
-  }
-
-  if (!desired_wm_value)
-    desired_wm_value = mni->desired_wm_value = DEFAULT_DESIRED_WHITE_MATTER_VALUE;
-  else {
-    mni->desired_wm_value = desired_wm_value;
-  }
-  if (FZERO(smooth_sigma)) {
-    smooth_sigma = mni->smooth_sigma = DEFAULT_SMOOTH_SIGMA;
-  }
-  else {
-    mni->smooth_sigma = smooth_sigma;
-  }
-  // look for talairach.xfm
-#if !defined(BEVIN_EXCLUDE_MINC)
-  if (mri->inverse_linear_transform) {
-    double x0, y0, z0;
-    LTA *lta = 0;       // need to be freeed
-    LT *lt;             // just a reference pointer (no need to free)
-    MATRIX *m_L;        // just a reference pointer (no need to free)
-    VOL_GEOM *dst = 0;  // just a reference pointer (no need to free)
-    VOL_GEOM *src = 0;  // just a reference pointer (no need to free)
-    int row;
-
-    // create lta
-    lta = LTAalloc(1, NULL);
-    // this will allocate lta->xforms[0].m_L = MatrixIdentity(4, NULL)
-    lt = &lta->xforms[0];
-    lt->sigma = 1.0f;
-    lt->x0 = lt->y0 = lt->z0 = 0;
-    // m_L points to lt->m_L
-    m_L = lt->m_L;
-    lta->type = LINEAR_RAS_TO_RAS;
-    // try getting from mri
-    // transform is MNI transform (only COR volume reads transform)
-    if (mri->linear_transform) {
-      // linear_transform is zero based column-major array
-      // sets lt->m_L
-      for (row = 1; row <= 3; row++) {
-        *MATRIX_RELT(m_L, row, 1) = mri->linear_transform->m[0][row - 1];
-        *MATRIX_RELT(m_L, row, 2) = mri->linear_transform->m[1][row - 1];
-        *MATRIX_RELT(m_L, row, 3) = mri->linear_transform->m[2][row - 1];
-        *MATRIX_RELT(m_L, row, 4) = mri->linear_transform->m[3][row - 1];
-      }
-      fprintf(stderr, "talairach transform\n");
-      MatrixPrint(stderr, m_L);
-      // set lt->dst and lt->src
-      dst = &lt->dst;
-      src = &lt->src;
-      // copy mri values
-      getVolGeom(mri, src);
-      getVolGeom(mri, dst);
-      // dst is unknown, since transform is ras-to-ras
-      if (getenv("NO_AVERAGE305"))  // if this is set
-      {
-        fprintf(stderr, "INFO: tal dst c_(r,a,s) not modified\n");
-      }
-      else {
-        fprintf(stderr,
-                "INFO: Modifying talairach volume c_(r,a,s) "
-                "based on average_305\n");
-        dst->valid = 1;
-        // use average_305 value
-        dst->c_r = -0.095;
-        dst->c_a = -16.51;
-        dst->c_s = 9.75;
-      }
-      // now we finished setting up lta
-    }
-    if (MRItalairachToVoxelEx(mri, 0.0, 0.0, 0.0, &x0, &y0, &z0, lta) != NO_ERROR)
-      ErrorReturn(Gerror,
-                  (Gerror,
-                   "MRInormComputeWindows: "
-                   "could not find Talairach origin"));
-    x0_tal = nint(x0);
-    y0_tal = nint(y0);
-    z0_tal = nint(z0);
-    LTAfree(&lta);
-  }
-  else /* no Talairach information available */
-#endif
-  {
-    MRI_REGION bbox;
-
-    printf("no Talairach xform detected - using skull bounding box to determine origin\n");
-#if 0
-    MRIboundingBoxNbhd(mri, 50, 5, &bbox) ;
-#else
-    MRIfindApproximateSkullBoundingBox(mri, 50, &bbox);
-#endif
-    /* place x and z at center of bounding box */
-    x0_tal = bbox.x + bbox.dx / 2.0;
-    z0_tal = bbox.z + bbox.dz / 2.0;
-
-    /* due to neck variability, place y 7.5 cm down from top of skull */
-    y0_tal = bbox.y + 75.0f / mri->ysize;
-  }
-
-  if (windows_above_t0 > 0) {
-    mni->windows_above_t0 = windows_above_t0;
-  }
-  else {
-    windows_above_t0 = mni->windows_above_t0 = DEFAULT_WINDOWS_ABOVE_T0;
-  }
-
-  if (windows_below_t0 > 0) {
-    mni->windows_below_t0 = windows_below_t0;
-  }
-  else {
-    windows_below_t0 = mni->windows_below_t0 = DEFAULT_WINDOWS_BELOW_T0;
-  }
-  nwindows = mni->windows_above_t0 + mni->windows_below_t0;
-
-  if (Gdiag & DIAG_SHOW) {
-    fprintf(stderr, "MRInormInit:\n");
-    fprintf(stderr, "Talairach origin at (%d, %d, %d)\n", x0_tal, y0_tal, z0_tal);
-    fprintf(stderr, "wsize %d, windows %d above, %d below\n", wsize, mni->windows_above_t0, mni->windows_below_t0);
-  }
-
-  x = 0;
-  dx = mri->width;
-  z = 0;
-  dz = mri->depth;
-  y = y0_tal - nint((float)wsize * OVERLAP) * windows_above_t0;
-  dy = wsize;
-  for (i = 0; i < nwindows; i++) {
-    reg = &mni->regions[i];
-    reg->x = x;
-    reg->y = y;
-    reg->z = z;
-    if (y < y0_tal) /* head gets smaller as we get further up */
-    {
-      nup = windows_above_t0 - i;
-      size_mod = pow(SIZE_MOD, (double)nup);
-    }
-    else {
-      size_mod = 1.0f;
-    }
-
-    dx = nint(size_mod * WINDOW_WIDTH);
-    z_offset = nint((float)dx * Z_OFFSET_SCALE);
-    dz = nint(size_mod * WINDOW_WIDTH);
-    reg->dx = dx;
-    reg->x = x0_tal - dx / 2;
-    reg->z = z0_tal - (dz / 2 + z_offset);
-    reg->dz = dz + z_offset;
-    reg->dy = dy;
-    reg->y = y;
-    y += nint((float)wsize * OVERLAP);
-    if (Gdiag & DIAG_SHOW && DIAG_VERBOSE_ON)
-      fprintf(
-          stderr, "window %d: (%d, %d, %d) -> (%d, %d, %d)\n", i, reg->x, reg->y, reg->z, reg->dx, reg->dy, reg->dz);
-  }
-
-  return (NO_ERROR);
-}
-/*-----------------------------------------------------
-  Parameters:
-
-  Returns value:
-
-  Description
-  ------------------------------------------------------*/
-#define TOO_BRIGHT 225
-int MRInormFillHistograms(MRI *mri, MNI *mni)
-{
-  int i, nwindows;
-
-  nwindows = mni->windows_above_t0 + mni->windows_below_t0;
-  for (i = 0; i < nwindows; i++) {
-    MRIhistogramRegion(mri, HISTO_BINS, mni->histograms + i, mni->regions + i);
-    HISTOclearBins(mni->histograms + i, mni->histograms + i, 0, BACKGROUND_INTENSITY);
-    HISTOclearBins(mni->histograms + i, mni->histograms + i, TOO_BRIGHT, 255);
-  }
-  return (NO_ERROR);
-}
-/*-----------------------------------------------------
-  Parameters:
-
-  Returns value:
-
-  Description
-  ------------------------------------------------------*/
-int MRInormFindPeaks(MNI *mni, float *inputs, float *outputs)
-{
-  int i, peak, deleted, nwindows, npeaks, whalf = (HISTO_WINDOW_SIZE - 1) / 2;
-  HISTOGRAM *hsmooth = NULL;
-  MRI_REGION *reg;
-
-  nwindows = mni->windows_above_t0 + mni->windows_below_t0;
-  for (deleted = i = 0; i < nwindows; i++) {
-    reg = &mni->regions[i];
-    hsmooth = HISTOsmooth(&mni->histograms[i], hsmooth, mni->smooth_sigma);
-    peak = HISTOfindLastPeakInRegion(hsmooth, HISTO_WINDOW_SIZE, MIN_HISTO_PCT, whalf, hsmooth->nbins - whalf);
-    if (peak < 0) {
-      deleted++;
-    }
-    else {
-      inputs[i - deleted] = (float)reg->y + (float)reg->dy / 2.0f;
-#if 0
-      outputs[i-deleted] = mni->desired_wm_value / (float)peak ;
-#else
-      outputs[i - deleted] = (float)mni->histograms[i].bins[peak];
-#endif
-    }
-  }
-
-  npeaks = nwindows - deleted;
-  npeaks = MRInormCheckPeaks(mni, inputs, outputs, npeaks);
-  for (i = 0; i < npeaks; i++) {
-    outputs[i] = (float)mni->desired_wm_value / outputs[i];
-  }
-
-  if (hsmooth) {
-    HISTOfree(&hsmooth);
-  }
-
-  return (npeaks);
-}
-/*-----------------------------------------------------
-  Parameters:
-
-  Returns value:
-
-  Description
-  the variation in the magnetic field should be relatively
-  slow. Use this to do a consistency check on the peaks, removing
-  any outliers.
-
-  Note that the algorithm only deletes the furthest outlier on
-  each iteration. This is because you can get a patch of bad
-  peaks, the middle of which looks fine by the local slope
-  test. However, the outside of the patch will be eroded at
-  each iteration, and the avg and sigma estimates will improve.
-  Of course, this is slower, but since the number of peaks is
-  small (20 or so), time isn't a concern.
-
-  Also, I use both forwards and backwards derivatives to try
-  and arbitrate which of two neighboring peaks is bad (the bad
-  one is more likely to have both fwd and bkwd derivatives far
-  from the mean).
-  ------------------------------------------------------*/
-int MRInormCheckPeaks(MNI *mni, float *inputs, float *outputs, int npeaks)
-{
-  int starting_slice, slice, deleted[MAX_SPLINE_POINTS], old_slice, n;
-  float Iup, I, Idown, dI, dy, grad, max_gradient;
-  int i;
-
-  for (i = 0; i < MAX_SPLINE_POINTS; ++i) {
-    deleted[i] = 0;
-  }
-
-  /* rule of thumb - at least a third of the coefficients must be valid */
-  if (npeaks < (mni->windows_above_t0 + mni->windows_below_t0) / 3) {
-    return (0);
-  }
-
-  if (FZERO(mni->max_gradient)) {
-    max_gradient = MAX_GRADIENT;
-  }
-  else {
-    max_gradient = mni->max_gradient;
-  }
-
-  if (Gdiag & DIAG_SHOW) {
-    fprintf(stderr, "max gradient %2.3f\n", mni->max_gradient);
-  }
-  if (Gdiag & DIAG_SHOW)
-    for (slice = 0; slice < npeaks; slice++)
-      fprintf(stderr, "%d: %2.0f --> %2.0f\n", slice, inputs[slice], outputs[slice]);
-
-  /*
-    first find a good starting slice to anchor the checking by taking the
-    median peak value of three slices around the center of the brain.
-  */
-  starting_slice = mni->windows_above_t0 - STARTING_SLICE;
-  Iup = outputs[starting_slice - SLICE_OFFSET];
-  I = outputs[starting_slice];
-  Idown = outputs[starting_slice + SLICE_OFFSET];
-
-  if (Gdiag & DIAG_SHOW)
-    fprintf(stderr,
-            "testing slices %d-%d=%d (%2.0f), %d (%2.0f), and %d (%2.0f)\n",
-            mni->windows_above_t0,
-            STARTING_SLICE,
-            starting_slice,
-            I,
-            starting_slice + SLICE_OFFSET,
-            Idown,
-            starting_slice - SLICE_OFFSET,
-            Iup);
-
-  if ((I >= MIN(Iup, Idown)) && (I <= MAX(Iup, Idown))) {
-    starting_slice = starting_slice;
-  }
-  else if ((Iup >= MIN(I, Idown)) && (Iup <= MAX(I, Idown))) {
-    starting_slice = starting_slice - SLICE_OFFSET;
-  }
-  else {
-    starting_slice = starting_slice + SLICE_OFFSET;
-  }
-
-  if (Gdiag & DIAG_SHOW) fprintf(stderr, "starting slice %d --> %2.0f\n", starting_slice, outputs[starting_slice]);
-
-  /* search forward and fill in arrays */
-  old_slice = starting_slice;
-  for (slice = starting_slice + 1; slice < npeaks; slice++) {
-    dI = outputs[slice] - outputs[old_slice];
-#if 0
-    dy = inputs[slice] - inputs[old_slice] ;
-#else
-    dy = inputs[slice] - inputs[slice - 1];
-#endif
-    grad = fabs(dI / dy);
-    deleted[slice] = ((grad > max_gradient) || ((slice - old_slice) > MAX_SKIPPED));
-    if (!deleted[slice]) {
-      old_slice = slice;
-    }
-    else if (Gdiag & DIAG_SHOW)
-      fprintf(stderr, "deleting peak[%d]=%2.0f, grad = %2.0f / %2.0f = %2.1f\n", slice, outputs[slice], dI, dy, grad);
-  }
-
-  /* now search backwards and fill stuff in */
-  old_slice = starting_slice;
-  for (slice = starting_slice - 1; slice >= 0; slice--) {
-    dI = outputs[old_slice] - outputs[slice];
-#if 0
-    dy = inputs[slice] - inputs[old_slice] ;
-#else
-    dy = inputs[slice + 1] - inputs[slice];
-#endif
-    grad = fabs(dI / dy);
-    deleted[slice] = ((grad > max_gradient) || ((old_slice - slice) > MAX_SKIPPED));
-    if (!deleted[slice]) {
-      old_slice = slice;
-    }
-    else if (Gdiag & DIAG_SHOW)
-      fprintf(stderr, "deleting peak[%d]=%2.0f, grad = %2.0f / %2.0f = %2.1f\n", slice, outputs[slice], dI, dy, grad);
-  }
-
-  for (n = slice = 0; slice < npeaks; slice++) {
-    if (!deleted[slice]) /* passed consistency check */
-    {
-      outputs[n] = outputs[slice];
-      inputs[n] = inputs[slice];
-      n++;
-    }
-  }
-
-  npeaks = n;
-
-  if (Gdiag & DIAG_SHOW) {
-    fflush(stderr);
-  }
-
-  return (npeaks);
-}
-/*-----------------------------------------------------
-  Parameters:
-
-  Returns value:
-
-  Description
-  ------------------------------------------------------*/
-MRI *MRInormalize(MRI *mri_src, MRI *mri_dst, MNI *mni)
-{
-  float inputs[MAX_SPLINE_POINTS], outputs[MAX_SPLINE_POINTS];
-  int npeaks, dealloc = 0;
-
-  if (!mni) /* do local initialization */
-  {
-    dealloc = 1;
-    mni = (MNI *)calloc(1, sizeof(MNI));
-    MRInormInit(mri_src, mni, 0, 0, 0, 0, 0.0f);
-  }
-
-  MRInormFillHistograms(mri_src, mni);
-  npeaks = MRInormFindPeaks(mni, inputs, outputs);
-  if (npeaks == 0)
-    ErrorReturn(NULL,
-                (ERROR_BADPARM,
-                 "MRInormalize: could not find any valid peaks.\n"
-                 "\nMake sure the Talairach alignment is correct!\n"));
-  printf("MRIsplineNormalize(): npeaks = %d\n", npeaks);
-  if (npeaks <= 1) {
-    printf("ERROR: number of peaks must be > 1 for spline\n");
-    return (NULL);
-  }
-  mri_dst = MRIsplineNormalize(mri_src, mri_dst, NULL, inputs, outputs, npeaks);
-
-  if (Gdiag & DIAG_SHOW) {
-    int i;
-
-    fprintf(stderr, "normalization found %d peaks:\n", npeaks);
-    for (i = 0; i < npeaks; i++) {
-      fprintf(stderr, "%d: %2.1f --> %2.3f\n", i, inputs[i], outputs[i]);
-    }
-  }
-  if (dealloc) {
-    free(mni);
-  }
-
-  return (mri_dst);
-}
-/*-----------------------------------------------------
-  Parameters:
-
-  Returns value:
-
-  Description
-  ------------------------------------------------------*/
-#define SCALE 2
-
-MRI *MRInormFindControlPoints(MRI *mri_src,
-                              float wm_target,
-                              float intensity_above,
-                              float intensity_below,
-                              MRI *mri_ctrl,
-                              int which,
-                              int scan_type,
-                              MRI *mri_not_control)
-{
-  int width, height, depth, x, y, z, xk, yk, zk, xi, yi, zi;
-  int *pxi, *pyi, *pzi, ctrl, nctrl, nfilled, too_low, total_filled;
-  int n, whalf, pass = 0;
-  float wm_val, gm_val, csf_val, mean_val, min_val, max_val, val, val0, low_thresh, hi_thresh;
-  float int_below_adaptive;
-  MRI *mri_tmp;
-#if 0
-  int     nremoved ;
-  BUFTYPE csf_thresh ;
-#endif
-
-  if (!wm_target) {
-    wm_target = DEFAULT_DESIRED_WHITE_MATTER_VALUE;
-  }
-  width = mri_src->width;
-  height = mri_src->height;
-  depth = mri_src->depth;
-  if (!mri_ctrl) {
-    mri_ctrl = MRIalloc(width, height, depth, MRI_UCHAR);
-    MRIcopyHeader(mri_src, mri_ctrl);
-  }
-
-  pxi = mri_src->xi;
-  pyi = mri_src->yi;
-  pzi = mri_src->zi;
-
-/*
-  find points which are close to wm_target, and in 7x7x7 relatively
-  homogenous regions.
-*/
-#if 1
-  nctrl += MRInormAddFileControlPoints(mri_ctrl, 255, mri_src);
-
-  pass = 0;
-  do {
-    MRInormFindControlPointsInWindow(mri_src,
-                                     wm_target,
-                                     1.5 * intensity_above - pass * 5,
-                                     1.5 * intensity_below + pass * 5,
-                                     mri_ctrl,
-                                     3.0,
-                                     "",
-                                     &nctrl,
-                                     scan_type,
-                                     mri_not_control);
-    pass++;
-    if (pass > 10)
-      ErrorReturn(NULL, (ERROR_UNSUPPORTED, "MRInormFindControlPoints: could not find enough control points"));
-  } while (nctrl < 10);
-  MRInormFindControlPointsInWindow(
-      mri_src, wm_target, intensity_above, intensity_below, mri_ctrl, 2.0, "", &n, scan_type, mri_not_control);
-  nctrl += n;
-
-  /* use these control points as an anchor to estimate wm peak and the
-     other tissue classes from it. Then recompute control points using
-     adaptive thresholds
-  */
-  find_tissue_intensities(mri_src, mri_ctrl, &wm_val, &gm_val, &csf_val);
-  MRIclear(mri_ctrl);
-  pass = nctrl = 0;
-  do {
-    MRInormFindControlPointsInWindow(mri_src,
-                                     wm_target,
-                                     ceil(1.5 * intensity_above + 5 * pass),
-                                     ceil(1.5 * intensity_below + 5 * pass),
-                                     mri_ctrl,
-                                     3.0,
-                                     "",
-                                     &nctrl,
-                                     scan_type,
-                                     mri_not_control);
-    pass++;
-  } while (nctrl < 10);
-  if (Gx >= 0)
-    printf("after 7x7x7 - (%d, %d, %d) is %sa control point\n", Gx, Gy, Gz, MRIvox(mri_ctrl, Gx, Gy, Gz) ? "" : "NOT ");
-  int_below_adaptive = floor((wm_val - gm_val) / 3.0);
-  low_thresh = wm_target - int_below_adaptive;
-  low_thresh = MAX(wm_target - 1.5 * intensity_below, low_thresh);
-  MRInormFindControlPointsInWindow(mri_src,
-                                   wm_target,
-                                   ceil(intensity_above),
-                                   ceil(wm_target - low_thresh),
-                                   mri_ctrl,
-                                   2.0,
-                                   "",
-                                   &n,
-                                   scan_type,
-                                   mri_not_control);
-  if (Gx >= 0)
-    printf("after 5x5x5 - (%d, %d, %d) is %sa control point\n", Gx, Gy, Gz, MRIvox(mri_ctrl, Gx, Gy, Gz) ? "" : "NOT ");
-  nctrl += n;
-
-  low_thresh = wm_target - intensity_below;
-#if 1
-  int_below_adaptive = (wm_val - gm_val) / 4;
-  low_thresh = (wm_target - int_below_adaptive);
-#endif
-  hi_thresh = wm_target + intensity_above;
-#else
-  low_thresh = wm_target - 1.5 * intensity_below;
-  hi_thresh = wm_target + 1.5 * intensity_above;
-  for (nctrl = z = 0; z < depth; z++) {
-    for (y = 0; y < height; y++) {
-      for (x = 0; x < width; x++) {
-        val0 = MRIgetVoxVal(mri_src, x, y, z, 0);
-        if (mri_not_control && MRIgetVoxVal(mri_not_control, x, y, z, 0) > 0) {
-          continue;  // not allowed to be a control point
-        }
-        if (val0 >= low_thresh && val0 <= hi_thresh) {
-#ifdef WSIZE
-#undef WSIZE
-#endif
-#ifdef WHALF
-#undef WHALF
-#endif
-#define WSIZE 7
-#define WHALF ((WSIZE - 1) / 2)
-          whalf = ceil(WHALF / mri_src->xsize);
-          ctrl = 128;
-          for (zk = -whalf; ctrl && zk <= whalf; zk++) {
-            zi = pzi[z + zk];
-            for (yk = -whalf; ctrl && yk <= whalf; yk++) {
-              yi = pyi[y + yk];
-              for (xk = -whalf; ctrl && xk <= whalf; xk++) {
-                xi = pxi[x + xk];
-                val = MRIgetVoxVal(mri_src, xi, yi, zi, 0);
-                if (val > hi_thresh || val < low_thresh) ctrl = 0; /* not homogeneous enough */
-              }
-            }
-          }
-        }
-        else
-          ctrl = 0;
-
-        if (ctrl) nctrl++;
-
-        MRIvox(mri_ctrl, x, y, z) = ctrl;
-      }
-    }
-  }
-  if (Gdiag & DIAG_SHOW) fprintf(stderr, "%d 7x7x7 control points found\n", nctrl);
-
-  /*
-  find points which are close to wm_target, and in 5x5x5 relatively
-  homogenous regions.
-  */
-  low_thresh = wm_target - intensity_below;
-  hi_thresh = wm_target + intensity_above;
-  for (z = 0; z < depth; z++) {
-    for (y = 0; y < height; y++) {
-      for (x = 0; x < width; x++) {
-        if (MRIvox(mri_ctrl, x, y, z)) /* already a control point */
-          continue;
-
-        if (mri_not_control && MRIgetVoxVal(mri_not_control, x, y, z, 0) > 0)
-          continue;  // not allowed to be a control point
-
-        val0 = MRIgetVoxVal(mri_src, x, y, z, 0);
-        if (val0 >= low_thresh && val0 <= hi_thresh) {
-#ifdef WSIZE
-#undef WSIZE
-#endif
-#ifdef WHALF
-#undef WHALF
-#endif
-#define WSIZE 5
-#define WHALF ((WSIZE - 1) / 2)
-          whalf = ceil(WHALF / mri_src->xsize);
-          ctrl = 128;
-          for (zk = -whalf; ctrl && zk <= whalf; zk++) {
-            zi = pzi[z + zk];
-            for (yk = -whalf; ctrl && yk <= whalf; yk++) {
-              yi = pyi[y + yk];
-              for (xk = -whalf; ctrl && xk <= whalf; xk++) {
-                xi = pxi[x + xk];
-                val = MRIgetVoxVal(mri_src, xi, yi, zi, 0);
-                if (val > hi_thresh || val < low_thresh) ctrl = 0; /* not homogeneous enough */
-              }
-            }
-          }
-        }
-        else
-          ctrl = 0;
-        if (ctrl) nctrl++;
-
-        MRIvox(mri_ctrl, x, y, z) = ctrl;
-      }
-    }
-  }
-  if (Gdiag & DIAG_SHOW) fprintf(stderr, "%d 5x5x5 control points found\n", nctrl);
-#endif
-
-  /*  add all voxels that neighbor a control point and are in a 3x3x3
-      neighborhood that has unambiguous intensities
-      (should push things out close to the border).
-  */
-  total_filled = 0;
-#ifdef WSIZE
-#undef WSIZE
-#endif
-#ifdef WHALF
-#undef WHALF
-#endif
-#define WSIZE 3
-#define WHALF ((WSIZE - 1) / 2)
-  whalf = ceil(WHALF / mri_src->xsize);
-#if 0
-  if (mri_src->xsize < 0.9) // be more conservative for hires volumes
-  {
-    low_thresh = wm_target-intensity_below/2;
-    hi_thresh =  wm_target+intensity_above/2;
-  }
-#endif
-
-  mri_tmp = MRIcopy(mri_ctrl, NULL);
-  do {
-    if (which < 1) break;
-
-    nfilled = 0;
-    for (z = 0; z < depth; z++) {
-      for (y = 0; y < height; y++) {
-        for (x = 0; x < width; x++) {
-          val0 = MRIgetVoxVal(mri_src, x, y, z, 0);
-          ctrl = MRIvox(mri_ctrl, x, y, z);
-          too_low = 0;
-          if (mri_not_control && MRIgetVoxVal(mri_not_control, x, y, z, 0) > 0)
-            continue;  // not allowed to be a control point
-
-          if (val0 >= low_thresh && val0 <= hi_thresh && !ctrl) {
-            n = 0;
-            mean_val = min_val = max_val = 0.0;
-            if (x == Gx && y == Gy && z == Gz) DiagBreak();
-
-            for (zk = -whalf; zk <= whalf && !too_low; zk++) {
-              zi = pzi[z + zk];
-              for (yk = -whalf; yk <= whalf && !too_low; yk++) {
-                yi = pyi[y + yk];
-                for (xk = -whalf; xk <= whalf && !too_low; xk++) {
-                  /*
-                    check for any 27-connected neighbor
-                    that is a control
-                    point and has a small intensity
-                    difference with the
-                    current point.
-                  */
-                  xi = pxi[x + xk];
-                  val = MRIgetVoxVal(mri_src, xi, yi, zi, 0);
-                  if (val >= hi_thresh || val <= low_thresh) {
-                    too_low = 1;
-                    ctrl = 0;
-                    break;
-                  }
-                  if ((abs(xk) + abs(yk) + abs(zk)) > 1) continue;  // only allow 4 (6 in 3-d) connectivity
-
-                  /* now make sure that a
-                     6-connected neighbor exists that
-                     is currently a control point.
-                  */
-                  if (MRIvox(mri_ctrl, xi, yi, zi)) {
-                    n++;
-                    val = MRIgetVoxVal(mri_src, xi, yi, zi, 0);
-                    mean_val += val;
-                    if (val > max_val) max_val = val;
-
-                    if (val < min_val) min_val = val;
-
-                    ctrl = 128;
-                  }
-                }
-              }
-            }
-            if (Gx == x && Gy == y && Gz == z) {
-              if (ctrl > 0) DiagBreak();
-              DiagBreak();
-            }
-            mean_val /= (float)n;
-            if ((val0 >= wm_target) || (mean_val - val0 < int_below_adaptive / 2)) {
-              MRIvox(mri_tmp, x, y, z) = ctrl;
-              if (ctrl) nfilled++;
-            }
-          }
-        }
-      }
-    }
-    MRIcopy(mri_tmp, mri_ctrl);
-    total_filled += nfilled;
-  } while (nfilled > 0);
-  nctrl += total_filled;
-  if (Gdiag & DIAG_SHOW)
-    fprintf(stderr,
-            "%d contiguous %dx%dx%d control points added above %2.0f\n",
-            total_filled,
-            2 * whalf + 1,
-            2 * whalf + 1,
-            2 * whalf + 1,
-            low_thresh);
-  if (Gx >= 0)
-    printf("after 3x3x3 - (%d, %d, %d) is %sa control point\n", Gx, Gy, Gz, MRIvox(mri_ctrl, Gx, Gy, Gz) ? "" : "NOT ");
-
-/*  add all voxels that neighbor at least 3 control points and
-    have and that lie in a 6-connected neighborhood of high
-    intensities. (should push things out even close to the border).
-*/
-#if 0
-  low_thresh = wm_target-intensity_below/2;
-  hi_thresh =  wm_target+intensity_above/2;
-#endif
-  total_filled = 0;
-  low_thresh = MAX(low_thresh, wm_target - intensity_below);
-
-  /* doesn't make sense to look for 6-connected
-     nbrs if the voxel size is less than 1mm */
-  //  if (mri_src->xsize > 0.9)
-  {
-    MRIcopy(mri_ctrl, mri_tmp);
-    do {
-      if (which < 2) break;
-
-      nfilled = 0;
-      for (z = 0; z < depth; z++) {
-        for (y = 0; y < height; y++) {
-          for (x = 0; x < width; x++) {
-            val0 = MRIgetVoxVal(mri_src, x, y, z, 0);
-            ctrl = MRIvox(mri_ctrl, x, y, z);
-            too_low = 0;
-            if (mri_not_control && MRIgetVoxVal(mri_not_control, x, y, z, 0) > 0)
-              continue;  // not allowed to be a control point
-
-            if (val0 >= low_thresh && val0 <= hi_thresh && !ctrl) {
-              if (x == Gx && y == Gy && z == Gz) DiagBreak();
-
-              n = 0;
-              mean_val = min_val = max_val = 0.0;
-              for (zk = -whalf; zk <= whalf && !too_low; zk++) {
-                zi = pzi[z + zk];
-                for (yk = -whalf; yk <= whalf && !too_low; yk++) {
-                  yi = pyi[y + yk];
-                  for (xk = -whalf; xk <= whalf && !too_low; xk++) {
-                    /*
-                      check for any 27-connected neighbor
-                      that is a control
-                      point and has a small intensity
-                      difference with the
-                      current point.
-                    */
-                    xi = pxi[x + xk];
-                    val = MRIgetVoxVal(mri_src, xi, yi, zi, 0);
-                    if (MRIvox(mri_ctrl, xi, yi, zi) && (abs(xk) <= 1) && (abs(yk) <= 1) && (abs(zk) <= 1)) {
-                      n++; /* count # of 27-connected control points */
-                      mean_val += val;
-                      if (val > max_val) max_val = val;
-
-                      if (val < min_val) min_val = val;
-                    }
-                    if ((abs(xk) + abs(yk) + abs(zk)) > 1) continue;  // only allow 4 (6 in 3-d) connectivity
-
-                    if (val > hi_thresh || val < low_thresh) too_low = 1;
-                  }
-                }
-              }
-#define MIN_CONTROL_POINTS 4
-              if (x == Gx && y == Gy && z == Gz) DiagBreak();
-
-              if (n >= MIN_CONTROL_POINTS && !too_low) {
-                if (x == Gx && y == Gy && z == Gz) DiagBreak();
-
-                mean_val /= n;
-                if ((val0 >= wm_target) || (mean_val - val0 < int_below_adaptive / 2)) {
-                  /* if (val0 >= wm_target
-                     || (max_val-min_val<int_below_adaptive))*/
-                  {
-                    ctrl = 1;
-                    MRIvox(mri_tmp, x, y, z) = 128;
-                    nfilled++;
-                  }
-                }
-              }
-            }
-          }
-        }
-      }
-      MRIcopy(mri_tmp, mri_ctrl);
-      total_filled += nfilled;
-    } while (nfilled > 0);
-    nctrl += total_filled;
-    if (Gdiag & DIAG_SHOW)
-      fprintf(stderr,
-              "%d contiguous 6-connected control points "
-              "added above threshold %2.0f\n",
-              total_filled,
-              low_thresh);
-    if (Gx >= 0)
-      printf("after 6-connected - (%d, %d, %d) is %sa control point\n",
-             Gx,
-             Gy,
-             Gz,
-             MRIvox(mri_ctrl, Gx, Gy, Gz) ? "" : "NOT ");
-  }
-
-#if 0
-  low_thresh = wm_target-(2*intensity_below);
-  hi_thresh =  wm_target+intensity_above;
-  total_filled = 0 ;
-  for (z = 0 ; z < depth ; z++)
-  {
-    for (y = 0 ; y < height ; y++)
-    {
-      for (x = 0 ; x < width ; x++)
-      {
-        val0 = MRIgetVoxVal(mri_src, x, y, z, 0) ;
-        if (val0 >= low_thresh && val0 <= hi_thresh)
-        {
-#undef WHALF
-#undef WSIZE
-#define WSIZE 9
-#define WHALF ((WSIZE - 1) / 2)
-          whalf = ceil(WHALF / mri_src->xsize) ;
-          ctrl = 128 ;
-          for (zk = -whalf ; ctrl && zk <= whalf ; zk++)
-          {
-            zi = pzi[z+zk] ;
-            for (yk = -whalf ; ctrl && yk <= whalf ; yk++)
-            {
-              yi = pyi[y+yk] ;
-              for (xk = -whalf ; ctrl && xk <= whalf ; xk++)
-              {
-                xi = pxi[x+xk] ;
-                val = MRIgetVoxVal(mri_src, xi, yi, zi, 0) ;
-                if (val > hi_thresh || val < low_thresh)
-                {
-                  ctrl = 0 ;  /* not homogeneous enough */
-                }
-              }
-            }
-          }
-        }
-        else
-        {
-          ctrl = 0 ;
-        }
-        if (ctrl)
-        {
-          total_filled++ ;
-        }
-        MRIvox(mri_ctrl, x, y, z) = ctrl ;
-      }
-    }
-  }
-  if (Gdiag & DIAG_SHOW)
-    fprintf(stderr, "%d %d mm homogenous control points found\n",
-            total_filled,WSIZE);
-  nctrl += total_filled ;
-#endif
-
-#if 0
-  total_filled = 0 ;
-  do
-  {
-    int   low_gradients ;
-    float dist ;
-
-    nfilled = 0 ;
-    for (z = 0 ; z < depth ; z++)
-    {
-      for (y = 0 ; y < height ; y++)
-      {
-        for (x = 0 ; x < width ; x++)
-        {
-          val0 = MRIgetVoxVal(mri_src, x, y, z, 0) ;
-          ctrl = MRIvox(mri_ctrl, x, y, z) ;
-          low_gradients = 0 ;
-          if (val0 >= low_thresh && val0 <= hi_thresh && !ctrl)
-          {
-            if (x == Gx && y == Gy && z == Gz)
-            {
-              DiagBreak() ;
-            }
-            for (zk = -1 ; zk <= 1 ; zk++)
-            {
-              zi = pzi[z+zk] ;
-              for (yk = -1 ; yk <= 1 ; yk++)
-              {
-                yi = pyi[y+yk] ;
-                for (xk = -1 ; xk <= 1 ; xk++)
-                {
-                  if (!xk && !yk && !zk)
-                  {
-                    continue ;
-                  }
-
-                  /*
-                    check for any 27-connected
-                    neighbor that is not
-                    in the right intensity range.
-                  */
-                  xi = pxi[x+xk] ;
-                  if (MRIvox(mri_ctrl, xi, yi, zi))
-                    /* neighboring ctrl pt */
-                  {
-                    val =
-                      MRIgetVoxVal(mri_src, xi, yi, zi, 0) ;
-                    dist = sqrt(xk*xk+yk*yk+zk*zk) ;
-                    if (FZERO(dist))
-                    {
-                      dist = 1.0 ;
-                    }
-#define MIN_GRAD 1.0
-                    if (fabs(val-val0)/dist < MIN_GRAD)
-                    {
-                      low_gradients++ ;
-                    }
-                  }
-                  if ((abs(xk) + abs(yk) + abs(zk)) > 1)
-                  {
-                    continue ;  /* only allow 4 (6 in 3-d) connectivity */
-                  }
-                }
-              }
-            }
-            if (low_gradients >= 9)
-            {
-              MRIvox(mri_ctrl, x, y, z) = 128 ;
-              nfilled++ ;
-            }
-          }
-        }
-      }
-    }
-    total_filled += nfilled ;
-  }
-  while (nfilled > 0) ;
-  nctrl += total_filled ;
-  if (Gdiag & DIAG_SHOW)
-    fprintf(stderr,"%d contiguous low gradient control points added\n",
-            total_filled);
-#endif
-
-#undef WSIZE
-#undef WHALF
-  mriRemoveOutliers(mri_ctrl, 2);
-
-#if 0
-  /* now remove control points that are within 2mm of csf */
-  csf_thresh = (BUFTYPE)nint(find_csf(mri_src, mri_ctrl, 0)) ;
-  printf("setting max csf intensity to %d\n", csf_thresh) ;
-  for (nremoved = z = 0 ; z < depth ; z++)
-  {
-    for (y = 0 ; y < height ; y++)
-    {
-      for (x = 0 ; x < width ; x++)
-      {
-        if (x == Gx && y == Gy && z == Gz)
-        {
-          DiagBreak() ;
-        }
-
-        ctrl = MRIvox(mri_ctrl, x, y, z) ;
-        if (ctrl == 0)
-        {
-          continue ;
-        }
-        val0 = MRIgetVoxVal(mri_src, x, y, z, 0) ;
-#ifdef WSIZE
-#undef WSIZE
-#endif
-#ifdef WHALF
-#undef WHALF
-#endif
-#define WSIZE 5
-#define WHALF ((WSIZE - 1) / 2)
-        whalf = ceil(WHALF / mri_src->xsize) ;
-        ctrl = 128 ;
-        for (zk = -whalf ; ctrl && zk <= whalf ; zk++)
-        {
-          zi = pzi[z+zk] ;
-          for (yk = -whalf ; ctrl && yk <= whalf ; yk++)
-          {
-            yi = pyi[y+yk] ;
-            for (xk = -whalf ; ctrl && xk <= whalf ; xk++)
-            {
-              xi = pxi[x+xk] ;
-              val = MRIgetVoxVal(mri_src, xi, yi, zi, 0) ;
-              if (val <= csf_thresh)
-              {
-                ctrl = 0 ;  /* a csf voxel too close */
-              }
-            }
-          }
-        }
-        if (ctrl == 0)
-        {
-          nremoved++ ;
-        }
-        MRIvox(mri_ctrl, x, y, z) = ctrl ;
-      }
-    }
-  }
-
-  printf("%d control points removed due to csf proximity...\n", nremoved) ;
-  nctrl -= nremoved ;
-#endif
-
-#if 1
-  nctrl += MRInormAddFileControlPoints(mri_ctrl, 255, mri_src);
-#else
-  /* read in control points from a file (if specified) */
-  for (i = 0; i < num_control_points; i++) {
-    /*    if (!MRIvox(mri_ctrl, xctrl[i], yctrl[i], zctrl[i]))*/
-    {
-      MRIvox(mri_ctrl, xctrl[i], yctrl[i], zctrl[i]) = 255;
-      nctrl++;
-    }
-  }
-#endif
-
-  if (Gdiag & DIAG_SHOW) {
-    fprintf(stderr, "%d control points found.\n", nctrl);
-  }
-  if (Gx >= 0 && Gy >= 0 && Gz >= 0) {
-    float val = MRIgetVoxVal(mri_src, Gx, Gy, Gz, 0);
-    printf("(%d, %d, %d) is%s a control point (T1=%2.0f)\n",
-           Gx,
-           Gy,
-           Gz,
-           MRIvox(mri_ctrl, Gx, Gy, Gz) > 0 ? "" : " NOT",
-           val);
-  }
-  MRIfree(&mri_tmp);
-  return (mri_ctrl);
-}
-
-MRI *MRInormGentlyFindControlPoints(
-    MRI *mri_src, float wm_target, float intensity_above, float intensity_below, MRI *mri_ctrl, MRI *mri_not_control)
-{
-  int width, height, depth, x, y, z, xk, yk, zk, xi, yi, zi;
-  int *pxi, *pyi, *pzi, ctrl, nctrl, val0, val, whalf = 0;
-  BUFTYPE low_thresh, hi_thresh;
-
-  if (!wm_target) {
-    wm_target = DEFAULT_DESIRED_WHITE_MATTER_VALUE;
-  }
-  width = mri_src->width;
-  height = mri_src->height;
-  depth = mri_src->depth;
-  if (!mri_ctrl) {
-    mri_ctrl = MRIalloc(width, height, depth, MRI_UCHAR);
-    MRIcopyHeader(mri_src, mri_ctrl);
-  }
-
-  pxi = mri_src->xi;
-  pyi = mri_src->yi;
-  pzi = mri_src->zi;
-  /*
-    find points which are close to wm_target, and in 7x7x7 relatively
-    homogenous regions.
-  */
-  low_thresh = wm_target - 1.5 * intensity_below;
-  hi_thresh = wm_target + 1.5 * intensity_above;
-  for (nctrl = z = 0; z < depth; z++) {
-    for (y = 0; y < height; y++) {
-      for (x = 0; x < width; x++) {
-        if (x == Gx && y == Gy && z == Gz) {
-          DiagBreak();
-        }
-
-        if (MRIvox(mri_ctrl, x, y, z) == CONTROL_MARKED) {
-          nctrl++;
-          continue;  // caller specified this as a control point
-        }
-        val0 = MRIgetVoxVal(mri_src, x, y, z, 0);
-        if (mri_not_control && MRIgetVoxVal(mri_not_control, x, y, z, 0) > 0) {
-          continue;  // not allowed to be a control point
-        }
-        if (val0 >= low_thresh && val0 <= hi_thresh) {
-#ifdef WSIZE
-#undef WSIZE
-#endif
-#ifdef WHALF
-#undef WHALF
-#endif
-#define WSIZE 7
-#define WHALF ((WSIZE - 1) / 2)
-          whalf = ceil(WHALF / mri_src->xsize);
-          ctrl = 128;
-          for (zk = -whalf; ctrl && zk <= whalf; zk++) {
-            zi = pzi[z + zk];
-            for (yk = -whalf; ctrl && yk <= whalf; yk++) {
-              yi = pyi[y + yk];
-              for (xk = -whalf; ctrl && xk <= whalf; xk++) {
-                xi = pxi[x + xk];
-                val = MRIgetVoxVal(mri_src, xi, yi, zi, 0);
-                if (val > hi_thresh || val < low_thresh) {
-                  ctrl = 0; /* not homogeneous enough */
-                }
-              }
-            }
-          }
-        }
-        else {
-          ctrl = 0;
-        }
-        if (ctrl) {
-          nctrl++;
-        }
-        MRIvox(mri_ctrl, x, y, z) = ctrl;
-      }
-    }
-  }
-  if (Gdiag & DIAG_SHOW)
-    fprintf(stderr, "%d %dx%dx%d control points found\n", nctrl, 2 * whalf + 1, 2 * whalf + 1, 2 * whalf + 1);
-
-  /*
-    find points which are close to wm_target, and in 5x5x5 relatively
-    homogenous regions.
-  */
-  low_thresh = wm_target - intensity_below;
-  hi_thresh = wm_target + intensity_above;
-  for (z = 0; z < depth; z++) {
-    for (y = 0; y < height; y++) {
-      for (x = 0; x < width; x++) {
-        if ((int)MRIgetVoxVal(mri_ctrl, x, y, z, 0)) /*already a controlpoint*/
-        {
-          continue;
-        }
-        if (mri_not_control && MRIgetVoxVal(mri_not_control, x, y, z, 0) > 0) {
-          continue;  // not allowed to be a control point
-        }
-        val0 = MRIgetVoxVal(mri_src, x, y, z, 0);
-        if (val0 >= low_thresh && val0 <= hi_thresh) {
-#ifdef WSIZE
-#undef WSIZE
-#endif
-#ifdef WHALF
-#undef WHALF
-#endif
-#undef WSIZE
-#define WSIZE 5
-#define WHALF ((WSIZE - 1) / 2)
-          whalf = ceil(WHALF / mri_src->xsize);
-          ctrl = 128;
-          for (zk = -whalf; ctrl && zk <= whalf; zk++) {
-            zi = pzi[z + zk];
-            for (yk = -whalf; ctrl && yk <= whalf; yk++) {
-              yi = pyi[y + yk];
-              for (xk = -whalf; ctrl && xk <= whalf; xk++) {
-                xi = pxi[x + xk];
-                val = MRIgetVoxVal(mri_src, xi, yi, zi, 0);
-                if (val > hi_thresh || val < low_thresh) {
-                  ctrl = 0; /* not homogeneous enough */
-                }
-              }
-            }
-          }
-        }
-        else {
-          ctrl = 0;
-        }
-        if (ctrl) {
-          nctrl++;
-        }
-        MRIvox(mri_ctrl, x, y, z) = ctrl;
-      }
-    }
-  }
-  if (Gdiag & DIAG_SHOW)
-    fprintf(stderr,
-            "%d %dx%dx%d control points found above %d\n",
-            nctrl,
-            2 * whalf + 1,
-            2 * whalf + 1,
-            2 * whalf + 1,
-            low_thresh);
-
-#undef WSIZE
-#undef WHALF
-  mriRemoveOutliers(mri_ctrl, 2);
-
-  nctrl += MRInormAddFileControlPoints(mri_ctrl, 255, mri_src);
-
-  if (Gdiag & DIAG_SHOW) {
-    fprintf(stderr, "%d control points found.\n", nctrl);
-  }
-  if (Gx >= 0 && Gy >= 0 && Gz >= 0) {
-    float val = MRIgetVoxVal(mri_src, Gx, Gy, Gz, 0);
-    printf("(%d, %d, %d) is%s a control point (T1=%2.0f)\n",
-           Gx,
-           Gy,
-           Gz,
-           MRIvox(mri_ctrl, Gx, Gy, Gz) > 0 ? "" : " NOT",
-           val);
-  }
-  MRIbinarize(mri_ctrl, mri_ctrl, 1, 0, 1);
-  return (mri_ctrl);
-}
-
-MRI *MRInormFindControlPointsInWindow(MRI *mri_src,
-                                      float wm_target,
-                                      float intensity_above,
-                                      float intensity_below,
-                                      MRI *mri_ctrl,
-                                      float whalf_mm,
-                                      const char *debug_str,
-                                      int *pnctrl,
-                                      int scan_type,
-                                      MRI *mri_not_control)
-{
-  int width, height, depth, x, y, z, xk, yk, zk, xi, yi, zi, *pxi, *pyi;
-  int *pzi, ctrl, nctrl, val0, val = 0, whalf;
-  float low_thresh, hi_thresh;
-
-  whalf = nint(whalf_mm / mri_src->xsize);
-  if (!wm_target) {
-    wm_target = DEFAULT_DESIRED_WHITE_MATTER_VALUE;
-  }
-  width = mri_src->width;
-  height = mri_src->height;
-  depth = mri_src->depth;
-  if (!mri_ctrl) {
-    mri_ctrl = MRIalloc(width, height, depth, MRI_UCHAR);
-    MRIcopyHeader(mri_src, mri_ctrl);
-  }
-
-  pxi = mri_src->xi;
-  pyi = mri_src->yi;
-  pzi = mri_src->zi;
-  /*
-    find points which are close to wm_target, and in 7x7x7 relatively
-    homogenous regions.
-  */
-  low_thresh = floor(wm_target - intensity_below);
-  hi_thresh = floor(wm_target + intensity_above);
-  for (nctrl = z = 0; z < depth; z++) {
-    for (y = 0; y < height; y++) {
-      for (x = 0; x < width; x++) {
-        if (MRIvox(mri_ctrl, x, y, z) > 0) /* already a control point */
-          continue;
-
-        if (mri_not_control && MRIgetVoxVal(mri_not_control, x, y, z, 0) > 0) continue;
-
-        val0 = MRIgetVoxVal(mri_src, x, y, z, 0);
-        if (val0 >= low_thresh && val0 <= hi_thresh) {
-          ctrl = 128;
-          for (zk = -whalf; ctrl && zk <= whalf; zk++) {
-            zi = pzi[z + zk];
-            for (yk = -whalf; ctrl && yk <= whalf; yk++) {
-              yi = pyi[y + yk];
-              for (xk = -whalf; ctrl && xk <= whalf; xk++) {
-                xi = pxi[x + xk];
-                val = MRIgetVoxVal(mri_src, xi, yi, zi, 0);
-                if (val > hi_thresh || val < low_thresh) ctrl = 0; /* not homogeneous enough */
-              }
-            }
-          }
-        }
-        else
-          ctrl = 0;
-        if (ctrl) nctrl++;
-
-        if (ctrl && x == Gx && y == Gy && z == Gz && !MRIvox(mri_ctrl, x, y, z)) {
-          printf("val %d - setting (%d, %d, %d) as a control point\n", val, x, y, z);
-        }
-        MRIvox(mri_ctrl, x, y, z) = ctrl;
-      }
-    }
-  }
-  if (Gdiag & DIAG_SHOW && debug_str != NULL)
-    fprintf(
-        stderr, "%s %d %dx%dx%d control points found\n", debug_str, nctrl, whalf * 2 + 1, whalf * 2 + 1, whalf * 2 + 1);
-
-  if (pnctrl) {
-    *pnctrl = nctrl;
-  }
-  return (mri_ctrl);
-}
-
-/*-----------------------------------------------------
-  Parameters:
-
-  Returns value:
-
-  Description
-  ------------------------------------------------------*/
-#if 0
-MRI *
-MRIbuildBiasImage(MRI *mri_src, MRI *mri_ctrl, MRI *mri_bias)
-{
-  int     width, height, depth ;
-  MRI     *mri_s_ctrl, *mri_s_bias, *mri_s_src, *mri_tmp ;
-
-  width = mri_src->width ;
-  height = mri_src->height ;
-  depth = mri_src->depth ;
-
-  mri_s_ctrl = mriDownsampleCtrl2(mri_ctrl, NULL) ;
-  mri_s_src = MRIreduceByte(mri_src, NULL) ;
-  mri_s_bias = MRIclone(mri_s_src, NULL) ;
-  MRIbuildVoronoiDiagram(mri_s_src, mri_s_ctrl, mri_s_bias) ;
-  MRIsoapBubble(mri_s_bias, mri_s_ctrl, mri_s_bias, 25) ;
-  MRIfree(&mri_s_ctrl) ;
-  MRIfree(&mri_s_src) ;
-  mri_bias = MRIupsample2(mri_s_bias, mri_bias) ;
-
-  MRIfree(&mri_s_bias) ;
-  mri_tmp = MRImeanByte(mri_bias, NULL, 3) ;
-  MRImeanByte(mri_tmp, mri_bias, 3) ;
-  MRIfree(&mri_tmp) ;
-  return(mri_bias) ;
-}
-#else
-MRI *MRIbuildBiasImage(MRI *mri_src, MRI *mri_ctrl, MRI *mri_bias, float sigma)
-{
-  // int width, height, depth;
-  int x, y, z;
-  MRI *mri_kernel;
-
-  // width = mri_src->width;
-  // height = mri_src->height;
-  // depth = mri_src->depth;
-
-  mri_kernel = MRIgaussian1d(sigma, -1);
-  mri_bias = MRIclone(mri_src, NULL);
-  printf("building Voronoi diagram...\n");
-  MRIbuildVoronoiDiagram(mri_src, mri_ctrl, mri_bias);
-  printf("performing soap bubble smoothing, sigma = %g...\n", sigma);
-#if 1
-  MRIconvolveGaussian(mri_bias, mri_bias, mri_kernel);
-  //  if (mri_src->xsize > 0.9) /* replace smoothed bias
-  //    with exact one for control points*/
-  {
-    for (x = 0; x < mri_src->width; x++) {
-      for (y = 0; y < mri_src->height; y++) {
-        for (z = 0; z < mri_src->depth; z++) {
-          if (MRIvox(mri_ctrl, x, y, z) > 0) MRIsetVoxVal(mri_bias, x, y, z, 0, MRIgetVoxVal(mri_src, x, y, z, 0));
-        }
-      }
-    }
-  }
-#else
-  MRIsoapBubble(mri_bias, mri_ctrl, mri_bias, 10, -1);
-#endif
-  return (mri_bias);
-}
-#endif
-/*-----------------------------------------------------
-  Parameters:
-
-  Returns value:
-
-  Description
-  ------------------------------------------------------*/
-#define NORMALIZE_INCLUDING_FIVE_WINDOW 0
-#define NORMALIZE_INCLUDING_THREE_WINDOW 1
-#define NORMALIZE_INCLUDING_SIX_CONNECTED 2
-
-MRI *MRI3dNormalize(MRI *mri_orig,
-                    MRI *mri_src,
-                    float wm_target,
-                    MRI *mri_norm,
-                    float intensity_above,
-                    float intensity_below,
-                    int only_file,
-                    int prune,
-                    float bias_sigma,
-                    int scan_type,
-                    MRI *mri_not_control)
-{
-  int width, height, depth, x, y, z, n;
-  float norm, src, bias;
-  MRI *mri_bias = NULL, *mri_ctrl, *mri_tmp;
-  /*    double  wm_std = 10 ;*/
-
-  if (!wm_target) {
-    wm_target = DEFAULT_DESIRED_WHITE_MATTER_VALUE;
-  }
-  width = mri_src->width;
-  height = mri_src->height;
-  depth = mri_src->depth;
-
-  mri_tmp = MRIchangeType(mri_src, MRI_FLOAT, 0, 255, 1); /* make a copy of it */
-  mri_src = mri_tmp;                                      // mri_src is now a local copy
-  if (!mri_norm) {
-    mri_norm = MRIcopy(mri_src, NULL);
-  }
-
-  for (n = 2; n < 3; n++) {
-    if (!only_file) {
-      mri_ctrl = MRInormFindControlPoints(
-          mri_src, wm_target, intensity_above, intensity_below, NULL, n, scan_type, mri_not_control);
-      if (mri_ctrl == NULL) ErrorExit(ERROR_UNSUPPORTED, "MRInormFindControlPoints failed");
-    }
-    else {
-      int nctrl;
-
-      mri_ctrl = MRIalloc(mri_src->width, mri_src->height, mri_src->depth, MRI_UCHAR);
-      MRIcopyHeader(mri_src, mri_ctrl);
-      nctrl = MRInormAddFileControlPoints(mri_ctrl, 255, mri_src);
-      fprintf(stderr, "only using %d unique control points from file...\n", nctrl);
-      if (getenv("WRITE_CONTROL_POINTS") != NULL) {
-        printf("writing control point volume to cp.mgz\n");
-        MRIwrite(mri_ctrl, "cp.mgz");
-      }
-    }
-
-    if (control_volume_fname) {
-      fprintf(stderr, "writing control point volume to %s...\n", control_volume_fname);
-      MRIcopyHeader(mri_src, mri_ctrl);
-      MRIwrite(mri_ctrl, control_volume_fname);
-    }
-    MRIbinarize(mri_ctrl, mri_ctrl, 1, CONTROL_NONE, CONTROL_MARKED);
-    if (prune > 0)
-      remove_gray_matter_control_points(
-          mri_ctrl, mri_orig, wm_target, intensity_above, intensity_below, scan_type, mri_not_control);
-
-#if 0
-    if (n == 0)
-    {
-      wm_std = mriNormComputeWMStandardDeviation(mri_orig, mri_ctrl) ;
-    }
-    if (n >= 1)
-      remove_extreme_control_points(mri_orig, mri_ctrl,
-                                    wm_target-intensity_below,
-                                    wm_target+intensity_above,
-                                    wm_target, wm_std) ;
-#endif
-
-    mri_bias = MRIbuildBiasImage(mri_src, mri_ctrl, mri_bias, bias_sigma);
-    if (bias_volume_fname) {
-      fprintf(stderr, "writing bias field volume to %s...\n", bias_volume_fname);
-      MRIwrite(mri_bias, bias_volume_fname);
-    }
-    if (Gdiag & DIAG_WRITE && DIAG_VERBOSE_ON) {
-      static int pass = 0;
-      char fname[STRLEN];
-
-      fprintf(stderr, "writing out control and bias volumes...\n");
-      sprintf(fname, "src%d.mgh", pass);
-      MRIwrite(mri_src, fname);
-      sprintf(fname, "ctrl%d.mgh", pass);
-      MRIwrite(mri_ctrl, fname);
-      sprintf(fname, "bias%d.mgh", pass);
-      MRIwrite(mri_bias, fname);
-      pass++;
-    }
-
-    for (z = 0; z < depth; z++) {
-      for (y = 0; y < height; y++) {
-        for (x = 0; x < width; x++) {
-          src = MRIgetVoxVal(mri_src, x, y, z, 0);
-          bias = MRIgetVoxVal(mri_bias, x, y, z, 0);
-          if (FZERO(bias)) /* should never happen */
-            norm = src;
-          else
-            norm = src * (float)wm_target / (float)bias;
-
-          if (norm > 255.0f && mri_norm->type == MRI_UCHAR) norm = 255.0f;
-
-          MRIsetVoxVal(mri_norm, x, y, z, 0, norm);
-          if (x == Gx && y == Gy && z == Gz) {
-            if (Gx >= 0) printf("bias at (%d, %d, %d) = %2.1f, T1 %2.0f --> %d\n", Gx, Gy, Gz, bias, src, nint(norm));
-            DiagBreak();
-          }
-        }
-      }
-    }
-    MRIfree(&mri_ctrl);
-    if (only_file) break;
-
-    MRIcopy(mri_norm, mri_src); /* for next iteration */
-  }
-  MRIfree(&mri_bias);
-  MRIfree(&mri_src); /* NOT the one passed in - a copy for internal use */
-  return (mri_norm);
-}
-
-/*-----------------------------------------------------
-  Parameters:
-
-  Returns value:
-
-  Description
-  ------------------------------------------------------*/
-MRI *MRI3dGentleNormalize(MRI *mri_src,
-                          MRI *mri_bias,
-                          float wm_target,
-                          MRI *mri_norm,
-                          float intensity_above,
-                          float intensity_below,
-                          int only_file,
-                          float bias_sigma,
-                          MRI *mri_not_control)
-{
-  int width, height, depth, x, y, z, src, bias, free_bias;
-  float norm;
-
-  if (!wm_target) {
-    wm_target = DEFAULT_DESIRED_WHITE_MATTER_VALUE;
-  }
-  width = mri_src->width;
-  height = mri_src->height;
-  depth = mri_src->depth;
-  if (!mri_norm) {
-    mri_norm = MRIclone(mri_src, NULL);
-  }
-
-  if (!mri_bias) {
-    MRI *mri_ctrl;
-
-    free_bias = 1;
-    if (!only_file)
-      mri_ctrl =
-          MRInormGentlyFindControlPoints(mri_src, wm_target, intensity_above, intensity_below, NULL, mri_not_control);
-    else {
-      int nctrl;
-      double mean;
-
-      mri_ctrl = MRIalloc(mri_src->width, mri_src->height, mri_src->depth, MRI_UCHAR);
-      MRIcopyHeader(mri_src, mri_ctrl);
-      nctrl = MRInormAddFileControlPoints(mri_ctrl, 255, mri_src);
-      mean = MRImeanInLabel(mri_src, mri_ctrl, 255);
-      if (nctrl == 0 || FZERO(mean)) {
-        MRIcopy(mri_src, mri_norm);
-        ErrorReturn(mri_norm,
-                    (ERROR_BADPARM, "MRI3dGentleNormalize: mean = %2.1f, nctrl = %d, norm failed", mean, nctrl));
-      }
-      fprintf(stderr,
-              "only using %d control points from file, mean %2.1f, scaling by %2.2f...\n",
-              nctrl,
-              mean,
-              wm_target / mean);
-      MRIscalarMul(mri_src, mri_src, wm_target / mean);
-      if (getenv("WRITE_CONTROL_POINTS") != NULL) {
-        printf("writing control point volume to c.mgz\n");
-        MRIwrite(mri_ctrl, "c.mgz");
-      }
-      if (Gdiag & DIAG_WRITE) {
-        printf("writing scaled intensity volume to scaled.mgz\n");
-        MRIwrite(mri_src, "scaled.mgz");
-      }
-    }
-
-    if (mri_ctrl == NULL) {
-      fprintf(stderr, "MRI3dGentleNormalize failure!  mri_ctrl=NULL \n");
-      exit(1);
-    }
-
-    if (control_volume_fname) {
-      fprintf(stderr, "writing control point volume to %s...\n", control_volume_fname);
-      MRIwrite(mri_ctrl, control_volume_fname);
-    }
-    MRIbinarize(mri_ctrl, mri_ctrl, 1, CONTROL_NONE, CONTROL_MARKED);
-    mri_bias = MRIbuildBiasImage(mri_src, mri_ctrl, NULL, bias_sigma);
-    if (bias_volume_fname) {
-      fprintf(stderr, "writing bias field volume to %s...\n", bias_volume_fname);
-      MRIwrite(mri_bias, bias_volume_fname);
-    }
-    if (Gdiag & DIAG_WRITE && DIAG_VERBOSE_ON) {
-      static int pass = 0;
-      char fname[500];
-
-      fprintf(stderr, "writing out control and bias volumes...\n");
-      sprintf(fname, "src%d.mgz", pass);
-      MRIwrite(mri_src, fname);
-      sprintf(fname, "ctrl%d.mgz", pass);
-      MRIwrite(mri_ctrl, fname);
-      sprintf(fname, "bias%d.mgz", pass);
-      MRIwrite(mri_bias, fname);
-      pass++;
-    }
-    MRIfree(&mri_ctrl);
-  }
-  else {
-    free_bias = 0;
-  }
-
-  for (z = 0; z < depth; z++) {
-    for (y = 0; y < height; y++) {
-      for (x = 0; x < width; x++) {
-        if (x == Gx && y == Gy && z == Gz) {
-          DiagBreak();
-        }
-        src = MRIgetVoxVal(mri_src, x, y, z, 0);
-        bias = MRIgetVoxVal(mri_bias, x, y, z, 0);
-        if (!bias) /* should never happen */
-        {
-          norm = (float)src;
-        }
-        else {
-          norm = (float)src * (float)wm_target / (float)bias;
-        }
-        if (norm > 255.0f && mri_norm->type == MRI_UCHAR) {
-          norm = 255.0f;
-        }
-        MRIsetVoxVal(mri_norm, x, y, z, 0, norm);
-      }
-    }
-  }
-  if (free_bias) {
-    MRIfree(&mri_bias);
-  }
-
-  return (mri_norm);
-}
-
-/*-----------------------------------------------------
-  Parameters:
-
-  Returns value:
-
-  Description
-  ------------------------------------------------------*/
-static MRI *mriBuildVoronoiDiagramShort(MRI *mri_src, MRI *mri_ctrl, MRI *mri_dst)
-{
-  int width, height, depth, x, y, z, xk, yk, zk, xi, yi, zi;
-  int *pxi, *pyi, *pzi, nchanged, n, total, visited;
-  BUFTYPE *pmarked, ctrl, mark;
-  short *psrc, *pdst;
-  float src, val, mean;
-  MRI *mri_marked;
-  // float scale;
-
-  if (mri_src->type != MRI_SHORT || mri_dst->type != MRI_SHORT)
-    ErrorExit(ERROR_UNSUPPORTED, "mriBuildVoronoiDiagramShort: incorrect input type(s)");
-
-  width = mri_src->width;
-  height = mri_src->height;
-  depth = mri_src->depth;
-  if (!mri_dst) {
-    mri_dst = MRIclone(mri_src, NULL);
-  }
-
-  // scale = mri_src->width / mri_dst->width;
-  pxi = mri_src->xi;
-  pyi = mri_src->yi;
-  pzi = mri_src->zi;
-
-  /* initialize dst image */
-  for (total = z = 0; z < depth; z++) {
-    for (y = 0; y < height; y++) {
-      psrc = &MRISvox(mri_src, 0, y, z);
-      pdst = &MRISvox(mri_dst, 0, y, z);
-      for (x = 0; x < width; x++) {
-        if (x == Gx && y == Gy && z == Gz) {
-          DiagBreak();
-        }
-        ctrl = MRIgetVoxVal(mri_ctrl, x, y, z, 0);
-        src = (float)*psrc++;
-        if (!ctrl) {
-          val = 0;
-        }
-        else /* find mean in region,
-                and use it as bias field estimate */
-        {
-          val = src;
-          total++;
-          val = MRISvox(mri_src, x, y, z); /* it's already reduced,don't avg*/
-        }
-        *pdst++ = val;
-      }
-    }
-  }
-
-  total = width * height * depth - total; /* total # of voxels to be processed */
-  mri_marked = MRIcopy(mri_ctrl, NULL);
-  MRIreplaceValues(mri_marked, mri_marked, CONTROL_MARKED, CONTROL_NBR);
-
-  /* now propagate values outwards */
-  do {
-    nchanged = 0;
-/*
-  use mri_marked to keep track of the last set of voxels changed which
-  are marked CONTROL_MARKED. The neighbors of these will be marked
-  with CONTROL_TMP, and they are the only ones which need to be
-  examined.
-*/
-#if 0
-    MRIreplaceValues(mri_ctrl, mri_ctrl, CONTROL_HAS_VAL, CONTROL_TMP) ;
-    mriMarkUnmarkedNeighbors(mri_marked, mri_ctrl, mri_marked,
-                             CONTROL_MARKED,
-                             CONTROL_TMP);
-    MRIreplaceValues(mri_marked, mri_marked, CONTROL_MARKED, CONTROL_NONE) ;
-    MRIreplaceValues(mri_marked, mri_marked, CONTROL_TMP, CONTROL_MARKED) ;
-#else
-    /* voxels that were CONTROL_TMP were filled on
-    previous iteration, now they
-    should be labeled as marked
-    */
-    /* only process nbrs of marked values (that aren't already marked) */
-    mriMarkUnmarkedNeighbors(mri_marked, mri_marked, mri_marked, CONTROL_NBR, CONTROL_TMP);
-    MRIreplaceValues(mri_marked, mri_marked, CONTROL_NBR, CONTROL_MARKED);
-    MRIreplaceValues(mri_marked, mri_marked, CONTROL_TMP, CONTROL_NBR);
-#endif
-
-    /*
-      everything in mri_marked=CONTROL_TMP is now a nbr of a point
-      with a value.
-    */
-    for (visited = z = 0; z < depth; z++) {
-      for (y = 0; y < height; y++) {
-        pmarked = &MRIvox(mri_marked, 0, y, z);
-        pdst = &MRISvox(mri_dst, 0, y, z);
-        for (x = 0; x < width; x++) {
-          if (x == Gx && y == Gy && z == Gz) {
-            DiagBreak();
-          }
-          mark = *pmarked++;
-          if (mark != CONTROL_NBR) /* not a neighbor of a marked point */
-          {
-            pdst++;
-            ;
-            continue;
-          }
-
-          /* now see if any neighbors are on and set this voxel to the
-             average of the marked neighbors (if any) */
-          visited++;
-          mean = 0.0f;
-          n = 0;
-          for (zk = -1; zk <= 1; zk++) {
-            zi = pzi[z + zk];
-            for (yk = -1; yk <= 1; yk++) {
-              yi = pyi[y + yk];
-              for (xk = -1; xk <= 1; xk++) {
-                xi = pxi[x + xk];
-                if (MRIvox(mri_marked, xi, yi, zi) == CONTROL_MARKED) {
-                  n++;
-                  mean += (float)MRISvox(mri_dst, xi, yi, zi);
-                }
-              }
-            }
-          }
-          if (n > 0) /* some neighbors were on */
-          {
-            *pdst++ = nint(mean / (float)n);
-            nchanged++;
-          }
-          else /* should never happen anymore */
-          {
-            pdst++;
-          }
-        }
-      }
-    }
-    total -= nchanged;
-    if (Gdiag & DIAG_SHOW && DIAG_VERBOSE_ON)
-      fprintf(stderr,
-              "Voronoi: %d voxels assigned, "
-              "%d remaining, %d visited.      \n",
-              nchanged,
-              total,
-              visited);
-  } while (nchanged > 0 && total > 0);
-
-  if (Gdiag & DIAG_SHOW && DIAG_VERBOSE_ON) {
-    fprintf(stderr, "\n");
-  }
-  MRIfree(&mri_marked);
-  MRIreplaceValues(mri_ctrl, mri_ctrl, CONTROL_TMP, CONTROL_NONE);
-  if (Gdiag & DIAG_WRITE && DIAG_VERBOSE_ON) {
-    MRIwrite(mri_ctrl, "ctrl.mgh");
-  }
-  return (mri_dst);
-}
-
-/*-----------------------------------------------------
-  Parameters:
-
-  Returns value:
-
-  Description
-  ------------------------------------------------------*/
-static MRI *mriBuildVoronoiDiagramFloat(MRI *mri_src, MRI *mri_ctrl, MRI *mri_dst)
-{
-  int width, height, depth, x, y, z, xk, yk, zk, xi, yi, zi;
-  int *pxi, *pyi, *pzi, nchanged, n, total, visited;
-  BUFTYPE ctrl, mark;
-  float src, val, mean, *pdst, *psrc;
-  MRI *mri_marked;
-  // float scale;
-
-  if (!mri_dst) {
-    mri_dst = MRIclone(mri_src, NULL);
-  }
-  if (mri_src->type != MRI_FLOAT || mri_dst->type != MRI_FLOAT)
-    ErrorExit(ERROR_UNSUPPORTED, "mriBuildVoronoiDiagramFloat: incorrect input type(s)");
-
-  width = mri_src->width;
-  height = mri_src->height;
-  depth = mri_src->depth;
-
-  // scale = mri_src->width / mri_dst->width;
-  pxi = mri_src->xi;
-  pyi = mri_src->yi;
-  pzi = mri_src->zi;
-
-  /* initialize dst image */
-  for (total = z = 0; z < depth; z++) {
-    for (y = 0; y < height; y++) {
-      psrc = &MRIFvox(mri_src, 0, y, z);
-      pdst = &MRIFvox(mri_dst, 0, y, z);
-      for (x = 0; x < width; x++) {
-        if (x == Gx && y == Gy && z == Gz) {
-          DiagBreak();
-        }
-        ctrl = MRIgetVoxVal(mri_ctrl, x, y, z, 0);
-        src = (float)*psrc++;
-        if (!ctrl) {
-          val = 0;
-        }
-        else  // find mean in region, and use it as bias field estimate
-        {
-          val = src;
-          total++;
-          val = MRIFvox(mri_src, x, y, z); /* it's already reduced, don't avg*/
-          if (FZERO(val)) DiagBreak();
-        }
-        *pdst++ = val;
-      }
-    }
-  }
-
-  total = width * height * depth - total; /* total # of voxels to be processed */
-  mri_marked = MRIcopy(mri_ctrl, NULL);
-  MRIreplaceValues(mri_marked, mri_marked, CONTROL_MARKED, CONTROL_NBR);
-
-  /* now propagate values outwards */
-  do {
-    nchanged = 0;
-/*
-  use mri_marked to keep track of the last set of voxels changed which
-  are marked CONTROL_MARKED. The neighbors of these will be marked
-  with CONTROL_TMP, and they are the only ones which need to be
-  examined.
-*/
-#if 0
-    MRIreplaceValues(mri_ctrl, mri_ctrl, CONTROL_HAS_VAL, CONTROL_TMP) ;
-    mriMarkUnmarkedNeighbors(mri_marked, mri_ctrl, mri_marked,
-                             CONTROL_MARKED,
-                             CONTROL_TMP);
-    MRIreplaceValues(mri_marked, mri_marked, CONTROL_MARKED, CONTROL_NONE) ;
-    MRIreplaceValues(mri_marked, mri_marked, CONTROL_TMP, CONTROL_MARKED) ;
-#else
-    /* voxels that were CONTROL_TMP were
-    filled on previous iteration, now they
-    should be labeled as marked
-    */
-    /* only process nbrs of marked values (that aren't already marked) */
-    mriMarkUnmarkedNeighbors(mri_marked, mri_marked, mri_marked, CONTROL_NBR, CONTROL_TMP);
-    MRIreplaceValues(mri_marked, mri_marked, CONTROL_NBR, CONTROL_MARKED);
-    MRIreplaceValues(mri_marked, mri_marked, CONTROL_TMP, CONTROL_NBR);
-#endif
-
-    /*
-      everything in mri_marked=CONTROL_TMP is now a nbr of a point
-      with a value.
-    */
-    for (visited = z = 0; z < depth; z++) {
-      for (y = 0; y < height; y++) {
-        pdst = &MRIFvox(mri_dst, 0, y, z);
-        for (x = 0; x < width; x++) {
-          if (x == Gx && y == Gy && z == Gz) {
-            DiagBreak();
-          }
-          mark = MRIgetVoxVal(mri_marked, x, y, z, 0);
-          if (mark != CONTROL_NBR) /* not a neighbor
-                                      of a marked point */
-          {
-            pdst++;
-            ;
-            continue;
-          }
-
-          /* now see if any neighbors are on and set this voxel to the
-             average of the marked neighbors (if any) */
-          visited++;
-          mean = 0.0f;
-          n = 0;
-          for (zk = -1; zk <= 1; zk++) {
-            zi = pzi[z + zk];
-            for (yk = -1; yk <= 1; yk++) {
-              yi = pyi[y + yk];
-              for (xk = -1; xk <= 1; xk++) {
-                xi = pxi[x + xk];
-                if (MRIgetVoxVal(mri_marked, xi, yi, zi, 0) == CONTROL_MARKED) {
-                  n++;
-                  mean += MRIgetVoxVal(mri_dst, xi, yi, zi, 0);
-                }
-              }
-            }
-          }
-          if (n > 0) /* some neighbors were on */
-          {
-            *pdst++ = (mean / (float)n);
-            nchanged++;
-          }
-          else /* should never happen anymore */
-          {
-            pdst++;
-          }
-        }
-      }
-    }
-    total -= nchanged;
-    if (Gdiag & DIAG_SHOW && DIAG_VERBOSE_ON)
-      fprintf(stderr, "Voronoi: %d voxels assigned, %d remaining, %d visited.\n", nchanged, total, visited);
-  } while (nchanged > 0 && total > 0);
-
-  if (Gdiag & DIAG_SHOW && DIAG_VERBOSE_ON) {
-    fprintf(stderr, "\n");
-  }
-  MRIfree(&mri_marked);
-  MRIreplaceValues(mri_ctrl, mri_ctrl, CONTROL_TMP, CONTROL_NONE);
-  if (Gdiag & DIAG_WRITE && DIAG_VERBOSE_ON) {
-    MRIwrite(mri_ctrl, "ctrl.mgh");
-  }
-  return (mri_dst);
-}
-
-/*-----------------------------------------------------
-  Parameters:
-
-  Returns value:
-
-  Description
-  ------------------------------------------------------*/
-static MRI *mriBuildVoronoiDiagramUchar(MRI *mri_src, MRI *mri_ctrl, MRI *mri_dst)
-{
-  int width, height, depth, x, y, z, xk, yk, zk, xi, yi, zi;
-  int *pxi, *pyi, *pzi, nchanged, n, total, visited;
-  int ctrl, mark;
-  BUFTYPE *psrc, *pdst;
-  float src, val, mean;
-  MRI *mri_marked;
-  // float scale;
-  // char tmpstr[128];
-
-  if (mri_src->type != MRI_UCHAR || (mri_dst && mri_dst->type != MRI_UCHAR))
-    ErrorExit(ERROR_UNSUPPORTED, "mriBuildVoronoiDiagramUchar: incorrect input type(s)");
-
-  width = mri_src->width;
-  height = mri_src->height;
-  depth = mri_src->depth;
-  if (!mri_dst) {
-    mri_dst = MRIclone(mri_src, NULL);
-  }
-
-  // scale = mri_src->width / mri_dst->width;
-  pxi = mri_src->xi;
-  pyi = mri_src->yi;
-  pzi = mri_src->zi;
-
-  /* initialize dst image */
-  for (total = z = 0; z < depth; z++) {
-    for (y = 0; y < height; y++) {
-      psrc = &MRIvox(mri_src, 0, y, z);
-      pdst = &MRIvox(mri_dst, 0, y, z);
-      for (x = 0; x < width; x++) {
-        if (x == Gx && y == Gy && z == Gz) {
-          DiagBreak();
-        }
-        ctrl = (int)MRIgetVoxVal(mri_ctrl, x, y, z, 0);
-
-        if (ctrl > 255) {
-          printf("ctrl=%d\n", ctrl);
-        }
-
-        src = (float)*psrc++;
-        if (!ctrl) {
-          val = 0;
-        }
-        else /* find mean in region, and use it as bias field estimate */
-        {
-          val = src;
-          total++;
-          val = MRIvox(mri_src, x, y, z); /* it's already reduced, don't avg*/
-        }
-        *pdst++ = val;
-      }
-    }
-  }
-
-  // MRIwrite(mri_dst, "/tmp/tmp_dst.mgz");
-  total = width * height * depth - total; /* total # of voxels to be processed */
-  mri_marked = MRIcopy(mri_ctrl, NULL);
-  MRIreplaceValues(mri_marked, mri_marked, CONTROL_MARKED, CONTROL_NBR);
-
-  /* now propagate values outwards */
-  int counter = 0;
-  do {
-    nchanged = 0;
-/*
-  use mri_marked to keep track of the last set of voxels changed which
-  are marked CONTROL_MARKED. The neighbors of these will be marked
-  with CONTROL_TMP, and they are the only ones which need to be
-  examined.
-*/
-#if 0
-    MRIreplaceValues(mri_ctrl, mri_ctrl, CONTROL_HAS_VAL, CONTROL_TMP) ;
-    mriMarkUnmarkedNeighbors(mri_marked, mri_ctrl, mri_marked,
-                             CONTROL_MARKED,
-                             CONTROL_TMP);
-    MRIreplaceValues(mri_marked, mri_marked, CONTROL_MARKED, CONTROL_NONE) ;
-    MRIreplaceValues(mri_marked, mri_marked, CONTROL_TMP, CONTROL_MARKED) ;
-#else
-    /* voxels that were CONTROL_TMP were filled
-    on previous iteration, now they
-    should be labeled as marked
-    */
-    /* only process nbrs of marked values (that aren't already marked) */
-    mriMarkUnmarkedNeighbors(mri_marked, mri_marked, mri_marked, CONTROL_NBR, CONTROL_TMP);
-    MRIreplaceValues(mri_marked, mri_marked, CONTROL_NBR, CONTROL_MARKED);
-    MRIreplaceValues(mri_marked, mri_marked, CONTROL_TMP, CONTROL_NBR);
-#endif
-
-    /*
-      everything in mri_marked=CONTROL_TMP is now a nbr of a point
-      with a value.
-    */
-    for (visited = z = 0; z < depth; z++) {
-      for (y = 0; y < height; y++) {
-        pdst = &MRIvox(mri_dst, 0, y, z);
-        for (x = 0; x < width; x++) {
-          if (x == Gx && y == Gy && z == Gz) {
-            DiagBreak();
-          }
-          mark = (int)MRIgetVoxVal(mri_marked, x, y, z, 0);
-          if (mark != CONTROL_NBR) /* not a neighbor of a marked point */
-          {
-            pdst++;
-            ;
-            continue;
-          }
-
-          /* now see if any neighbors are on and set this voxel to the
-             average of the marked neighbors (if any) */
-          visited++;
-          mean = 0.0f;
-          n = 0;
-          for (zk = -1; zk <= 1; zk++) {
-            zi = pzi[z + zk];
-            for (yk = -1; yk <= 1; yk++) {
-              yi = pyi[y + yk];
-              for (xk = -1; xk <= 1; xk++) {
-                xi = pxi[x + xk];
-                if ((int)MRIgetVoxVal(mri_marked, xi, yi, zi, 0) == CONTROL_MARKED) {
-                  n++;
-                  mean += (float)MRIvox(mri_dst, xi, yi, zi);
-                }
-              }
-            }
-          }
-          if (n > 0) /* some neighbors were on */
-          {
-            *pdst++ = mean / (float)n;
-            nchanged++;
-          }
-          else /* should never happen anymore */
-          {
-            pdst++;
-          }
-        }
-      }
-    }
-    total -= nchanged;
-    if (Gdiag & DIAG_SHOW && DIAG_VERBOSE_ON)
-      fprintf(stderr, "Voronoi: %d voxels assigned, %d remaining, %d visited.\n", nchanged, total, visited);
-    // sprintf(tmpstr, "/tmp/tmp_dst_%d.mgz", counter); MRIwrite(mri_dst, tmpstr);
-    counter++;
-  } while (nchanged > 0 && total > 0);
-
-  if (Gdiag & DIAG_SHOW && DIAG_VERBOSE_ON) {
-    fprintf(stderr, "\n");
-  }
-  MRIfree(&mri_marked);
-  MRIreplaceValues(mri_ctrl, mri_ctrl, CONTROL_TMP, CONTROL_NONE);
-  if (Gdiag & DIAG_WRITE && DIAG_VERBOSE_ON) {
-    MRIwrite(mri_ctrl, "ctrl.mgh");
-  }
-  return (mri_dst);
-}
-
-/*-----------------------------------------------------
-  Parameters:
-
-  Returns value:
-
-  Description
-  ------------------------------------------------------*/
-MRI *MRIbuildVoronoiDiagram(MRI *mri_src, MRI *mri_ctrl, MRI *mri_dst)
-{
-  switch (mri_src->type) {
-    case MRI_FLOAT:
-      return (mriBuildVoronoiDiagramFloat(mri_src, mri_ctrl, mri_dst));
-    case MRI_SHORT:
-      return (mriBuildVoronoiDiagramShort(mri_src, mri_ctrl, mri_dst));
-    case MRI_UCHAR:
-      return (mriBuildVoronoiDiagramUchar(mri_src, mri_ctrl, mri_dst));
-    default:
-      break;
-  }
-  ErrorReturn(NULL, (ERROR_UNSUPPORTED, "MRIbuildVoronoiDiagram: src type %d unsupported", mri_src->type));
-}
-
-/*-----------------------------------------------------
-  Parameters:
-
-  Returns value:
-
-  Description
-  ------------------------------------------------------*/
-MRI *MRIsoapBubble(MRI *mri_src, MRI *mri_ctrl, MRI *mri_dst, int niter, float min_change)
-{
-  int width, height, depth, frames, x, y, z, f, xk, yk, zk, xi, yi, zi, i, *pxi, *pyi, *pzi, mean;
-  BUFTYPE ctrl, *ptmp;
-  MRI *mri_tmp;
-
-  if (mri_src->type == MRI_FLOAT) {
-    return (mriSoapBubbleFloat(mri_src, mri_ctrl, mri_dst, niter, min_change));
-  }
-  else if (mri_src->type == MRI_SHORT) {
-    return (mriSoapBubbleShort(mri_src, mri_ctrl, mri_dst, niter));
-  }
-
-  width = mri_src->width;
-  height = mri_src->height;
-  depth = mri_src->depth;
-  frames = mri_src->nframes;
-
-  if (!mri_dst) {
-    mri_dst = MRIcopy(mri_src, NULL);
-  }
-
-  pxi = mri_src->xi;
-  pyi = mri_src->yi;
-  pzi = mri_src->zi;
-
-  mri_tmp = MRIcopy(mri_dst, NULL);
-
-  /* now propagate values outwards */
-  for (f = 0; f < frames; f++)  // NOTE: not very efficient with the multi-frame, but testing for now.
-  {
-    for (i = 0; i < niter; i++) {
-      if (Gdiag & DIAG_SHOW && DIAG_VERBOSE_ON) {
-        fprintf(stderr, "soap bubble iteration %d of %d\n", i + 1, niter);
-      }
-      for (z = 0; z < depth; z++) {
-        for (y = 0; y < height; y++) {
-          ptmp = &MRIseq_vox(mri_tmp, 0, y, z, f);
-          for (x = 0; x < width; x++) {
-            ctrl = MRIgetVoxVal(mri_ctrl, x, y, z, 0);
-            if (ctrl == CONTROL_MARKED) /* marked point - don't change it */
-            {
-              ptmp++;
-              continue;
-            }
-            /* now set this voxel to the average
-            of the marked neighbors */
-            mean = 0;
-            for (zk = -1; zk <= 1; zk++) {
-              zi = pzi[z + zk];
-              for (yk = -1; yk <= 1; yk++) {
-                yi = pyi[y + yk];
-                for (xk = -1; xk <= 1; xk++) {
-                  xi = pxi[x + xk];
-                  mean += MRIseq_vox(mri_dst, xi, yi, zi, f);
-                }
-              }
-            }
-            *ptmp++ = nint((float)mean / (3.0f * 3.0f * 3.0f));
-          }
-        }
-      }  // z
-      MRIcopy(mri_tmp, mri_dst);
-    }  // iter
-  }    // frames
-
-  MRIfree(&mri_tmp);
-
-  /*MRIwrite(mri_dst, "soap.mnc") ;*/
-  return (mri_dst);
-}
-
-/*-----------------------------------------------------
-  Parameters:
-
-  Returns value:
-
-  Description
-  ------------------------------------------------------*/
-MRI *MRIaverageFixedPoints(MRI *mri_src, MRI *mri_ctrl, MRI *mri_dst, int niter)
-{
-  int width, height, depth, x, y, z, xk, yk, zk, xi, yi, zi, i, *pxi, *pyi, *pzi, mean, num;
-  BUFTYPE *pctrl, ctrl, *ptmp;
-  MRI *mri_tmp;
-
-  if (mri_src->type != MRI_UCHAR) ErrorExit(ERROR_UNSUPPORTED, "MRIaverageFixedPoints: only works on UCHAR");
-
-  width = mri_src->width;
-  height = mri_src->height;
-  depth = mri_src->depth;
-  if (!mri_dst) {
-    mri_dst = MRIcopy(mri_src, NULL);
-  }
-
-  pxi = mri_src->xi;
-  pyi = mri_src->yi;
-  pzi = mri_src->zi;
-
-  mri_tmp = MRIcopy(mri_dst, NULL);
-
-  /* now propagate values outwards */
-  for (i = 0; i < niter; i++) {
-    if (Gdiag & DIAG_SHOW && DIAG_VERBOSE_ON) {
-      fprintf(stderr, "soap bubble iteration %d of %d\n", i + 1, niter);
-    }
-    for (z = 0; z < depth; z++) {
-      for (y = 0; y < height; y++) {
-        pctrl = &MRIvox(mri_ctrl, 0, y, z);
-        ptmp = &MRIvox(mri_tmp, 0, y, z);
-        for (x = 0; x < width; x++) {
-          ctrl = *pctrl++;
-          if (ctrl != CONTROL_MARKED) /* marked point - don't change it */
-          {
-            ptmp++;
-            continue;
-          }
-          /* now set this voxel to the average
-             of the marked neighbors */
-          mean = 0;
-          num = 0;
-          for (zk = -1; zk <= 1; zk++) {
-            zi = pzi[z + zk];
-            for (yk = -1; yk <= 1; yk++) {
-              yi = pyi[y + yk];
-              for (xk = -1; xk <= 1; xk++) {
-                xi = pxi[x + xk];
-                if (MRIvox(mri_ctrl, xi, yi, zi)) {
-                  mean += MRIvox(mri_dst, xi, yi, zi);
-                  num++;
-                }
-              }
-            }
-          }
-          *ptmp++ = nint((float)mean / (float)num);
-        }
-      }
-    }
-    MRIcopy(mri_tmp, mri_dst);
-  }
-
-  MRIfree(&mri_tmp);
-
-  /*MRIwrite(mri_dst, "soap.mnc") ;*/
-  return (mri_dst);
-}
-
-/*-----------------------------------------------------
-  Parameters:
-
-  Returns value:
-
-  Description
-  ------------------------------------------------------*/
-MRI *MRIsoapBubbleExpand(MRI *mri_src, MRI *mri_ctrl, MRI *mri_dst, int niter)
-{
-  int width, height, depth, x, y, z, xk, yk, zk, xi, yi, zi, i, *pxi, *pyi, *pzi;
-  BUFTYPE *pctrl, ctrl, *ptmp;
-  MRI *mri_tmp;
-  float mean, nvox;
-
-  if (mri_src->type == MRI_FLOAT) {
-    return (mriSoapBubbleExpandFloat(mri_src, mri_ctrl, mri_dst, niter));
-  }
-
-  width = mri_src->width;
-  height = mri_src->height;
-  depth = mri_src->depth;
-  if (!mri_dst) {
-    mri_dst = MRIcopy(mri_src, NULL);
-  }
-
-  pxi = mri_src->xi;
-  pyi = mri_src->yi;
-  pzi = mri_src->zi;
-
-  mri_tmp = MRIcopy(mri_dst, NULL);
-
-  /* now propagate values outwards */
-  for (i = 0; i < niter; i++) {
-    if (Gdiag & DIAG_SHOW && DIAG_VERBOSE_ON)
-      fprintf(stderr, "soap bubble expansion iteration %d of %d\n", i + 1, niter);
-    for (z = 0; z < depth; z++) {
-      for (y = 0; y < height; y++) {
-        pctrl = &MRIvox(mri_ctrl, 0, y, z);
-        ptmp = &MRIvox(mri_tmp, 0, y, z);
-        for (x = 0; x < width; x++) {
-          ctrl = *pctrl++;
-          if (ctrl == CONTROL_MARKED) /* marked point - don't change it */
-          {
-            ptmp++;
-            continue;
-          }
-          /* now set this voxel to the average
-             of the marked neighbors */
-          mean = nvox = 0.0f;
-          for (zk = -1; zk <= 1; zk++) {
-            zi = pzi[z + zk];
-            for (yk = -1; yk <= 1; yk++) {
-              yi = pyi[y + yk];
-              for (xk = -1; xk <= 1; xk++) {
-                xi = pxi[x + xk];
-                if (MRIvox(mri_ctrl, xi, yi, zi) == CONTROL_MARKED) {
-                  mean += (float)MRIvox(mri_dst, xi, yi, zi);
-                  nvox++;
-                }
-              }
-            }
-          }
-          if (nvox) {
-            *ptmp++ = (BUFTYPE)nint(mean / nvox);
-            MRIvox(mri_ctrl, x, y, z) = CONTROL_TMP;
-          }
-          else {
-            ptmp++;
-          }
-        }
-      }
-    }
-    MRIcopy(mri_tmp, mri_dst);
-    for (z = 0; z < depth; z++) {
-      for (y = 0; y < height; y++) {
-        pctrl = &MRIvox(mri_ctrl, 0, y, z);
-        for (x = 0; x < width; x++) {
-          ctrl = *pctrl;
-          if (ctrl == CONTROL_TMP) {
-            ctrl = CONTROL_MARKED;
-          }
-          *pctrl++ = ctrl;
-        }
-      }
-    }
-  }
-
-  MRIfree(&mri_tmp);
-
-  /*MRIwrite(mri_dst, "soap.mnc") ;*/
-  return (mri_dst);
-}
-
-/*-----------------------------------------------------
-  Parameters:
-
-  Returns value:
-
-  Description
-  ------------------------------------------------------*/
-#if 0
-static MRI *
-mriSoapBubbleFloat(MRI *mri_src,
-                   MRI *mri_ctrl,
-                   MRI *mri_dst,
-                   int niter,
-                   float min_change)
-{
-  int     width, height, depth, x, y, z, xk, yk, zk, xi, yi, zi, i;
-  int     *pxi, *pyi, *pzi ;
-  BUFTYPE ctrl ;
-  float   *ptmp, mean ;
-  MRI     *mri_tmp ;
-
-  width = mri_src->width ;
-  height = mri_src->height ;
-  depth = mri_src->depth ;
-  if (!mri_dst)
-  {
-    mri_dst = MRIcopy(mri_src, NULL) ;
-  }
-
-  pxi = mri_src->xi ;
-  pyi = mri_src->yi ;
-  pzi = mri_src->zi ;
-
-  mri_tmp = MRIcopy(mri_dst, NULL) ;
-
-  /* now propagate values outwards */
-  for (i = 0 ; i < niter ; i++)
-  {
-    if (Gdiag & DIAG_SHOW && DIAG_VERBOSE_ON)
-    {
-      fprintf(stderr, "soap bubble iteration %d of %d\n", i+1, niter) ;
-    }
-    for ( z = 0 ; z < depth ; z++)
-    {
-      for (y = 0 ; y < height ; y++)
-      {
-        ptmp = &MRIFvox(mri_tmp, 0, y, z) ;
-        for (x = 0 ; x < width ; x++)
-        {
-          if (x == Gx && y == Gy && z == Gz)
-          {
-            DiagBreak() ;
-          }
-          ctrl = MRIgetVoxVal(mri_ctrl, x, y, z, 0) ;
-          if (ctrl == CONTROL_MARKED)   /* marked point - don't change it */
-          {
-            ptmp++ ;
-            continue ;
-          }
-          /* now set this voxel to the average of
-             the marked neighbors */
-          /* where is the check for marked or non-marked? -xh */
-          mean = 0.0f ;
-          for (zk = -1 ; zk <= 1 ; zk++)
-          {
-            zi = pzi[z+zk] ;
-            for (yk = -1 ; yk <= 1 ; yk++)
-            {
-              yi = pyi[y+yk] ;
-              for (xk = -1 ; xk <= 1 ; xk++)
-              {
-                xi = pxi[x+xk] ;
-                mean += MRIFvox(mri_dst, xi, yi, zi) ;
-              }
-            }
-          }
-          *ptmp++ = (float)mean / (3.0f*3.0f*3.0f) ;
-        }
-      }
-    }
-    MRIcopy(mri_tmp, mri_dst) ;
-  }
-
-  MRIfree(&mri_tmp) ;
-
-  /*MRIwrite(mri_dst, "soap.mnc") ;*/
-  return(mri_dst) ;
-}
-#else
-static MRI *mriSoapBubbleFloat(MRI *mri_src, MRI *mri_ctrl, MRI *mri_dst, int niter, float min_change)
-{
-  int width, height, depth, frames, x, y, z, f, xk, yk, zk, xi, yi, zi, i, *pxi, *pyi, *pzi, num, x1, y1, z1, x2, y2,
-      z2;
-  BUFTYPE *pctrl, ctrl;
-  float *ptmp;
-  float mean, max_change = 0, val, min_val, max_val;
-  MRI *mri_tmp;
-  MRI_REGION box;
-
-  MRIvalRange(mri_src, &min_val, &max_val);
-  if (mri_ctrl->type != MRI_UCHAR) {
-    ErrorExit(ERROR_UNSUPPORTED, "mriSoapBubbleFloat: ctrl must be UCHAR");
-  }
-
-  width = mri_src->width;
-  height = mri_src->height;
-  depth = mri_src->depth;
-  frames = mri_src->nframes;
-
-  if (!mri_dst) {
-    mri_dst = MRIcopy(mri_src, NULL);
-  }
-
-  pxi = mri_src->xi;
-  pyi = mri_src->yi;
-  pzi = mri_src->zi;
-
-  mri_tmp = MRIcopy(mri_dst, NULL);
-
-#ifdef WHALF
-#undef WHALF
-#endif
-#define WHALF 2
-
-  MRIboundingBox(mri_ctrl, CONTROL_MARKED - 1, &box);
-  x1 = box.x;
-  x2 = box.x + box.dx - 1;
-  y1 = box.y;
-  y2 = box.y + box.dy - 1;
-  z1 = box.z;
-  z2 = box.z + box.dz - 1;
-
-  for (f = 0; f < frames; f++)  // NOTE: not very efficient with the multi-frame, but testing for now.
-  {
-    for (z = MAX(0, z1 - WHALF); z <= MIN(z2 + WHALF, depth - 1); z++) {
-      for (y = MAX(0, y1 - WHALF); y <= MIN(y2 + WHALF, height - 1); y++) {
-        pctrl = &MRIvox(mri_ctrl, MAX(0, x1 - WHALF), y, z);
-        ptmp = &MRIFseq_vox(mri_tmp, MAX(x1 - WHALF, 0), y, z, f);
-        for (x = MAX(0, x1 - WHALF); x <= MIN(x2 + WHALF, width - 1); x++) {
-          ctrl = *pctrl++;
-          if (ctrl == CONTROL_MARKED) {
-            continue;
-          }
-          num = mean = 0;
-          for (zk = -WHALF; zk <= WHALF; zk++) {
-            zi = pzi[z + zk];
-            for (yk = -WHALF; yk <= WHALF; yk++) {
-              yi = pyi[y + yk];
-              for (xk = -WHALF; xk <= WHALF; xk++) {
-                xi = pxi[x + xk];
-                if (MRIvox(mri_ctrl, xi, yi, zi) != CONTROL_MARKED) {
-                  continue;
-                }
-                mean += MRIFseq_vox(mri_dst, xi, yi, zi, f);
-                num++;
-              }
-            }
-          }
-          //      num = (WHALF+1)*(WHALF+1)*(WHALF+1);
-          if (num > 0) {
-            val = MRIFseq_vox(mri_dst, x, y, z, f);
-            if (fabs(mean / num - val) > max_change) {
-              max_change = fabs(mean / num - val);
-            }
-            MRIFseq_vox(mri_dst, x, y, z, f) = (float)mean / (float)num;
-          }
-          // MRIFvox(mri_dst, x, y, z) =
-          //   (float)nint((float)mean / (float)num);
-        }
-      }
-    }
-
-    /* now propagate values outwards */
-    for (i = 0; i < niter; i++) {
-      if (Gdiag & DIAG_SHOW && DIAG_VERBOSE_ON) {
-        fprintf(stderr, "soap bubble iteration %d of %d\n", i + 1, niter);
-      }
-      for (z = z1; z <= z2; z++) {
-        for (y = y1; y <= y2; y++) {
-          pctrl = &MRIvox(mri_ctrl, x1, y, z);
-          ptmp = &MRIFseq_vox(mri_tmp, x1, y, z, f);
-          for (x = x1; x <= x2; x++) {
-            ctrl = *pctrl++;
-            if (ctrl == CONTROL_MARKED)  // marked point - don't change it
-            {
-              ptmp++;
-              continue;
-            }
-            /* now set this voxel to the average of
-               the marked neighbors */
-            mean = 0.0;
-            for (zk = -1; zk <= 1; zk++) {
-              zi = pzi[z + zk];
-              for (yk = -1; yk <= 1; yk++) {
-                yi = pyi[y + yk];
-                for (xk = -1; xk <= 1; xk++) {
-                  xi = pxi[x + xk];
-                  mean += MRIFseq_vox(mri_dst, xi, yi, zi, f);
-                }
-              }
-            }
-            val = *ptmp;
-            if (fabs(mean / (3 * 3 * 3.0) - val) > max_change) {
-              max_change = fabs(mean / (3 * 3 * 3.0) - val);
-            }
-            *ptmp++ = (float)mean / (3.0f * 3.0f * 3.0f);
-            // *ptmp++ = (float)nint((float)mean / (3.0f*3.0f*3.0f));
-          }
-        }
-      }
-      MRIcopy(mri_tmp, mri_dst);
-      x1 = MAX(x1 - 1, 0);
-      y1 = MAX(y1 - 1, 0);
-      z1 = MAX(z1 - 1, 0);
-      x2 = MIN(x2 + 1, width - 1);
-      y2 = MIN(y2 + 1, height - 1);
-      z2 = MIN(z2 + 1, depth - 1);
-      if (Gdiag & DIAG_SHOW && DIAG_VERBOSE_ON) {
-        printf("iter %d: max change %f\n", i, max_change);
-      }
-      if (max_change < min_change) {
-        break;
-      }
-      max_change = 0;
-    }  // iter
-  }    // frames
-
-  MRIfree(&mri_tmp);
-
-  if (Gdiag & DIAG_WRITE && DIAG_VERBOSE_ON) {
-    MRIwrite(mri_dst, "soap.mgh");
-  }
-  return (mri_dst);
-}
-#endif
-
-/*-----------------------------------------------------
-  Parameters:
-
-  Returns value:
-
-  Description
-  ------------------------------------------------------*/
-static MRI *mriSoapBubbleShort(MRI *mri_src, MRI *mri_ctrl, MRI *mri_dst, int niter)
-{
-  int width, height, depth, frames, x, y, z, f, xk, yk, zk, xi, yi, zi, i, *pxi, *pyi, *pzi, num;
-  BUFTYPE *pctrl, ctrl;
-  short *ptmp;
-  int mean;
-  MRI *mri_tmp;
-
-  width = mri_src->width;
-  height = mri_src->height;
-  depth = mri_src->depth;
-  frames = mri_src->nframes;
-
-  if (!mri_dst) {
-    mri_dst = MRIcopy(mri_src, NULL);
-  }
-
-  pxi = mri_src->xi;
-  pyi = mri_src->yi;
-  pzi = mri_src->zi;
-
-  mri_tmp = MRIcopy(mri_dst, NULL);
-
-  for (f = 0; f < frames; f++) {
-    for (z = 0; z < depth; z++) {
-      for (y = 0; y < height; y++) {
-        pctrl = &MRIvox(mri_ctrl, 0, y, z);
-        ptmp = &MRISseq_vox(mri_tmp, 0, y, z, f);
-        for (x = 0; x < width; x++) {
-          ctrl = *pctrl++;
-          if (ctrl == CONTROL_MARKED) {
-            continue;
-          }
-          num = mean = 0;
-          for (zk = -1; zk <= 1; zk++) {
-            zi = pzi[z + zk];
-            for (yk = -1; yk <= 1; yk++) {
-              yi = pyi[y + yk];
-              for (xk = -1; xk <= 1; xk++) {
-                xi = pxi[x + xk];
-                if (MRIvox(mri_ctrl, xi, yi, zi) != CONTROL_MARKED) {
-                  continue;
-                }
-                mean += (int)MRISseq_vox(mri_dst, xi, yi, zi, f);
-                num++;
-              }
-            }
-          }
-          if (num > 0) MRISseq_vox(mri_dst, x, y, z, f) = (short)nint((float)mean / (float)num);
-        }
-      }
-    }
-
-    /* now propagate values outwards */
-    for (i = 0; i < niter; i++) {
-      if (Gdiag & DIAG_SHOW && DIAG_VERBOSE_ON) {
-        fprintf(stderr, "soap bubble iteration %d of %d\n", i + 1, niter);
-      }
-      for (z = 0; z < depth; z++) {
-        for (y = 0; y < height; y++) {
-          pctrl = &MRIvox(mri_ctrl, 0, y, z);
-          ptmp = &MRISseq_vox(mri_tmp, 0, y, z, f);
-          for (x = 0; x < width; x++) {
-            ctrl = *pctrl++;
-            if (ctrl == CONTROL_MARKED) /* marked point - don't change it */
-            {
-              ptmp++;
-              continue;
-            }
-            /* now set this voxel to the average of
-            the marked neighbors */
-            mean = 0;
-            for (zk = -1; zk <= 1; zk++) {
-              zi = pzi[z + zk];
-              for (yk = -1; yk <= 1; yk++) {
-                yi = pyi[y + yk];
-                for (xk = -1; xk <= 1; xk++) {
-                  xi = pxi[x + xk];
-                  mean += (int)MRISseq_vox(mri_dst, xi, yi, zi, f);
-                }
-              }
-            }
-            *ptmp++ = (short)nint((float)mean / (3.0f * 3.0f * 3.0f));
-          }
-        }
-      }  // z
-      MRIcopy(mri_tmp, mri_dst);
-    }  // iter
-  }    // frames
-
-  MRIfree(&mri_tmp);
-
-  if (Gdiag & DIAG_WRITE && DIAG_VERBOSE_ON) {
-    MRIwrite(mri_dst, "soap.mgh");
-  }
-  return (mri_dst);
-}
-
-/*-----------------------------------------------------
-  Parameters:
-
-  Returns value:
-
-  Description
-  ------------------------------------------------------*/
-static MRI *mriSoapBubbleExpandFloat(MRI *mri_src, MRI *mri_ctrl, MRI *mri_dst, int niter)
-{
-  int width, height, depth, x, y, z, xk, yk, zk, xi, yi, zi, i, *pxi, *pyi, *pzi;
-  BUFTYPE *pctrl, ctrl;
-  float *ptmp, nvox, mean;
-  MRI *mri_tmp;
-
-  width = mri_src->width;
-  height = mri_src->height;
-  depth = mri_src->depth;
-  if (!mri_dst) {
-    mri_dst = MRIcopy(mri_src, NULL);
-  }
-
-  pxi = mri_src->xi;
-  pyi = mri_src->yi;
-  pzi = mri_src->zi;
-
-  mri_tmp = MRIcopy(mri_dst, NULL);
-
-  /* now propagate values outwards */
-  for (i = 0; i < niter; i++) {
-    if (Gdiag & DIAG_SHOW && DIAG_VERBOSE_ON)
-      fprintf(stderr, "soap bubble expansion iteration %d of %d\n", i + 1, niter);
-    for (z = 0; z < depth; z++) {
-      for (y = 0; y < height; y++) {
-        pctrl = &MRIvox(mri_ctrl, 0, y, z);
-        ptmp = &MRIFvox(mri_tmp, 0, y, z);
-        for (x = 0; x < width; x++) {
-          ctrl = *pctrl++;
-          if (ctrl == CONTROL_MARKED) /* marked point - don't change it */
-          {
-            ptmp++;
-            continue;
-          }
-          /* now set this voxel to the average of
-             the marked neighbors */
-          nvox = mean = 0;
-          for (zk = -1; zk <= 1; zk++) {
-            zi = pzi[z + zk];
-            for (yk = -1; yk <= 1; yk++) {
-              yi = pyi[y + yk];
-              for (xk = -1; xk <= 1; xk++) {
-                xi = pxi[x + xk];
-                if (MRIvox(mri_ctrl, xi, yi, zi) == CONTROL_MARKED) {
-                  mean += MRIFvox(mri_dst, xi, yi, zi);
-                  nvox++;
-                }
-              }
-            }
-          }
-          if (nvox) {
-            *ptmp++ = (float)mean / nvox;
-            MRIvox(mri_ctrl, x, y, z) = CONTROL_TMP;
-          }
-          else {
-            ptmp++;
-          }
-        }
-      }
-    }
-    MRIcopy(mri_tmp, mri_dst);
-    for (z = 0; z < depth; z++) {
-      for (y = 0; y < height; y++) {
-        pctrl = &MRIvox(mri_ctrl, 0, y, z);
-        for (x = 0; x < width; x++) {
-          ctrl = *pctrl;
-          if (ctrl == CONTROL_TMP) {
-            ctrl = CONTROL_MARKED;
-          }
-          *pctrl++ = ctrl;
-        }
-      }
-    }
-  }
-
-  MRIfree(&mri_tmp);
-
-  /*MRIwrite(mri_dst, "soap.mnc") ;*/
-  return (mri_dst);
-}
-
-static MRI *mriMarkUnmarkedNeighbors(MRI *mri_src, MRI *mri_marked, MRI *mri_dst, int mark, int nbr_mark)
-{
-  int width, height, depth, x, y, z, xk, yk, zk, xi, yi, zi, *pxi, *pyi, *pzi, *psrc_int = NULL, val = 0;
-  unsigned char *psrc_uchar = NULL;
-
-  if ((mri_src->type != MRI_UCHAR || mri_marked->type != MRI_UCHAR || mri_dst->type != MRI_UCHAR) &&
-      (mri_src->type != MRI_INT || mri_marked->type != MRI_INT || mri_dst->type != MRI_INT))
-    ErrorExit(ERROR_UNSUPPORTED, "mriMarkUnmarkedNeighbors: all inputs must be MRI_UCHAR or MRI_INT");
-
-  width = mri_src->width;
-  height = mri_src->height;
-  depth = mri_src->depth;
-  if (!mri_dst) {
-    mri_dst = MRIclone(mri_src, NULL);
-  }
-
-  pxi = mri_src->xi;
-  pyi = mri_src->yi;
-  pzi = mri_src->zi;
-
-  for (z = 0; z < depth; z++) {
-    for (y = 0; y < height; y++) {
-      if (mri_src->type == MRI_UCHAR) {
-        psrc_uchar = &MRIvox(mri_src, 0, y, z);
-      }
-      else if (mri_src->type == MRI_INT) {
-        psrc_int = &MRIIvox(mri_src, 0, y, z);
-      }
-      else {
-        ErrorExit(ERROR_UNSUPPORTED,
-                  "mriMarkUnmarkedNeighbors: all inputs must be "
-                  "MRI_UCHAR or MRI_INT");
-      }
-      for (x = 0; x < width; x++) {
-        if (mri_src->type == MRI_UCHAR) {
-          val = *psrc_uchar++;
-        }
-        else if (mri_src->type == MRI_INT) {
-          val = *psrc_int++;
-        }
-        if (val == mark) /* mark all neighbors */
-        {
-          for (zk = -1; zk <= 1; zk++) {
-            zi = pzi[z + zk];
-            for (yk = -1; yk <= 1; yk++) {
-              yi = pyi[y + yk];
-              for (xk = -1; xk <= 1; xk++) {
-                xi = pxi[x + xk];
-                if (mri_src->type == MRI_UCHAR) {
-                  if (MRIvox(mri_marked, xi, yi, zi) == CONTROL_NONE) {
-                    MRIvox(mri_dst, xi, yi, zi) = nbr_mark;
-                  }
-                }
-                else if (mri_src->type == MRI_INT) {
-                  if (MRIIvox(mri_marked, xi, yi, zi) == CONTROL_NONE) {
-                    MRIIvox(mri_dst, xi, yi, zi) = nbr_mark;
-                  }
-                }
-                else {
-                  ErrorExit(ERROR_UNSUPPORTED,
-                            "mriMarkUnmarkedNeighbors: all inputs must be "
-                            "MRI_UCHAR or MRI_INT");
-                }
-              }
-            }
-          }
-        }
-      }
-    }
-  }
-  return (mri_dst);
-}
-
-static int mriRemoveOutliers(MRI *mri, int min_nbrs)
-{
-  int width, height, depth, x, y, z, xk, yk, zk, xi, yi, zi;
-  int *pxi, *pyi, *pzi, marked, nbrs, deleted;
-  BUFTYPE *pmarked;
-
-  width = mri->width;
-  height = mri->height;
-  depth = mri->depth;
-
-  pxi = mri->xi;
-  pyi = mri->yi;
-  pzi = mri->zi;
-
-  for (deleted = z = 0; z < depth; z++) {
-    for (y = 0; y < height; y++) {
-      pmarked = &MRIvox(mri, 0, y, z);
-      for (x = 0; x < width; x++) {
-        marked = *pmarked;
-        if (!marked) {
-          pmarked++;
-          continue;
-        }
-
-        /* check to see that at least min_nbrs nbrs are on */
-        nbrs = -1; /* so it doesn't count the central voxel */
-        for (zk = -1; marked && zk <= 1; zk++) {
-          zi = pzi[z + zk];
-          for (yk = -1; marked && yk <= 1; yk++) {
-            yi = pyi[y + yk];
-            for (xk = -1; marked && xk <= 1; xk++) {
-              xi = pxi[x + xk];
-              if (MRIvox(mri, xi, yi, zi)) {
-                nbrs++;
-              }
-            }
-          }
-        }
-
-        if (nbrs < min_nbrs) {
-          deleted++;
-          *pmarked++ = 0;
-        }
-        else {
-          pmarked++;
-        }
-      }
-    }
-  }
-
-  if (Gdiag & DIAG_SHOW && DIAG_VERBOSE_ON) {
-    fprintf(stderr, "%d control points deleted.\n", deleted);
-  }
-  return (NO_ERROR);
-}
-
-#if 0
-/*-----------------------------------------------------
-  Parameters:
-
-  Returns value:
-
-  Description
-  If any voxels are on in a 2x2x2 neighborhood, set the
-  output value to it.
-  ------------------------------------------------------*/
-static MRI *
-mriDownsampleCtrl2(MRI *mri_src, MRI *mri_dst)
-{
-  int     width, depth, height, x, y, z, x1, y1, z1 ;
-  BUFTYPE *psrc, val ;
-
-  if (mri_src->type != MRI_UCHAR)
-    ErrorReturn(NULL,
-                (ERROR_UNSUPPORTED, "MRIdownsample2: source must be UCHAR"));
-
-  width = mri_src->width/2 ;
-  height = mri_src->height/2 ;
-  depth = mri_src->depth/2 ;
-
-  if (!mri_dst)
-  {
-    mri_dst = MRIalloc(width, height, depth, mri_src->type) ;
-    MRIcopyHeader(mri_src, mri_dst) ;
-  }
-
-  MRIclear(mri_dst) ;
-  for (z = 0 ; z < depth ; z++)
-  {
-    for (y = 0 ; y < height ; y++)
-    {
-      for (x = 0 ; x < width ; x++)
-      {
-        for (val = 0, z1 = 2*z ; !val && z1 <= 2*z+1 ; z1++)
-        {
-          for (y1 = 2*y ; !val && y1 <= 2*y+1 ; y1++)
-          {
-            psrc = &MRIvox(mri_src, 2*x, y1, z1) ;
-
-            for (x1 = 2*x ; !val && x1 <= 2*x+1 ; x1++)
-            {
-              val = *psrc++ ;
-            }
-          }
-        }
-        MRIvox(mri_dst, x, y, z) = val ;
-      }
-    }
-  }
-
-  mri_dst->imnr0 = mri_src->imnr0 ;
-  mri_dst->imnr1 = mri_src->imnr0 + mri_dst->depth - 1 ;
-  mri_dst->xsize = mri_src->xsize*2 ;
-  mri_dst->ysize = mri_src->ysize*2 ;
-  mri_dst->zsize = mri_src->zsize*2 ;
-  return(mri_dst) ;
-}
-#endif
-
-int MRI3dUseFileControlPoints(MRI *mri, const char *fname)
-{
-  int i = 0;
-  double xr, yr, zr;
-  MPoint *pArray = 0;
-  int count = 0;
-  int useRealRAS = 0;
-
-  pArray = MRIreadControlPoints(fname, &count, &useRealRAS);
-
-  {
-    int *deleted, ndel, j;
-    deleted = (int *)calloc(count, sizeof(int));
-    char *cp = getenv("FS_THRESH_CTRL");
-    float thresh;
-
-    if (cp)
-      sscanf(cp, "%f", &thresh);
-    else
-      thresh = 0;
-
-    if (thresh > 0) printf("thresholding control points at %2.1f\n", thresh);
-    ndel = 0;
-    for (i = 0; i < count; i++) {
-      switch (useRealRAS) {
-        case 0:
-          MRIsurfaceRASToVoxel(mri, pArray[i].x, pArray[i].y, pArray[i].z, &xr, &yr, &zr);
-          if (MRIgetVoxVal(mri, nint(xr), nint(yr), nint(zr), 0) <= thresh) {
-            printf("unlikely control point %d - (%2.1f, %2.1f, %2.1f) = %2.0f\n",
-                   i,
-                   xr,
-                   yr,
-                   zr,
-                   MRIgetVoxVal(mri, xr, yr, zr, 0));
-            deleted[i] = 1;
-            ndel++;
-          }
-      }
-    }
-    if (ndel > 0 && cp != NULL) {
-      char *fname = "control.edited.dat";
-      printf("FS_THRESH_CTRL detected in env - deleting %d control points\n", ndel);
-      for (i = 0; i < count; i++) {
-        if (deleted[i]) {
-          for (j = i + 1; j < count; j++) {
-            deleted[j - 1] = deleted[j];
-            *(&pArray[j - 1]) = *(&pArray[j]);
-          }
-          count--;
-        }
-      }
-      printf("writing updated control point file to %s\n", fname);
-      MRIwriteControlPoints(pArray, count, 0, fname);
-    }
-
-    free(deleted);
-  }
-
-  num_control_points = count;
-
-  // initialize xctrl, yctrl, zctrl
-  if (xctrl) {
-    free(xctrl);
-    xctrl = 0;
-  }
-  if (yctrl) {
-    free(yctrl);
-    yctrl = 0;
-  }
-  if (zctrl) {
-    free(zctrl);
-    zctrl = 0;
-  }
-  xctrl = (int *)calloc(count, sizeof(int));
-  yctrl = (int *)calloc(count, sizeof(int));
-  zctrl = (int *)calloc(count, sizeof(int));
-  if (!xctrl || !yctrl || !zctrl)
-    ErrorExit(ERROR_NOMEMORY, "MRI3dUseFileControlPoints: could not allocate %d-sized table", num_control_points);
-  for (i = 0; i < count; i++) {
-    switch (useRealRAS) {
-      case 0:
-        MRIsurfaceRASToVoxel(mri, pArray[i].x, pArray[i].y, pArray[i].z, &xr, &yr, &zr);
-        break;
-      case 1:
-        MRIworldToVoxel(mri, pArray[i].x, pArray[i].y, pArray[i].z, &xr, &yr, &zr);
-        break;
-      default:
-        ErrorExit(ERROR_BADPARM, "MRI3dUseFileControlPoints has bad useRealRAS flag %d\n", useRealRAS);
-    }
-    xctrl[i] = (int)nint(xr);
-    yctrl[i] = (int)nint(yr);
-    zctrl[i] = (int)nint(zr);
-    if (Gdiag & DIAG_SHOW && DIAG_VERBOSE_ON) {
-      fprintf(stderr, "( %5d, %5d, %5d )\n", xctrl[i], yctrl[i], zctrl[i]);
-    }
-  }
-  free(pArray);
-  return (NO_ERROR);
-}
-
-int MRI3dUseLabelControlPoints(MRI *mri, LABEL *control_point_label)
-{
-  int i = 0;
-  MPoint *pArray = 0;
-  int count = 0;
-  LABEL *area;
-
-  area = control_point_label;
-  if (area->coords != LABEL_COORDS_VOXEL) area = LabelToVoxel(control_point_label, mri, NULL);
-
-  count = num_control_points = area->n_points;
-
-  // initialize xctrl, yctrl, zctrl
-  if (xctrl) {
-    free(xctrl);
-    xctrl = 0;
-  }
-  if (yctrl) {
-    free(yctrl);
-    yctrl = 0;
-  }
-  if (zctrl) {
-    free(zctrl);
-    zctrl = 0;
-  }
-  xctrl = (int *)calloc(count, sizeof(int));
-  yctrl = (int *)calloc(count, sizeof(int));
-  zctrl = (int *)calloc(count, sizeof(int));
-  if (!xctrl || !yctrl || !zctrl)
-    ErrorExit(ERROR_NOMEMORY, "MRI3dUseFileControlPoints: could not allocate %d-sized table", num_control_points);
-  for (i = 0; i < count; i++) {
-    xctrl[i] = (int)nint(area->lv[i].x);
-    yctrl[i] = (int)nint(area->lv[i].y);
-    zctrl[i] = (int)nint(area->lv[i].z);
-    if (Gdiag & DIAG_SHOW && DIAG_VERBOSE_ON) {
-      fprintf(stderr, "( %5d, %5d, %5d )\n", xctrl[i], yctrl[i], zctrl[i]);
-    }
-  }
-  free(pArray);
-  if (area != control_point_label) LabelFree(&area);  // we allocated it when transforming to voxel coords
-  printf("read in %d label control points\n", num_control_points);
-
-  return (NO_ERROR);
-}
-
-int MRI3dWriteControlPoints(char *t_control_volume_fname)
-{
-  control_volume_fname = t_control_volume_fname;
-  return (NO_ERROR);
-}
-
-int MRI3dWriteBias(char *t_bias_volume_fname)
-{
-  bias_volume_fname = t_bias_volume_fname;
-  return (NO_ERROR);
-}
-
-int MRInormAddFileControlPoints(MRI *mri_ctrl, int value, MRI *mri)
-{
-  int i, nctrl, x, y, z;
-  long bad = 0;
-
-  /* read in control points from a file (if specified) */
-  for (nctrl = i = 0; i < num_control_points; i++) {
-    x = xctrl[i];
-    y = yctrl[i];
-    z = zctrl[i];
-    if (MRIindexNotInVolume(mri_ctrl, x, y, z) == 0) {
-      if (mri && MRIgetVoxVal(mri, x, y, z, 0) <= 0) {
-        printf(
-            "control point %d @ (%d, %d, %d), MRI=%d, skipping!!!!!\n", i, x, y, z, (int)MRIgetVoxVal(mri, x, y, z, 0));
-      }
-      if (MRIvox(mri_ctrl, x, y, z) == 0) {
-        nctrl++;
-      }
-      MRIvox(mri_ctrl, x, y, z) = value;
-    }
-    else {
-      bad++;
-    }
-  }
-  if (bad > 0) {
-    ErrorPrintf(ERROR_BADFILE, "!!!!! %ld control points rejected for being out of bounds !!!!!!\n");
-  }
-  return (nctrl);
-}
-
-#if 0
-static int
-remove_extreme_control_points(MRI *mri_orig,
-                              MRI *mri_ctrl,
-                              float low_thresh,
-                              float hi_thresh,
-                              float target_val,
-                              double wm_std)
-{
-  int       x, y, z, peak, nremoved, bin, xi, yi, zi, xk, yk, zk;
-  int       remove, ncontrol, whalf, wsize ;
-  float     val, min_val, max_val, dist, max_nbr_val, intensity_below;
-  float     val0, intensity_above, max_delta_above, max_delta_below;
-  float     val_above, val_below, max_ctrl_val, min_ctrl_val ;
-  HISTOGRAM *h, *hsmooth ;
-  MRI_REGION reg ;
-
-#define WSIZE 7
-#define WHALF ((WSIZE - 1) / 2)
-  wsize = ceil(WSIZE / mri_orig->xsize) ;
-  whalf = (wsize-1)/2 ;
-
-  intensity_below = target_val - low_thresh ;
-  intensity_above = hi_thresh - target_val ;
-  low_thresh = MIN(low_thresh, target_val - 4*wm_std) ;
-  printf("checking for control points more than %2.1f below nbrs, low=%2.1f\n",
-         MAX(2*wm_std, intensity_below/2), low_thresh) ;
-  reg.dx = reg.dy = reg.dz = wsize ;
-  nremoved = 0 ;
-  max_delta_above = MAX(2*wm_std, intensity_above/2) ;
-  max_delta_below = MAX(2*wm_std, intensity_below/2) ;
-  for (x = 0 ; x < mri_orig->width ; x++)
-  {
-    for (y = 0 ; y < mri_orig->height ; y++)
-    {
-      for (z = 0 ; z < mri_orig->depth ; z++)
-      {
-        if (MRIvox(mri_ctrl, x, y, z) > 0)
-        {
-          if (x == Gx && y == Gy && z == Gz)
-          {
-            MRIwrite(mri_orig, "on.mgz") ;
-            DiagBreak() ;
-          }
-          val = MRIgetVoxVal(mri_orig, x, y, z, 0) ;
-
-          reg.x = x-whalf ;
-          reg.y = y-whalf ;
-          reg.z = z-whalf ;
-          h = MRIhistogramLabelRegion(mri_orig, mri_ctrl,
-                                      &reg, CONTROL_MARKED, 0) ;
-          hsmooth = HISTOsmooth(h, NULL, 2) ;
-          peak = HISTOfindHighestPeakInRegion
-                 (hsmooth, 0, hsmooth->nbins) ;
-          bin = HISTOfindBin(hsmooth, val) ;
-
-          remove = 0 ;
-          if ((hsmooth->counts[peak] > 3*hsmooth->counts[bin]) && 0)
-          {
-            nremoved++ ;
-            MRIvox(mri_ctrl, x, y, z) = CONTROL_NONE ;
-          }
-          else   /* check 5x5x5 */
-          {
-            val0 = max_ctrl_val =
-                     min_ctrl_val =
-                       min_val = max_val =
-                                   max_nbr_val = val ;  /* value at center */
-            val_above = val0+max_delta_above ;/* assume asymmetric distbtion */
-            val_below = val0-max_delta_below ;
-            ncontrol = 0 ; /* # of control points in nbhd */
-            for (xk = -2 ; xk <= 2 ; xk++)
-            {
-              xi = mri_ctrl->xi[x+xk] ;
-              for (yk = -2 ; yk <= 2 ; yk++)
-              {
-                yi = mri_ctrl->yi[y+yk] ;
-                for (zk = -2 ; zk <= 2 ; zk++)
-                {
-                  zi = mri_ctrl->zi[z+zk] ;
-                  if (xi == Gvx && yi == Gvy && zi == Gvz)
-                  {
-                    DiagBreak() ;
-                  }
-                  val = MRIgetVoxVal(mri_orig, xi, yi, zi, 0) ;
-                  dist = sqrt(SQR(x-xi)+SQR(y-yi)+SQR(z-zi));
-                  if (MRIvox(mri_ctrl, xi, yi, zi))
-                  {
-                    if (val > max_ctrl_val)
-                    {
-                      max_ctrl_val = val ;
-                    }
-                    if (val < min_ctrl_val)
-                    {
-                      min_ctrl_val = val ;
-                    }
-                    ncontrol++ ;
-                  }
-                  if (dist < 2)   /* 26-connected neighbor */
-                  {
-#if 1
-                    if (val < min_val)
-                    {
-                      min_val = val ;
-                    }
-#endif
-                    if (val > max_nbr_val)
-                    {
-                      max_nbr_val = val ;
-                    }
-                    if (val < val_below || val > val_above)
-                    {
-                      remove = 1 ;
-                      break ;
-                    }
-                  }
-                  if (val > max_val && val < hi_thresh)
-                  {
-                    max_val = val ;
-                  }
-                  if (remove)
-                  {
-                    break ;
-                  }
-                }
-                if (remove)
-                {
-                  break ;
-                }
-              }
-              if (remove)
-              {
-                break ;
-              }
-            }
-
-            /*
-              check to make sure that the bias
-              field at this control point isn't too different
-              from ones around it */
-
-#define WSIZE 7
-#define WHALF ((WSIZE - 1) / 2)
-            whalf = ceil(WHALF / mri_orig->xsize) ;
-            if (remove == 0)
-            {
-              for (xk = -whalf ; xk <= whalf ; xk++)
-              {
-                xi = mri_ctrl->xi[x+xk] ;
-                for (yk = -whalf ; yk <= whalf ; yk++)
-                {
-                  yi = mri_ctrl->yi[y+yk] ;
-                  for (zk = -whalf ; zk <= whalf ; zk++)
-                  {
-                    zi = mri_ctrl->zi[z+zk] ;
-                    if (xi == Gx && yi == Gy && zi == Gz)
-                    {
-                      DiagBreak() ;
-                    }
-                    if (MRIvox(mri_ctrl, xi, yi, zi) > 0)
-                      /* nbr is a control point */
-                    {
-                      val =
-                        MRIgetVoxVal(mri_orig,
-                                     xi, yi, zi, 0) ;
-                      if (val > max_ctrl_val)
-                      {
-                        max_ctrl_val = val ;
-                      }
-                      if (val < min_ctrl_val)
-                      {
-                        min_ctrl_val = val ;
-                      }
-                      if (val < val_below
-                          || val > val_above)
-                      {
-                        if (xi == Gx
-                            && yi == Gy
-                            && zi == Gz)
-                        {
-                          DiagBreak() ;
-                        }
-                        if (x == Gx
-                            && y == Gy
-                            && z == Gz)
-                        {
-                          DiagBreak() ;
-                        }
-                        remove = 1 ;
-                        break ;
-                      }
-                    }
-                  }
-                  if (remove)
-                  {
-                    break ;
-                  }
-                }
-                if (remove)
-                {
-                  break ;
-                }
-              }
-            }
-            /*
-              if image gradient in 3x3x3 nbhd in orig
-              volume is too big (bigger than max - min)
-              then don't let it be a control point. Or, if an
-              immediate nbr is below low_thresh
-              in the orig volume and their is a control point
-              in a 5x5x5 window then don't let it
-              be a control point (otherwise it can creep
-              outwards along gently decreasing gray matter
-              intensities.
-              or, remove it if the intensity derivative is too big
-            */
-            if ((max_val < hi_thresh && max_val >= target_val &&
-                 min_val < low_thresh) ||
-                (fabs(max_nbr_val - min_val) >=
-                 (target_val-low_thresh)) ||
-                (((val0-min_ctrl_val) >= max_delta_above) ||
-                 (((max_ctrl_val-val0) >= max_delta_below))) ||
-                remove)
-            {
-              if (x == Gx && y == Gy && z == Gz)
-              {
-                DiagBreak() ;
-              }
-              nremoved++ ;
-              MRIvox(mri_ctrl, x, y, z) = CONTROL_NONE ;
-            }
-            else if (x == Gx && y == Gy && z == Gz)
-            {
-              DiagBreak() ;
-            }
-          }
-
-          HISTOfree(&h) ;
-          HISTOfree(&hsmooth) ;
-          if (x == Gx && y == Gy && z == Gz)
-            printf("(%d, %d, %d) initially a control point, %s\n",
-                   Gx, Gy, Gz, MRIvox(mri_ctrl, x, y, z) ? "retained" :
-                   "removed");
-        }
-        else if (x == Gx && y == Gy && z == Gz)
-        {
-          printf("(%d, %d, %d) not a control point\n", Gx, Gy, Gz);
-        }
-
-
-      }
-    }
-  }
-
-  printf("%d outlying control points removed due to "
-         "unlikely bias estimates...\n", nremoved) ;
-  return(NO_ERROR) ;
-}
-
-
-static double
-mriNormComputeWMStandardDeviation(MRI *mri_orig, MRI *mri_ctrl)
-{
-  int       x, y, z, xi, yi, zi, xk, yk, zk, num, whalf ;
-  double    wm_std, val0, val ;
-
-#define WSIZE 7
-#define WHALF ((WSIZE - 1) / 2)
-  whalf = ceil(WHALF / mri_orig->xsize) ;
-  for (num = x = 0, wm_std = 0.0 ; x < mri_orig->width ; x++)
-  {
-    for (y = 0 ; y < mri_orig->height ; y++)
-    {
-      for (z = 0 ; z < mri_orig->depth ; z++)
-      {
-        if (MRIvox(mri_ctrl, x, y, z) > 0)
-        {
-          if (x == Gx && y == Gy && z == Gz)
-          {
-            MRIwrite(mri_orig, "on.mgz") ;
-            DiagBreak() ;
-          }
-          val0 = MRIgetVoxVal(mri_orig, x, y, z, 0) ;
-          for (xk = -whalf ; xk <= whalf ; xk++)
-          {
-            xi = mri_ctrl->xi[x+xk] ;
-            for (yk = -whalf ; yk <= whalf ; yk++)
-            {
-              yi = mri_ctrl->yi[y+yk] ;
-              for (zk = -whalf ; zk <= whalf ; zk++)
-              {
-                zi = mri_ctrl->zi[z+zk] ;
-                if (xi == Gx && yi == Gy && zi == Gz)
-                {
-                  DiagBreak() ;
-                }
-                if (MRIvox(mri_ctrl, xi, yi, zi) > 0)
-                {
-                  val = MRIgetVoxVal(mri_orig, xi, yi, zi, 0) ;
-                  wm_std += SQR(val-val0);
-                  num++ ;
-                }
-              }
-            }
-          }
-        }
-      }
-    }
-  }
-  if (num > 0)
-  {
-    wm_std = sqrt(wm_std / num) ;
-  }
-
-  printf("wm standard deviation = %2.2f with %d DOFs\n", wm_std, num) ;
-  return(wm_std) ;
-}
-#endif
-
-#define MAX_DISTANCE_TO_CSF 7
-#define MIN_DISTANCE_TO_CSF 4.5
-
-static int remove_gray_matter_control_points(MRI *mri_ctrl,
-                                             MRI *mri_src,
-                                             float wm_target,
-                                             float intensity_above,
-                                             float intensity_below,
-                                             int scan_type,
-                                             MRI *mri_not_control)
-{
-  MRI *mri_ctrl_outside, *mri_ctrl_inside, *mri_tmp = NULL;
-  int n, x, y, z, xi, yi, zi, xk, yk, zk;
-  int nremoved, removed, num, nretained, nclose_to_csf = 0;
-  int whalf;
-  double delta_mean, delta_std;
-  float val0, val, hi_thresh, csf_val, wm_val, gm_val, low_thresh;
-  static int ncalls = 0;
-  char fname[STRLEN];
-
-  ncalls++;
-
-  csf_val = find_tissue_intensities(mri_src, mri_ctrl, &wm_val, &gm_val, &csf_val);
-  printf("using csf threshold %2.0f for control point removal\n", csf_val);
-  mri_ctrl_inside = MRIcopy(mri_ctrl, NULL);
-  for (n = 0; n < 2; n++) {
-    num = MRIvoxelsInLabel(mri_ctrl_inside, 1);
-    printf("after %d erosions, %d voxels remaining\n", n, num);
-    mri_tmp = MRIerode(mri_ctrl_inside, mri_tmp);
-    if (MRIvoxelsInLabel(mri_tmp, 1) <= 100) /* don't copy empty (or
-                                                nearly empty) image */
-    {
-      break;
-    }
-    MRIcopy(mri_tmp, mri_ctrl_inside);
-  }
-  mri_ctrl_outside = MRIsubtract(mri_ctrl, mri_ctrl_inside, NULL);
-  MRIfree(&mri_ctrl_inside);
-
-  /* now find a set of control points that are
-     definitely in the wm (not thalamus etc). There
-     don't have to be very many of them, just enough
-     to get a stable estimate of the wm std
-  */
-  mri_ctrl_inside = MRInormFindControlPointsInWindow(
-      mri_src, wm_target, intensity_above, intensity_below, NULL, 3, NULL, NULL, scan_type, NULL);
-  MRIbinarize(mri_ctrl_inside, mri_ctrl_inside, 1, CONTROL_NONE, CONTROL_MARKED);
-
-  /* erode to remove any potential non-wm control points */
-  MRIerode(mri_ctrl_inside, mri_ctrl_inside);
-  /* if there aren't enough voxels left to get a stable estimate, undo
-     the erosion */
-  if (MRIvoxelsInLabel(mri_ctrl_inside, CONTROL_MARKED) < 100)
-    MRInormGentlyFindControlPoints(mri_src, wm_target, intensity_above, intensity_below, mri_ctrl_inside, NULL);
-
-#ifdef WSIZE
-#undef WSIZE
-#endif
-#ifdef WHALF
-#undef WHALF
-#endif
-#define WSIZE 9
-#define WHALF ((WSIZE - 1) / 2)
-  whalf = ceil(WHALF / mri_src->xsize);
-
-  if ((Gdiag & DIAG_WRITE) && DIAG_VERBOSE_ON) {
-    printf("writing control point and src files for call %d...\n", ncalls);
-    sprintf(fname, "co%d.mgz", ncalls);
-    MRIwrite(mri_ctrl_outside, fname);
-    sprintf(fname, "ci%d.mgz", ncalls);
-    MRIwrite(mri_ctrl_inside, fname);
-    sprintf(fname, "cb%d.mgz", ncalls);
-    MRIwrite(mri_ctrl, fname);
-    sprintf(fname, "orig%d.mgz", ncalls);
-    MRIwrite(mri_src, fname);
-  }
-
-  if (Gx >= 0) {
-    if (MRIvox(mri_ctrl, Gx, Gy, Gz) == 0)
-      printf("(%d, %d, %d) is %sa control point\n", Gx, Gy, Gz, MRIvox(mri_ctrl, Gx, Gy, Gz) ? "" : "NOT ");
-    else
-      printf(
-          "(%d, %d, %d) is %sa control point, is "
-          "%sinside, is %soutside\n",
-          Gx,
-          Gy,
-          Gz,
-          MRIvox(mri_ctrl, Gx, Gy, Gz) ? "" : "NOT ",
-          MRIvox(mri_ctrl_inside, Gx, Gy, Gz) ? "" : "NOT ",
-          MRIvox(mri_ctrl_outside, Gx, Gy, Gz) ? "" : "NOT ");
-  }
-
-  for (delta_std = delta_mean = 0.0, x = n = 0; x < mri_src->width; x++) {
-    for (y = 0; y < mri_src->height; y++) {
-      for (z = 0; z < mri_src->depth; z++) {
-        if (MRIvox(mri_ctrl_inside, x, y, z)) /* check to make sure not in gm */
-        {
-          val0 = MRIgetVoxVal(mri_src, x, y, z, 0);
-          for (xk = -whalf; xk <= whalf; xk++) {
-            xi = mri_src->xi[x + xk];
-            for (yk = -whalf; yk <= whalf; yk++) {
-              yi = mri_src->yi[y + yk];
-              for (zk = -whalf; zk <= whalf; zk++) {
-                zi = mri_src->zi[z + zk];
-                if (MRIvox(mri_ctrl_inside, xi, yi, zi)) {
-                  val = MRIgetVoxVal(mri_src, xi, yi, zi, 0);
-                  if (val < wm_target && val > val0) {
-                    delta_std += (val - val0) * (val - val0);
-                    n++;
-                  }
-                }
-              }
-            }
-          }
-        }
-      }
-    }
-  }
-
-  delta_std = sqrt(delta_std / n);
-  delta_std = (wm_val - gm_val) / 10;
-  low_thresh = (wm_val + gm_val) / 2 + 10;
-  printf("wm standard deviation = %2.1f (%d DOFs), low wm thresh=%2.3f\n", delta_std, n, low_thresh);
-  for (nretained = nremoved = x = 0; x < mri_src->width; x++) {
-    for (y = 0; y < mri_src->height; y++) {
-      for (z = 0; z < mri_src->depth; z++) {
-        if (MRIvox(mri_ctrl_outside, x, y, z)) /* check to make sure not in gm */
-        {
-          val0 = MRIgetVoxVal(mri_src, x, y, z, 0);
-          hi_thresh = val0 + 2 * delta_std;
-          if (x == Gx && y == Gy && z == Gz)
-            printf(
-                "(%d, %d, %d)=%2.0f, is "
-                "ctrl - checking for nbhd vals > %2.0f\n",
-                Gx,
-                Gy,
-                Gz,
-                val0,
-                hi_thresh);
-          if (csf_in_window(mri_src, x, y, z, MIN_DISTANCE_TO_CSF, csf_val)) {
-            removed = 1;
-            if (x == Gx && y == Gy && z == Gz)
-              printf(
-                  "removing voxel (%d, %d, %d) "
-                  "due to csf proximity (< %2.0f mm)\n",
-                  Gx,
-                  Gy,
-                  Gz,
-                  (float)MIN_DISTANCE_TO_CSF);
-            MRIvox(mri_ctrl, x, y, z) = CONTROL_NONE;
-            nclose_to_csf++;
-          }
-          else {
-            n = removed = 0;
-          }
-          if (val0 > low_thresh) /* pretty certain it's wm regardless */
-          {
-            continue;
-          }
-          if (!removed)
-            for (xk = -whalf; xk <= whalf; xk++) {
-              xi = mri_src->xi[x + xk];
-              for (yk = -whalf; yk <= whalf; yk++) {
-                yi = mri_src->yi[y + yk];
-                for (zk = -whalf; zk <= whalf; zk++) {
-                  zi = mri_src->zi[z + zk];
-                  if (MRIvox(mri_ctrl, xi, yi, zi)) {
-                    n++;
-                    val = MRIgetVoxVal(mri_src, xi, yi, zi, 0);
-                    if (xi == Gvx && yi == Gvy && Gz == Gvz) {
-                      DiagBreak();
-                    }
-                    if (val > hi_thresh) /* too big a change to be valid bias*/
-                    {
-                      /* mark it as remove even though
-                         it might not be - no
-                         point in continuing if no
-                         csf in window, won't change */
-                      removed = 1;
-                      if (csf_in_window(mri_src, x, y, z, MAX_DISTANCE_TO_CSF, csf_val)) {
-                        nremoved++;
-                        MRIvox(mri_ctrl, x, y, z) = CONTROL_NONE;
-                        if (x == Gx && y == Gy && z == Gz)
-                          printf(
-                              "found nbhd val %2.0f "
-                              "at (%d, %d, %d) -> "
-                              "removing\n",
-                              val,
-                              xi,
-                              yi,
-                              zi);
-                      }
-                      else {
-                        if (x == Gx && y == Gy && z == Gz)
-                          printf(
-                              "found nbhd val %2.0f "
-                              "at (%d, %d, %d) -> "
-                              "retaining due to lack "
-                              "of CSF proximity\n",
-                              val,
-                              xi,
-                              yi,
-                              zi);
-                        nretained++; /* in body of white matter, keep it */
-                      }
-                      break;
-                    }
-                  }
-                  if (removed) {
-                    break;
-                  }
-                }
-                if (removed) {
-                  break;
-                }
-              }
-              if (removed) {
-                break;
-              }
-            }
-          if (x == Gx && y == Gy && z == Gz)
-            printf("%d voxels examined, (%d, %d, %d) %sremoved\n", n, Gx, Gy, Gz, removed ? "" : "NOT ");
-        }
-      }
-    }
-  }
-
-  for (n = 0; n < num_control_points; n++) {
-    if (!MRIvox(mri_ctrl, xctrl[n], yctrl[n], zctrl[n])) {
-      nremoved--;
-      MRIvox(mri_ctrl, xctrl[n], yctrl[n], zctrl[n]) = CONTROL_MARKED;
-    }
-  }
-
-  if (Gdiag & DIAG_WRITE && DIAG_VERBOSE_ON) {
-    sprintf(fname, "ca%d.mgz", ncalls);
-    MRIwrite(mri_ctrl, fname);
-  }
-  printf(
-      "%d potential gm control points removed (%d >%d mm from "
-      "csf retained, %d < %2.1f mm removed)\n",
-      nclose_to_csf + nremoved,
-      nretained,
-      MAX_DISTANCE_TO_CSF,
-      nclose_to_csf,
-      (float)MIN_DISTANCE_TO_CSF);
-  MRIfree(&mri_tmp);
-  MRIfree(&mri_ctrl_inside);
-  MRIfree(&mri_ctrl_outside);
-  return (NO_ERROR);
-}
-
-static float csf_in_window(MRI *mri, int x0, int y0, int z0, float max_dist, float csf)
-{
-  int xi, yi, zi, xk, yk, zk, whalf;
-  float val, dx, dy, dz, dist;
-
-  whalf = nint(max_dist / mri->xsize);
-  if (x0 == Gx && y0 == Gy && z0 == Gz) {
-    DiagBreak();
-  }
-  if (mri->type == MRI_UCHAR) {
-    for (xk = -whalf; xk <= whalf; xk++) {
-      xi = mri->xi[x0 + xk];
-      dx = SQR(xi - x0);
-      for (yk = -whalf; yk <= whalf; yk++) {
-        yi = mri->yi[y0 + yk];
-        dy = SQR(yi - y0);
-        for (zk = -whalf; zk <= whalf; zk++) {
-          zi = mri->zi[z0 + zk];
-          if (xi == Gx && yi == Gy && zi == Gz) {
-            DiagBreak();
-          }
-          dz = SQR(zi - z0);
-          dist = sqrt(dx + dy + dz);
-          if (dist > max_dist) {
-            continue;
-          }
-          val = MRIvox(mri, xi, yi, zi);
-          if (val <= csf) {
-            return (1);
-          }
-        }
-      }
-    }
-  }
-  else {
-    for (xk = -whalf; xk <= whalf; xk++) {
-      xi = mri->xi[x0 + xk];
-      dx = SQR(xi - x0);
-      for (yk = -whalf; yk <= whalf; yk++) {
-        yi = mri->yi[y0 + yk];
-        dy = SQR(yi - y0);
-        for (zk = -whalf; zk <= whalf; zk++) {
-          zi = mri->zi[z0 + zk];
-          if (xi == Gx && yi == Gy && zi == Gz) {
-            DiagBreak();
-          }
-          dz = SQR(zi - z0);
-          dist = sqrt(dx + dy + dz);
-          if (dist > max_dist) {
-            continue;
-          }
-          val = MRIgetVoxVal(mri, xi, yi, zi, 0);
-          if (val <= csf) {
-            return (1);
-          }
-        }
-      }
-    }
-  }
-
-  return (0);
-}
-
-static float find_tissue_intensities(MRI *mri_src, MRI *mri_ctrl, float *pwm, float *pgm, float *pcsf)
-{
-  int csf_peak, thresh_bin /*, bg_end*/, wm_peak;
-  // int wm_valley;
-  int gm_peak, gm_valley;
-  HISTOGRAM *h, *hsmooth, *hwm;
-  float csf_thresh, wm_val;
-#if 0
-  MRI_REGION    bbox ;
-#endif
-
-  mri_ctrl = MRIbinarize(mri_ctrl, NULL, 1, CONTROL_NONE, CONTROL_MARKED);
-
-  hwm = MRIhistogramLabel(mri_src, mri_ctrl, CONTROL_MARKED, 0);
-  wm_peak = HISTOfindHighestPeakInRegion(hwm, 0, hwm->nbins);
-  wm_val = hwm->bins[wm_peak];
-  printf("white matter peak found at %2.0f\n", wm_val);
-  HISTOfree(&hwm);
-
-#if 0
-  /* don't use outside of brain as it contains a bunch of dark stuff
-     that isn't really csf and will mess up the histogram */
-  MRIfindApproximateSkullBoundingBox(mri_src, wm_val*.5, &bbox) ;
-  printf("bounding box (%d, %d, %d) --> (%d, %d, %d)\n",
-         bbox.x, bbox.y, bbox.z,
-         bbox.x+bbox.dx-1, bbox.y+bbox.dy-1, bbox.z+bbox.dz-1) ;
-  bbox.x += bbox.dx/4 ;
-  bbox.dx /= 2 ;
-  bbox.y += bbox.dy/4 ;
-  bbox.dy /= 2 ;
-  bbox.z += bbox.dz/4 ;
-  bbox.dz /= 2 ;
-
-  h = MRIhistogramRegion(mri_src, 0, NULL, &bbox) ;
-#else
-  h = MRIhistogram(mri_src, 0);
-#endif
-
-  HISTOclearZeroBin(h);
-  if (Gdiag & DIAG_WRITE && DIAG_VERBOSE_ON) {
-    HISTOplot(h, "h0.plt");
-  }
-  if (mriConformed(mri_src) || 1) {
-    HISTOclearBins(h, h, 0, 5);
-    hsmooth = HISTOsmooth(h, NULL, 2);
-    ;
-  }
-  else {
-#if 0
-    hsmooth = HISTOsmooth(h, NULL, 2) ;
-    // no idea how this worked
-    HISTOclearBG(hsmooth, hsmooth, &bg_end) ;
-    HISTOclearBins(h, h, 0, bg_end) ;
-#else
-    HISTOclearBins(h, h, 0, 20);
-#endif
-    HISTOsmooth(h, hsmooth, 2);
-  }
-
-  if (Gdiag & DIAG_WRITE && DIAG_VERBOSE_ON) {
-    HISTOplot(h, "h.plt");
-    HISTOplot(hsmooth, "hs.plt");
-  }
-  wm_peak = HISTOfindHighestPeakInRegion(hsmooth, wm_val - 20, wm_val + 20);
-  wm_val = hsmooth->bins[wm_peak];
-  printf("white matter peak found at %2.0f\n", wm_val);
-#define MIN_PEAK_HALF_WIDTH 10
-  // wm_valley =
-  HISTOfindPreviousValley(hsmooth, nint(wm_peak - 5 * hsmooth->bin_size));
-  gm_peak = HISTOfindPreviousPeak(hsmooth, wm_peak - 10 * hsmooth->bin_size, MIN_PEAK_HALF_WIDTH);
-#define MIN_GM 40
-  if (gm_peak < 0) {
-    gm_peak = HISTOfindBin(hsmooth, wm_val * .75);
-  }
-  gm_valley = HISTOfindPreviousValley(hsmooth, gm_peak - 10 * hsmooth->bin_size);
-  csf_peak = HISTOfindPreviousPeak(hsmooth, gm_valley - 10 * hsmooth->bin_size, MIN_PEAK_HALF_WIDTH);
-  if (csf_peak < 0) {
-    csf_peak = HISTOfindBin(hsmooth, gm_peak * .5);
-  }
-  if (gm_peak > wm_peak * .8) {
-    gm_peak = wm_peak * .8;
-  }
-  if (csf_peak > gm_peak * .75) {
-    csf_peak = gm_peak * .75;
-  }
-  if (hsmooth->bins[gm_peak] < MIN_GM) {
-    gm_peak = .7 * wm_peak;
-  }
-  if (csf_peak <= 0 || gm_valley <= 0) {
-    csf_peak = gm_peak * .5;
-  }
-
-  printf("gm peak at %2.0f (%d), valley at %2.0f (%d)\n",
-         hsmooth->bins[gm_peak],
-         gm_peak,
-         hsmooth->bins[gm_valley],
-         gm_valley);
-
-  // check pathological conditions
-  thresh_bin = (2 * gm_peak + csf_peak) / 3;
-  csf_thresh = (hsmooth->bins[thresh_bin]);
-  printf("csf peak at %2.0f, setting threshold to %2.0f\n", hsmooth->bins[csf_peak], csf_thresh);
-
-  *pwm = wm_val;
-  *pgm = hsmooth->bins[gm_peak];
-  *pcsf = hsmooth->bins[csf_peak];
-
-#if 0
-  if (csf_thresh > 60)
-  {
-    csf_thresh = 60 ;
-  }  /* HACK!!! Don't have time to fix it
-                                  now for PD-suppressed synthetic images */
-#endif
-  HISTOfree(&hsmooth);
-  HISTOfree(&h);
-  MRIfree(&mri_ctrl); /* copy of mri_ctrl, NOT the passed in one */
-  return (csf_thresh);
-}
-
-#ifdef WSIZE
-#undef WSIZE
-#endif
-#define WSIZE(mri) ((((int)((7.0 / mri->thick) / 2)) * 2) + 1) /* make sure it's odd */
-#define MIN_WM_SNR 20
-
-MRI *MRInormFindHighSignalLowStdControlPoints(MRI *mri_src, MRI *mri_ctrl)
-{
-  MRI *mri_ratio, *mri_mean, *mri_std; /*, *mri_tmp = NULL */
-  ;
-  MRI_SEGMENTATION *mriseg;
-  int s1, s2, b;
-  HISTOGRAM *h;
-  float total, num;
-
-  if (mri_ctrl == NULL) {
-    mri_ctrl = MRIalloc(mri_src->width, mri_src->height, mri_src->depth, MRI_UCHAR);
-    MRIcopyHeader(mri_src, mri_ctrl);
-  }
-
-  mri_mean = MRImean(mri_src, NULL, WSIZE(mri_src));
-  mri_std = MRIstd(mri_src, NULL, mri_mean, WSIZE(mri_src));
-  mri_ratio = MRIdivide(mri_mean, mri_std, NULL);
-  MRImask(mri_ratio, mri_std, mri_ratio, 0, 0);
-  if (Gdiag & DIAG_WRITE && DIAG_VERBOSE_ON) {
-    MRIwrite(mri_mean, "m.mgz");
-    MRIwrite(mri_std, "s.mgz");
-  }
-
-  MRIfree(&mri_mean);
-  MRIfree(&mri_std);
-
-  h = MRIhistogram(mri_ratio, 0);
-
-  /* don't count background voxels */
-  for (total = 0.0f, b = 1; b < h->nbins; b++) {
-    total += h->counts[b];
-  }
-  for (num = 0.0f, b = h->nbins - 1; b >= 1; b--) {
-    num += h->counts[b];
-    if (num > 20000) /* use voxels that are in the top .5% of SNR */
-    {
-      break;
-    }
-  }
-  printf("using SNR threshold %2.3f at bin %d\n", h->bins[b], b);
-
-  if (Gdiag & DIAG_WRITE && DIAG_VERBOSE_ON) {
-    HISTOplot(h, "h.plt");
-    MRIwrite(mri_ratio, "rb.mgz");
-  }
-  mriseg = MRIsegment(mri_ratio, h->bins[b], 2 * h->bins[h->nbins - 1]);
-  HISTOfree(&h);
-  s1 = MRIsegmentMax(mriseg);
-  MRIsegmentToImage(mri_ratio, mri_ctrl, mriseg, s1);
-  num = mriseg->segments[s1].nvoxels;
-  mriseg->segments[s1].nvoxels = 0;
-  s2 = MRIsegmentMax(mriseg);
-  MRIsegmentToImage(mri_ratio, mri_ctrl, mriseg, s2);
-  mriseg->segments[s1].nvoxels = num;
-
-  printf(
-      "using segments %d and %d with %d and %d voxels, "
-      "centroids (%2.0f, %2.0f, %2.0f) and (%2.0f, %2.0f, %2.0f)\n",
-      s1,
-      s2,
-      mriseg->segments[s1].nvoxels,
-      mriseg->segments[s2].nvoxels,
-      mriseg->segments[s1].cx,
-      mriseg->segments[s1].cy,
-      mriseg->segments[s1].cz,
-      mriseg->segments[s2].cx,
-      mriseg->segments[s2].cy,
-      mriseg->segments[s2].cz);
-  MRIbinarize(mri_ctrl, mri_ctrl, 1, CONTROL_NONE, CONTROL_MARKED);
-#if 0
-  while (MRIvoxelsInLabel(mri_ctrl, CONTROL_MARKED) > 10000)
-  {
-    mri_tmp = MRIerode(mri_ctrl, mri_tmp) ;
-    if (MRIvoxelsInLabel(mri_tmp, CONTROL_MARKED) < 100)
-    {
-      break ;
-    }
-    MRIcopy(mri_tmp, mri_ctrl) ;
-  }
-#endif
-  if (Gdiag & DIAG_WRITE && DIAG_VERBOSE_ON) {
-    MRIwrite(mri_ctrl, "csnr.mgz");
-  }
-  if (Gx >= 0) printf("(%d, %d, %d) is %san control point\n", Gx, Gy, Gz, MRIvox(mri_ctrl, Gx, Gy, Gz) ? "" : "NOT ");
-
-  MRIsegmentFree(&mriseg);
-  MRIfree(&mri_ratio); /*MRIfree(&mri_tmp) ;*/
-  return (mri_ctrl);
-}
-
-MRI *MRInormalizeHighSignalLowStd(MRI *mri_src, MRI *mri_norm, float bias_sigma, float wm_target)
-{
-  int x, y, z, width, depth, height;
-  // int nctrl;
-  MRI *mri_ctrl, *mri_bias;
-  float norm, src, bias;
-
-  width = mri_src->width;
-  height = mri_src->height;
-  depth = mri_src->depth;
-
-  if (mri_norm == NULL) {
-    mri_norm = MRIclone(mri_src, NULL);
-  }
-
-  mri_ctrl = MRInormFindHighSignalLowStdControlPoints(mri_src, NULL);
-  // nctrl =
-  MRInormAddFileControlPoints(mri_ctrl, 255, mri_src);
-  MRIbinarize(mri_ctrl, mri_ctrl, 1, CONTROL_NONE, CONTROL_MARKED);
-  mri_bias = MRIbuildBiasImage(mri_src, mri_ctrl, NULL, bias_sigma);
-  MRIfree(&mri_ctrl);
-  for (z = 0; z < depth; z++) {
-    for (y = 0; y < height; y++) {
-      for (x = 0; x < width; x++) {
-        if (x == Gx && y == Gy && z == Gz) {
-          DiagBreak();
-        }
-        src = MRIgetVoxVal(mri_src, x, y, z, 0);
-        bias = MRIgetVoxVal(mri_bias, x, y, z, 0);
-        if (!bias) /* should never happen */
-        {
-          norm = src;
-        }
-        else {
-          norm = src * wm_target / bias;
-        }
-        if (norm > 255.0f && mri_norm->type == MRI_UCHAR) {
-          norm = 255.0f;
-        }
-        MRIsetVoxVal(mri_norm, x, y, z, 0, norm);
-      }
-    }
-  }
-  if (Gdiag & DIAG_WRITE && DIAG_VERBOSE) {
-    MRIwrite(mri_bias, "bsnr.mgz");
-    MRIwrite(mri_norm, "nsnr.mgz");
-  }
-
-  MRIfree(&mri_bias);
-
-  return (mri_norm);
-}
-
-MRI *MRIapplyBiasCorrection(MRI *mri_in, MRI *mri_bias, MRI *mri_out)
-{
-  int x, y, z;
-  double bias, val, xd, yd, zd;
-  MATRIX *m_in_vox2ras, *m_bias_ras2vox, *m_vox2vox;
-  VECTOR *v1, *v2;
-
-  v1 = VectorAlloc(4, MATRIX_REAL);
-  v2 = VectorAlloc(4, MATRIX_REAL);
-  *MATRIX_RELT(v1, 4, 1) = 1;
-
-  if (mri_out == NULL) {
-    mri_out = MRIclone(mri_in, NULL);
-  }
-
-  m_in_vox2ras = MRIgetVoxelToRasXform(mri_in);
-  m_bias_ras2vox = MRIgetRasToVoxelXform(mri_bias);
-  m_vox2vox = MatrixMultiply(m_bias_ras2vox, m_in_vox2ras, NULL);
-  MatrixFree(&m_in_vox2ras);
-  MatrixFree(&m_bias_ras2vox);
-  printf("using vox2vox xform:\n");
-  MatrixPrint(stdout, m_vox2vox);
-  for (x = 0; x < mri_in->width; x++) {
-    V3_X(v1) = x;
-    for (y = 0; y < mri_in->height; y++) {
-      V3_Y(v1) = y;
-      for (z = 0; z < mri_in->depth; z++) {
-        val = MRIgetVoxVal(mri_in, x, y, z, 0);
-        if (x == Gx && y == Gy && z == Gz) {
-          DiagBreak();
-        }
-        V3_Z(v1) = z;
-        MatrixMultiply(m_vox2vox, v1, v2);
-        xd = V3_X(v2);
-        yd = V3_Y(v2);
-        zd = V3_Z(v2);
-        if (MRIindexNotInVolume(mri_bias, xd, yd, zd) == 0) {
-          MRIsampleVolume(mri_bias, xd, yd, zd, &bias);
-          val *= bias;
-          if (bias < 0) {
-            DiagBreak();
-          }
-          if (!devFinite(bias)) DiagBreak();
-        }
-        MRIsetVoxVal(mri_out, x, y, z, 0, val);
-      }
-    }
-  }
-
-  MatrixFree(&m_vox2vox);
-  return (mri_out);
-}
-
-MRI *MRIapplyBiasCorrectionSameGeometry(MRI *mri_in, MRI *mri_bias, MRI *mri_out, float target_val)
-{
-  int x, y, z;
-  double bias, val;
-
-  if (mri_out == NULL) {
-    mri_out = MRIclone(mri_in, NULL);
-  }
-
-  for (x = 0; x < mri_in->width; x++) {
-    for (y = 0; y < mri_in->height; y++) {
-      for (z = 0; z < mri_in->depth; z++) {
-        val = MRIgetVoxVal(mri_in, x, y, z, 0);
-        if (x == Gx && y == Gy && z == Gz) {
-          DiagBreak();
-        }
-        MRIsampleVolume(mri_bias, x, y, z, &bias);
-        val *= (target_val / bias);
-        if (bias < 0) {
-          DiagBreak();
-        }
-        MRIsetVoxVal(mri_out, x, y, z, 0, val);
-      }
-    }
-  }
-
-  return (mri_out);
-}
+/**
+ * @file  mrinorm.c
+ * @brief utilities for normalizing MRI intensity values
+ *
+ * "Cortical Surface-Based Analysis I: Segmentation and Surface
+ * Reconstruction", Dale, A.M., Fischl, B., Sereno, M.I.
+ * (1999) NeuroImage 9(2):179-194
+ */
+/*
+ * Original Author: Bruce Fischl, 4/9/97
+ * CVS Revision Info:
+ *    $Author: fischl $
+ *    $Date: 2016/11/30 15:46:42 $
+ *    $Revision: 1.120 $
+ *
+ * Copyright © 2011-2017 The General Hospital Corporation (Boston, MA) "MGH"
+ *
+ * Terms and conditions for use, reproduction, distribution and contribution
+ * are found in the 'FreeSurfer Software License Agreement' contained
+ * in the file 'LICENSE' found in the FreeSurfer distribution, and here:
+ *
+ * https://surfer.nmr.mgh.harvard.edu/fswiki/FreeSurferSoftwareLicense
+ *
+ * Reporting: freesurfer@nmr.mgh.harvard.edu
+ *
+ */
+
+/*-----------------------------------------------------
+  INCLUDE FILES
+  -------------------------------------------------------*/
+#include <math.h>
+#include <memory.h>
+#include <stdio.h>
+#include <stdlib.h>
+#include <string.h>
+
+#include "box.h"
+#include "ctrpoints.h"
+#include "diag.h"
+#include "error.h"
+#include "filter.h"
+#include "macros.h"
+#include "minc_volume_io.h"
+#include "mri.h"
+#include "mrinorm.h"
+#include "mrisegment.h"
+#include "numerics.h"
+#include "proto.h"
+#include "region.h"
+#include "talairachex.h"
+
+/*-----------------------------------------------------
+  MACROS AND CONSTANTS
+  -------------------------------------------------------*/
+
+/*-----------------------------------------------------
+  STATIC PROTOTYPES
+  -------------------------------------------------------*/
+
+static float find_tissue_intensities(MRI *mri_src, MRI *mri_ctrl, float *pwm, float *pgm, float *pcsf);
+static int remove_gray_matter_control_points(MRI *mri_ctrl,
+                                             MRI *mri_src,
+                                             float wm_target,
+                                             float intensity_above,
+                                             float intensity_below,
+                                             int scan_type,
+                                             MRI *mri_not_control);
+static float csf_in_window(MRI *mri, int x0, int y0, int z0, float max_dist, float csf);
+#if 0
+static double mriNormComputeWMStandardDeviation(MRI *mri_orig, MRI *mri_ctrl) ;
+static int remove_extreme_control_points(MRI *mri_orig, MRI *mri_ctrl,
+    float low_thresh,
+    float high_thresh,
+    float target,
+    double wm_std) ;
+#endif
+static MRI *mriSplineNormalizeShort(
+    MRI *mri_src, MRI *mri_dst, MRI **pmri_field, float *inputs, float *outputs, int npoints);
+static MRI *mriMarkUnmarkedNeighbors(MRI *mri_src, MRI *mri_marked, MRI *mri_dst, int mark, int nbr_mark);
+static int mriRemoveOutliers(MRI *mri, int min_nbrs);
+#if 0
+static MRI *mriDownsampleCtrl2(MRI *mri_src, MRI *mri_dst) ;
+#endif
+static MRI *mriSoapBubbleFloat(MRI *mri_src, MRI *mri_ctrl, MRI *mri_dst, int niter, float min_change);
+static MRI *mriSoapBubbleShort(MRI *mri_src, MRI *mri_ctrl, MRI *mri_dst, int niter);
+static MRI *mriSoapBubbleExpandFloat(MRI *mri_src, MRI *mri_ctrl, MRI *mri_dst, int niter);
+static MRI *mriBuildVoronoiDiagramFloat(MRI *mri_src, MRI *mri_ctrl, MRI *mri_dst);
+static MRI *mriBuildVoronoiDiagramUchar(MRI *mri_src, MRI *mri_ctrl, MRI *mri_dst);
+static MRI *mriBuildVoronoiDiagramShort(MRI *mri_src, MRI *mri_ctrl, MRI *mri_dst);
+
+static int num_control_points = 0;
+static int *xctrl = 0;
+static int *yctrl = 0;
+static int *zctrl = 0;
+
+static char *control_volume_fname = NULL;
+static char *bias_volume_fname = NULL;
+
+/*-----------------------------------------------------
+  GLOBAL FUNCTIONS
+  -------------------------------------------------------*/
+/*-----------------------------------------------------
+  Parameters:
+
+  Returns value:
+
+  Description
+  Given a set of control points, calculate the
+  1 dimensional splines which fit them and apply it
+  to an image.
+  ------------------------------------------------------*/
+#define BIAS_IMAGE_WIDTH 25
+
+MRI *MRIsplineNormalize(MRI *mri_src, MRI *mri_dst, MRI **pmri_field, float *inputs, float *outputs, int npoints)
+{
+  int width, height, depth, x, y, z, i;
+  BUFTYPE *pfield = NULL;
+  float outputs_2[MAX_SPLINE_POINTS], frac;
+  MRI *mri_field = NULL;
+  double d;
+  char *cp;
+  float val, dval;
+
+  if (mri_src->type == MRI_SHORT)
+    return (mriSplineNormalizeShort(mri_src, mri_dst, pmri_field, inputs, outputs, npoints));
+  cp = getenv("RAN");
+  if (cp) {
+    d = atof(cp);
+  }
+  else {
+    d = 0.0;
+  }
+
+  if (pmri_field) {
+    mri_field = *pmri_field;
+    if (!mri_field) *pmri_field = mri_field = MRIalloc(BIAS_IMAGE_WIDTH, mri_src->height, 1, MRI_UCHAR);
+  }
+
+  if (npoints > MAX_SPLINE_POINTS) {
+    npoints = MAX_SPLINE_POINTS;
+  }
+
+  printf("Starting OpenSpline(): npoints = %d\n", npoints);
+  OpenSpline(inputs, outputs, npoints, 0.0f, 0.0f, outputs_2);
+
+  if (!mri_dst) {
+    mri_dst = MRIclone(mri_src, NULL);
+  }
+
+  width = mri_src->width;
+  height = mri_src->height;
+  depth = mri_src->depth;
+
+  for (y = 0; y < height; y++) {
+    if (pmri_field) {
+      pfield = &MRIvox(mri_field, 0, y, 0);
+    }
+    OpenSplint(inputs, outputs, outputs_2, npoints, (float)y, &frac);
+    if (pmri_field)
+      for (i = 0; i < BIAS_IMAGE_WIDTH; i++) {
+        *pfield++ = nint(110.0f / frac);
+      }
+
+    for (z = 0; z < depth; z++) {
+      for (x = 0; x < width; x++) {
+        if (x == Gx && y == Gy && z == Gz) DiagBreak();
+        val = MRIgetVoxVal(mri_src, x, y, z, 0);
+        dval = nint((float)val * frac + randomNumber(0.0, d));
+        //        if (mri_dst->type == MRI_UCHAR)
+        {
+          if (dval > 255) {
+            dval = 255;
+          }
+          else if (dval < 0) {
+            dval = 0;
+          }
+        }
+        MRIsetVoxVal(mri_dst, x, y, z, 0, dval);
+      }
+    }
+  }
+  return (mri_dst);
+}
+static MRI *mriSplineNormalizeShort(
+    MRI *mri_src, MRI *mri_dst, MRI **pmri_field, float *inputs, float *outputs, int npoints)
+{
+  int width, height, depth, x, y, z, i, dval;
+  short *psrc, *pdst, sval;
+  char *pfield = NULL;
+  float outputs_2[MAX_SPLINE_POINTS], frac;
+  MRI *mri_field = NULL;
+  double d;
+  char *cp;
+
+  cp = getenv("RAN");
+  if (cp) {
+    d = atof(cp);
+  }
+  else {
+    d = 0.0;
+  }
+
+  if (pmri_field) {
+    mri_field = *pmri_field;
+    if (!mri_field) *pmri_field = mri_field = MRIalloc(BIAS_IMAGE_WIDTH, mri_src->height, 1, MRI_UCHAR);
+  }
+
+  if (npoints > MAX_SPLINE_POINTS) {
+    npoints = MAX_SPLINE_POINTS;
+  }
+  OpenSpline(inputs, outputs, npoints, 0.0f, 0.0f, outputs_2);
+  if (!mri_dst) {
+    mri_dst = MRIclone(mri_src, NULL);
+  }
+
+  width = mri_src->width;
+  height = mri_src->height;
+  depth = mri_src->depth;
+
+  for (y = 0; y < height; y++) {
+    if (pmri_field) {
+      pfield = (char *)&MRIvox(mri_field, 0, y, 0);
+    }
+    OpenSplint(inputs, outputs, outputs_2, npoints, (float)y, &frac);
+    if (pmri_field)
+      for (i = 0; i < BIAS_IMAGE_WIDTH; i++) {
+        *pfield++ = nint(110.0f / frac);
+      }
+
+    for (z = 0; z < depth; z++) {
+      psrc = &MRISvox(mri_src, 0, y, z);
+      pdst = &MRISvox(mri_dst, 0, y, z);
+      for (x = 0; x < width; x++) {
+        sval = *psrc++;
+        dval = nint((float)sval * frac + randomNumber(0.0, d));
+        if (dval > 255) {
+          dval = 255;
+        }
+        else if (dval < 0) {
+          dval = 0;
+        }
+        *pdst++ = (short)dval;
+      }
+    }
+  }
+  return (mri_dst);
+}
+#if !defined(BEVIN_EXCLUDE_MINC)
+/*-----------------------------------------------------
+  Parameters:
+
+  Returns value:
+
+  Description
+  perform an adaptive histogram normalization. For each
+  wsize x wsize region in the image, for the histogram of
+  the hsize x hsize region around it (hsize >> wsize) and
+  around the corresponding region in mri_template, and adjust
+  ------------------------------------------------------*/
+MRI *MRIadaptiveHistoNormalize(MRI *mri_src, MRI *mri_norm, MRI *mri_template, int wsize, int hsize, int low)
+{
+  int width, height, depth, woff;
+  MRI_REGION wreg, h_src_reg, h_tmp_reg, h_clip_reg;
+
+  /* offset the left edge of histo region w.r.t the windowed region */
+  woff = (wsize - hsize) / 2;
+
+  /* align the two regions so that they have a common center */
+  wreg.dx = wreg.dy = wreg.dz = wsize;
+  h_src_reg.dx = h_src_reg.dy = h_src_reg.dz = hsize;
+  width = mri_src->width;
+  height = mri_src->height;
+  depth = mri_src->depth;
+
+  h_src_reg.z = woff;
+  for (wreg.z = 0; wreg.z < depth; wreg.z += wsize, h_src_reg.z += wsize) {
+    h_src_reg.y = woff;
+    for (wreg.y = 0; wreg.y < height; wreg.y += wsize, h_src_reg.y += wsize) {
+      h_src_reg.x = woff;
+      for (wreg.x = 0; wreg.x < width; wreg.x += wsize, h_src_reg.x += wsize) {
+        MRIclipRegion(mri_src, &h_src_reg, &h_clip_reg);
+        MRItransformRegion(mri_src, mri_template, &h_clip_reg, &h_tmp_reg);
+        if (Gdiag & DIAG_SHOW)
+#if 1
+          fprintf(stderr,
+                  "\rnormalizing (%d, %d, %d) --> (%d, %d, %d)       ",
+                  wreg.x,
+                  wreg.y,
+                  wreg.z,
+                  wreg.x + wreg.dx - 1,
+                  wreg.y + wreg.dy - 1,
+                  wreg.z + wreg.dz - 1);
+#else
+          fprintf(stderr,
+                  "\rnormalizing (%d, %d, %d) --> (%d, %d, %d)       ",
+                  h_tmp_reg.x,
+                  h_tmp_reg.y,
+                  h_tmp_reg.z,
+                  h_tmp_reg.x + h_tmp_reg.dx - 1,
+                  h_tmp_reg.y + h_tmp_reg.dy - 1,
+                  h_tmp_reg.z + h_tmp_reg.dz - 1);
+#endif
+#if 0
+        mri_norm = MRIhistoNormalizeRegion(mri_src,
+                                           mri_norm, mri_template,
+                                           low, &wreg,
+                                           &h_src_reg, &h_tmp_reg);
+#else
+        mri_norm = MRIhistoNormalizeRegion(mri_src, mri_norm, mri_template, low, &wreg, &h_clip_reg, &h_clip_reg);
+#endif
+      }
+    }
+  }
+
+  if (Gdiag & DIAG_SHOW) {
+    fprintf(stderr, " done.\n");
+  }
+
+  return (mri_norm);
+}
+#endif
+/*-----------------------------------------------------
+  Parameters:
+
+  Returns value:
+
+  Description
+  ------------------------------------------------------*/
+MRI *MRIhistoNormalizeRegion(MRI *mri_src,
+                             MRI *mri_norm,
+                             MRI *mri_template,
+                             int low,
+                             MRI_REGION *wreg,
+                             MRI_REGION *h_src_reg,
+                             MRI_REGION *h_tmp_reg)
+{
+  HISTOGRAM h_fwd_eq, h_template_eq, h_norm;
+
+  MRIgetEqualizeHistoRegion(mri_src, &h_fwd_eq, low, h_src_reg, 0);
+  MRIgetEqualizeHistoRegion(mri_template, &h_template_eq, low, h_tmp_reg, 0);
+  HISTOcomposeInvert(&h_fwd_eq, &h_template_eq, &h_norm);
+  mri_norm = MRIapplyHistogramToRegion(mri_src, mri_norm, &h_norm, wreg);
+  if (Gdiag & DIAG_WRITE) {
+    FILE *fp;
+    HISTOGRAM h;
+
+    fp = fopen("histo.dat", "w");
+    MRIhistogramRegion(mri_src, 0, &h, h_src_reg);
+    fprintf(fp, "src histo\n");
+    HISTOdump(&h, fp);
+    fprintf(fp, "src eq\n");
+    HISTOdump(&h_fwd_eq, fp);
+    fprintf(fp, "template eq\n");
+    HISTOdump(&h_template_eq, fp);
+    fprintf(fp, "composite mapping\n");
+    HISTOdump(&h_norm, fp);
+  }
+
+  return (mri_norm);
+}
+/*-----------------------------------------------------
+  Parameters:
+
+  Returns value:
+
+  Description
+  ------------------------------------------------------*/
+MRI *MRIhistoNormalize(MRI *mri_src, MRI *mri_norm, MRI *mri_template, int low, int high)
+{
+  HISTOGRAM h_fwd_eq, h_template_eq, h_norm;
+
+  HISTOclear(&h_fwd_eq, &h_fwd_eq);
+  HISTOclear(&h_template_eq, &h_template_eq);
+  HISTOclear(&h_norm, &h_norm);
+  MRIgetEqualizeHisto(mri_src, &h_fwd_eq, low, high, 0);
+  MRIgetEqualizeHisto(mri_template, &h_template_eq, low, high, 0);
+  HISTOcomposeInvert(&h_fwd_eq, &h_template_eq, &h_norm);
+  mri_norm = MRIapplyHistogram(mri_src, mri_norm, &h_norm);
+
+  if (Gdiag & DIAG_WRITE) {
+    FILE *fp;
+
+    fp = fopen("histo.dat", "w");
+    fprintf(fp, "src eq\n");
+    HISTOdump(&h_fwd_eq, fp);
+    fprintf(fp, "template eq\n");
+    HISTOdump(&h_template_eq, fp);
+    fprintf(fp, "composite mapping\n");
+    HISTOdump(&h_norm, fp);
+    fclose(fp);
+  }
+
+  return (mri_norm);
+}
+/*-----------------------------------------------------
+  Parameters:
+
+  Returns value:
+
+  Description
+  ------------------------------------------------------*/
+#define WINDOW_WIDTH 120 /* in millimeters */
+
+int MRInormInit(
+    MRI *mri, MNI *mni, int windows_above_t0, int windows_below_t0, int wsize, int desired_wm_value, float smooth_sigma)
+{
+  MRI_REGION *reg;
+  int i, x, y, z, dx, dy, dz, nup, z_offset, nwindows;
+  int x0_tal, y0_tal, z0_tal;
+  float size_mod;
+
+  if (wsize <= 0) {
+    wsize = nint(DEFAULT_WINDOW_SIZE / mri->ysize);
+  }
+
+  if (!desired_wm_value)
+    desired_wm_value = mni->desired_wm_value = DEFAULT_DESIRED_WHITE_MATTER_VALUE;
+  else {
+    mni->desired_wm_value = desired_wm_value;
+  }
+  if (FZERO(smooth_sigma)) {
+    smooth_sigma = mni->smooth_sigma = DEFAULT_SMOOTH_SIGMA;
+  }
+  else {
+    mni->smooth_sigma = smooth_sigma;
+  }
+  // look for talairach.xfm
+#if !defined(BEVIN_EXCLUDE_MINC)
+  if (mri->inverse_linear_transform) {
+    double x0, y0, z0;
+    LTA *lta = 0;       // need to be freeed
+    LT *lt;             // just a reference pointer (no need to free)
+    MATRIX *m_L;        // just a reference pointer (no need to free)
+    VOL_GEOM *dst = 0;  // just a reference pointer (no need to free)
+    VOL_GEOM *src = 0;  // just a reference pointer (no need to free)
+    int row;
+
+    // create lta
+    lta = LTAalloc(1, NULL);
+    // this will allocate lta->xforms[0].m_L = MatrixIdentity(4, NULL)
+    lt = &lta->xforms[0];
+    lt->sigma = 1.0f;
+    lt->x0 = lt->y0 = lt->z0 = 0;
+    // m_L points to lt->m_L
+    m_L = lt->m_L;
+    lta->type = LINEAR_RAS_TO_RAS;
+    // try getting from mri
+    // transform is MNI transform (only COR volume reads transform)
+    if (mri->linear_transform) {
+      // linear_transform is zero based column-major array
+      // sets lt->m_L
+      for (row = 1; row <= 3; row++) {
+        *MATRIX_RELT(m_L, row, 1) = mri->linear_transform->m[0][row - 1];
+        *MATRIX_RELT(m_L, row, 2) = mri->linear_transform->m[1][row - 1];
+        *MATRIX_RELT(m_L, row, 3) = mri->linear_transform->m[2][row - 1];
+        *MATRIX_RELT(m_L, row, 4) = mri->linear_transform->m[3][row - 1];
+      }
+      fprintf(stderr, "talairach transform\n");
+      MatrixPrint(stderr, m_L);
+      // set lt->dst and lt->src
+      dst = &lt->dst;
+      src = &lt->src;
+      // copy mri values
+      getVolGeom(mri, src);
+      getVolGeom(mri, dst);
+      // dst is unknown, since transform is ras-to-ras
+      if (getenv("NO_AVERAGE305"))  // if this is set
+      {
+        fprintf(stderr, "INFO: tal dst c_(r,a,s) not modified\n");
+      }
+      else {
+        fprintf(stderr,
+                "INFO: Modifying talairach volume c_(r,a,s) "
+                "based on average_305\n");
+        dst->valid = 1;
+        // use average_305 value
+        dst->c_r = -0.095;
+        dst->c_a = -16.51;
+        dst->c_s = 9.75;
+      }
+      // now we finished setting up lta
+    }
+    if (MRItalairachToVoxelEx(mri, 0.0, 0.0, 0.0, &x0, &y0, &z0, lta) != NO_ERROR)
+      ErrorReturn(Gerror,
+                  (Gerror,
+                   "MRInormComputeWindows: "
+                   "could not find Talairach origin"));
+    x0_tal = nint(x0);
+    y0_tal = nint(y0);
+    z0_tal = nint(z0);
+    LTAfree(&lta);
+  }
+  else /* no Talairach information available */
+#endif
+  {
+    MRI_REGION bbox;
+
+    printf("no Talairach xform detected - using skull bounding box to determine origin\n");
+#if 0
+    MRIboundingBoxNbhd(mri, 50, 5, &bbox) ;
+#else
+    MRIfindApproximateSkullBoundingBox(mri, 50, &bbox);
+#endif
+    /* place x and z at center of bounding box */
+    x0_tal = bbox.x + bbox.dx / 2.0;
+    z0_tal = bbox.z + bbox.dz / 2.0;
+
+    /* due to neck variability, place y 7.5 cm down from top of skull */
+    y0_tal = bbox.y + 75.0f / mri->ysize;
+  }
+
+  if (windows_above_t0 > 0) {
+    mni->windows_above_t0 = windows_above_t0;
+  }
+  else {
+    windows_above_t0 = mni->windows_above_t0 = DEFAULT_WINDOWS_ABOVE_T0;
+  }
+
+  if (windows_below_t0 > 0) {
+    mni->windows_below_t0 = windows_below_t0;
+  }
+  else {
+    windows_below_t0 = mni->windows_below_t0 = DEFAULT_WINDOWS_BELOW_T0;
+  }
+  nwindows = mni->windows_above_t0 + mni->windows_below_t0;
+
+  if (Gdiag & DIAG_SHOW) {
+    fprintf(stderr, "MRInormInit:\n");
+    fprintf(stderr, "Talairach origin at (%d, %d, %d)\n", x0_tal, y0_tal, z0_tal);
+    fprintf(stderr, "wsize %d, windows %d above, %d below\n", wsize, mni->windows_above_t0, mni->windows_below_t0);
+  }
+
+  x = 0;
+  dx = mri->width;
+  z = 0;
+  dz = mri->depth;
+  y = y0_tal - nint((float)wsize * OVERLAP) * windows_above_t0;
+  dy = wsize;
+  for (i = 0; i < nwindows; i++) {
+    reg = &mni->regions[i];
+    reg->x = x;
+    reg->y = y;
+    reg->z = z;
+    if (y < y0_tal) /* head gets smaller as we get further up */
+    {
+      nup = windows_above_t0 - i;
+      size_mod = pow(SIZE_MOD, (double)nup);
+    }
+    else {
+      size_mod = 1.0f;
+    }
+
+    dx = nint(size_mod * WINDOW_WIDTH);
+    z_offset = nint((float)dx * Z_OFFSET_SCALE);
+    dz = nint(size_mod * WINDOW_WIDTH);
+    reg->dx = dx;
+    reg->x = x0_tal - dx / 2;
+    reg->z = z0_tal - (dz / 2 + z_offset);
+    reg->dz = dz + z_offset;
+    reg->dy = dy;
+    reg->y = y;
+    y += nint((float)wsize * OVERLAP);
+    if (Gdiag & DIAG_SHOW && DIAG_VERBOSE_ON)
+      fprintf(
+          stderr, "window %d: (%d, %d, %d) -> (%d, %d, %d)\n", i, reg->x, reg->y, reg->z, reg->dx, reg->dy, reg->dz);
+  }
+
+  return (NO_ERROR);
+}
+/*-----------------------------------------------------
+  Parameters:
+
+  Returns value:
+
+  Description
+  ------------------------------------------------------*/
+#define TOO_BRIGHT 225
+int MRInormFillHistograms(MRI *mri, MNI *mni)
+{
+  int i, nwindows;
+
+  nwindows = mni->windows_above_t0 + mni->windows_below_t0;
+  for (i = 0; i < nwindows; i++) {
+    MRIhistogramRegion(mri, HISTO_BINS, mni->histograms + i, mni->regions + i);
+    HISTOclearBins(mni->histograms + i, mni->histograms + i, 0, BACKGROUND_INTENSITY);
+    HISTOclearBins(mni->histograms + i, mni->histograms + i, TOO_BRIGHT, 255);
+  }
+  return (NO_ERROR);
+}
+/*-----------------------------------------------------
+  Parameters:
+
+  Returns value:
+
+  Description
+  ------------------------------------------------------*/
+int MRInormFindPeaks(MNI *mni, float *inputs, float *outputs)
+{
+  int i, peak, deleted, nwindows, npeaks, whalf = (HISTO_WINDOW_SIZE - 1) / 2;
+  HISTOGRAM *hsmooth = NULL;
+  MRI_REGION *reg;
+
+  nwindows = mni->windows_above_t0 + mni->windows_below_t0;
+  for (deleted = i = 0; i < nwindows; i++) {
+    reg = &mni->regions[i];
+    hsmooth = HISTOsmooth(&mni->histograms[i], hsmooth, mni->smooth_sigma);
+    peak = HISTOfindLastPeakInRegion(hsmooth, HISTO_WINDOW_SIZE, MIN_HISTO_PCT, whalf, hsmooth->nbins - whalf);
+    if (peak < 0) {
+      deleted++;
+    }
+    else {
+      inputs[i - deleted] = (float)reg->y + (float)reg->dy / 2.0f;
+#if 0
+      outputs[i-deleted] = mni->desired_wm_value / (float)peak ;
+#else
+      outputs[i - deleted] = (float)mni->histograms[i].bins[peak];
+#endif
+    }
+  }
+
+  npeaks = nwindows - deleted;
+  npeaks = MRInormCheckPeaks(mni, inputs, outputs, npeaks);
+  for (i = 0; i < npeaks; i++) {
+    outputs[i] = (float)mni->desired_wm_value / outputs[i];
+  }
+
+  if (hsmooth) {
+    HISTOfree(&hsmooth);
+  }
+
+  return (npeaks);
+}
+/*-----------------------------------------------------
+  Parameters:
+
+  Returns value:
+
+  Description
+  the variation in the magnetic field should be relatively
+  slow. Use this to do a consistency check on the peaks, removing
+  any outliers.
+
+  Note that the algorithm only deletes the furthest outlier on
+  each iteration. This is because you can get a patch of bad
+  peaks, the middle of which looks fine by the local slope
+  test. However, the outside of the patch will be eroded at
+  each iteration, and the avg and sigma estimates will improve.
+  Of course, this is slower, but since the number of peaks is
+  small (20 or so), time isn't a concern.
+
+  Also, I use both forwards and backwards derivatives to try
+  and arbitrate which of two neighboring peaks is bad (the bad
+  one is more likely to have both fwd and bkwd derivatives far
+  from the mean).
+  ------------------------------------------------------*/
+int MRInormCheckPeaks(MNI *mni, float *inputs, float *outputs, int npeaks)
+{
+  int starting_slice, slice, deleted[MAX_SPLINE_POINTS], old_slice, n;
+  float Iup, I, Idown, dI, dy, grad, max_gradient;
+  int i;
+
+  for (i = 0; i < MAX_SPLINE_POINTS; ++i) {
+    deleted[i] = 0;
+  }
+
+  /* rule of thumb - at least a third of the coefficients must be valid */
+  if (npeaks < (mni->windows_above_t0 + mni->windows_below_t0) / 3) {
+    return (0);
+  }
+
+  if (FZERO(mni->max_gradient)) {
+    max_gradient = MAX_GRADIENT;
+  }
+  else {
+    max_gradient = mni->max_gradient;
+  }
+
+  if (Gdiag & DIAG_SHOW) {
+    fprintf(stderr, "max gradient %2.3f\n", mni->max_gradient);
+  }
+  if (Gdiag & DIAG_SHOW)
+    for (slice = 0; slice < npeaks; slice++)
+      fprintf(stderr, "%d: %2.0f --> %2.0f\n", slice, inputs[slice], outputs[slice]);
+
+  /*
+    first find a good starting slice to anchor the checking by taking the
+    median peak value of three slices around the center of the brain.
+  */
+  starting_slice = mni->windows_above_t0 - STARTING_SLICE;
+  Iup = outputs[starting_slice - SLICE_OFFSET];
+  I = outputs[starting_slice];
+  Idown = outputs[starting_slice + SLICE_OFFSET];
+
+  if (Gdiag & DIAG_SHOW)
+    fprintf(stderr,
+            "testing slices %d-%d=%d (%2.0f), %d (%2.0f), and %d (%2.0f)\n",
+            mni->windows_above_t0,
+            STARTING_SLICE,
+            starting_slice,
+            I,
+            starting_slice + SLICE_OFFSET,
+            Idown,
+            starting_slice - SLICE_OFFSET,
+            Iup);
+
+  if ((I >= MIN(Iup, Idown)) && (I <= MAX(Iup, Idown))) {
+    starting_slice = starting_slice;
+  }
+  else if ((Iup >= MIN(I, Idown)) && (Iup <= MAX(I, Idown))) {
+    starting_slice = starting_slice - SLICE_OFFSET;
+  }
+  else {
+    starting_slice = starting_slice + SLICE_OFFSET;
+  }
+
+  if (Gdiag & DIAG_SHOW) fprintf(stderr, "starting slice %d --> %2.0f\n", starting_slice, outputs[starting_slice]);
+
+  /* search forward and fill in arrays */
+  old_slice = starting_slice;
+  for (slice = starting_slice + 1; slice < npeaks; slice++) {
+    dI = outputs[slice] - outputs[old_slice];
+#if 0
+    dy = inputs[slice] - inputs[old_slice] ;
+#else
+    dy = inputs[slice] - inputs[slice - 1];
+#endif
+    grad = fabs(dI / dy);
+    deleted[slice] = ((grad > max_gradient) || ((slice - old_slice) > MAX_SKIPPED));
+    if (!deleted[slice]) {
+      old_slice = slice;
+    }
+    else if (Gdiag & DIAG_SHOW)
+      fprintf(stderr, "deleting peak[%d]=%2.0f, grad = %2.0f / %2.0f = %2.1f\n", slice, outputs[slice], dI, dy, grad);
+  }
+
+  /* now search backwards and fill stuff in */
+  old_slice = starting_slice;
+  for (slice = starting_slice - 1; slice >= 0; slice--) {
+    dI = outputs[old_slice] - outputs[slice];
+#if 0
+    dy = inputs[slice] - inputs[old_slice] ;
+#else
+    dy = inputs[slice + 1] - inputs[slice];
+#endif
+    grad = fabs(dI / dy);
+    deleted[slice] = ((grad > max_gradient) || ((old_slice - slice) > MAX_SKIPPED));
+    if (!deleted[slice]) {
+      old_slice = slice;
+    }
+    else if (Gdiag & DIAG_SHOW)
+      fprintf(stderr, "deleting peak[%d]=%2.0f, grad = %2.0f / %2.0f = %2.1f\n", slice, outputs[slice], dI, dy, grad);
+  }
+
+  for (n = slice = 0; slice < npeaks; slice++) {
+    if (!deleted[slice]) /* passed consistency check */
+    {
+      outputs[n] = outputs[slice];
+      inputs[n] = inputs[slice];
+      n++;
+    }
+  }
+
+  npeaks = n;
+
+  if (Gdiag & DIAG_SHOW) {
+    fflush(stderr);
+  }
+
+  return (npeaks);
+}
+/*-----------------------------------------------------
+  Parameters:
+
+  Returns value:
+
+  Description
+  ------------------------------------------------------*/
+MRI *MRInormalize(MRI *mri_src, MRI *mri_dst, MNI *mni)
+{
+  float inputs[MAX_SPLINE_POINTS], outputs[MAX_SPLINE_POINTS];
+  int npeaks, dealloc = 0;
+
+  if (!mni) /* do local initialization */
+  {
+    dealloc = 1;
+    mni = (MNI *)calloc(1, sizeof(MNI));
+    MRInormInit(mri_src, mni, 0, 0, 0, 0, 0.0f);
+  }
+
+  MRInormFillHistograms(mri_src, mni);
+  npeaks = MRInormFindPeaks(mni, inputs, outputs);
+  if (npeaks == 0)
+    ErrorReturn(NULL,
+                (ERROR_BADPARM,
+                 "MRInormalize: could not find any valid peaks.\n"
+                 "\nMake sure the Talairach alignment is correct!\n"));
+  printf("MRIsplineNormalize(): npeaks = %d\n", npeaks);
+  if (npeaks <= 1) {
+    printf("ERROR: number of peaks must be > 1 for spline\n");
+    return (NULL);
+  }
+  mri_dst = MRIsplineNormalize(mri_src, mri_dst, NULL, inputs, outputs, npeaks);
+
+  if (Gdiag & DIAG_SHOW) {
+    int i;
+
+    fprintf(stderr, "normalization found %d peaks:\n", npeaks);
+    for (i = 0; i < npeaks; i++) {
+      fprintf(stderr, "%d: %2.1f --> %2.3f\n", i, inputs[i], outputs[i]);
+    }
+  }
+  if (dealloc) {
+    free(mni);
+  }
+
+  return (mri_dst);
+}
+/*-----------------------------------------------------
+  Parameters:
+
+  Returns value:
+
+  Description
+  ------------------------------------------------------*/
+#define SCALE 2
+
+MRI *MRInormFindControlPoints(MRI *mri_src,
+                              float wm_target,
+                              float intensity_above,
+                              float intensity_below,
+                              MRI *mri_ctrl,
+                              int which,
+                              int scan_type,
+                              MRI *mri_not_control)
+{
+  int width, height, depth, x, y, z, xk, yk, zk, xi, yi, zi;
+  int *pxi, *pyi, *pzi, ctrl, nctrl, nfilled, too_low, total_filled;
+  int n, whalf, pass = 0;
+  float wm_val, gm_val, csf_val, mean_val, min_val, max_val, val, val0, low_thresh, hi_thresh;
+  float int_below_adaptive;
+  MRI *mri_tmp;
+#if 0
+  int     nremoved ;
+  BUFTYPE csf_thresh ;
+#endif
+
+  if (!wm_target) {
+    wm_target = DEFAULT_DESIRED_WHITE_MATTER_VALUE;
+  }
+  width = mri_src->width;
+  height = mri_src->height;
+  depth = mri_src->depth;
+  if (!mri_ctrl) {
+    mri_ctrl = MRIalloc(width, height, depth, MRI_UCHAR);
+    MRIcopyHeader(mri_src, mri_ctrl);
+  }
+
+  pxi = mri_src->xi;
+  pyi = mri_src->yi;
+  pzi = mri_src->zi;
+
+/*
+  find points which are close to wm_target, and in 7x7x7 relatively
+  homogenous regions.
+*/
+#if 1
+  nctrl += MRInormAddFileControlPoints(mri_ctrl, 255, mri_src);
+
+  pass = 0;
+  do {
+    MRInormFindControlPointsInWindow(mri_src,
+                                     wm_target,
+                                     1.5 * intensity_above - pass * 5,
+                                     1.5 * intensity_below + pass * 5,
+                                     mri_ctrl,
+                                     3.0,
+                                     "",
+                                     &nctrl,
+                                     scan_type,
+                                     mri_not_control);
+    pass++;
+    if (pass > 10)
+      ErrorReturn(NULL, (ERROR_UNSUPPORTED, "MRInormFindControlPoints: could not find enough control points"));
+  } while (nctrl < 10);
+  MRInormFindControlPointsInWindow(
+      mri_src, wm_target, intensity_above, intensity_below, mri_ctrl, 2.0, "", &n, scan_type, mri_not_control);
+  nctrl += n;
+
+  /* use these control points as an anchor to estimate wm peak and the
+     other tissue classes from it. Then recompute control points using
+     adaptive thresholds
+  */
+  find_tissue_intensities(mri_src, mri_ctrl, &wm_val, &gm_val, &csf_val);
+  MRIclear(mri_ctrl);
+  pass = nctrl = 0;
+  do {
+    MRInormFindControlPointsInWindow(mri_src,
+                                     wm_target,
+                                     ceil(1.5 * intensity_above + 5 * pass),
+                                     ceil(1.5 * intensity_below + 5 * pass),
+                                     mri_ctrl,
+                                     3.0,
+                                     "",
+                                     &nctrl,
+                                     scan_type,
+                                     mri_not_control);
+    pass++;
+  } while (nctrl < 10);
+  if (Gx >= 0)
+    printf("after 7x7x7 - (%d, %d, %d) is %sa control point\n", Gx, Gy, Gz, MRIvox(mri_ctrl, Gx, Gy, Gz) ? "" : "NOT ");
+  int_below_adaptive = floor((wm_val - gm_val) / 3.0);
+  low_thresh = wm_target - int_below_adaptive;
+  low_thresh = MAX(wm_target - 1.5 * intensity_below, low_thresh);
+  MRInormFindControlPointsInWindow(mri_src,
+                                   wm_target,
+                                   ceil(intensity_above),
+                                   ceil(wm_target - low_thresh),
+                                   mri_ctrl,
+                                   2.0,
+                                   "",
+                                   &n,
+                                   scan_type,
+                                   mri_not_control);
+  if (Gx >= 0)
+    printf("after 5x5x5 - (%d, %d, %d) is %sa control point\n", Gx, Gy, Gz, MRIvox(mri_ctrl, Gx, Gy, Gz) ? "" : "NOT ");
+  nctrl += n;
+
+  low_thresh = wm_target - intensity_below;
+#if 1
+  int_below_adaptive = (wm_val - gm_val) / 4;
+  low_thresh = (wm_target - int_below_adaptive);
+#endif
+  hi_thresh = wm_target + intensity_above;
+#else
+  low_thresh = wm_target - 1.5 * intensity_below;
+  hi_thresh = wm_target + 1.5 * intensity_above;
+  for (nctrl = z = 0; z < depth; z++) {
+    for (y = 0; y < height; y++) {
+      for (x = 0; x < width; x++) {
+        val0 = MRIgetVoxVal(mri_src, x, y, z, 0);
+        if (mri_not_control && MRIgetVoxVal(mri_not_control, x, y, z, 0) > 0) {
+          continue;  // not allowed to be a control point
+        }
+        if (val0 >= low_thresh && val0 <= hi_thresh) {
+#ifdef WSIZE
+#undef WSIZE
+#endif
+#ifdef WHALF
+#undef WHALF
+#endif
+#define WSIZE 7
+#define WHALF ((WSIZE - 1) / 2)
+          whalf = ceil(WHALF / mri_src->xsize);
+          ctrl = 128;
+          for (zk = -whalf; ctrl && zk <= whalf; zk++) {
+            zi = pzi[z + zk];
+            for (yk = -whalf; ctrl && yk <= whalf; yk++) {
+              yi = pyi[y + yk];
+              for (xk = -whalf; ctrl && xk <= whalf; xk++) {
+                xi = pxi[x + xk];
+                val = MRIgetVoxVal(mri_src, xi, yi, zi, 0);
+                if (val > hi_thresh || val < low_thresh) ctrl = 0; /* not homogeneous enough */
+              }
+            }
+          }
+        }
+        else
+          ctrl = 0;
+
+        if (ctrl) nctrl++;
+
+        MRIvox(mri_ctrl, x, y, z) = ctrl;
+      }
+    }
+  }
+  if (Gdiag & DIAG_SHOW) fprintf(stderr, "%d 7x7x7 control points found\n", nctrl);
+
+  /*
+  find points which are close to wm_target, and in 5x5x5 relatively
+  homogenous regions.
+  */
+  low_thresh = wm_target - intensity_below;
+  hi_thresh = wm_target + intensity_above;
+  for (z = 0; z < depth; z++) {
+    for (y = 0; y < height; y++) {
+      for (x = 0; x < width; x++) {
+        if (MRIvox(mri_ctrl, x, y, z)) /* already a control point */
+          continue;
+
+        if (mri_not_control && MRIgetVoxVal(mri_not_control, x, y, z, 0) > 0)
+          continue;  // not allowed to be a control point
+
+        val0 = MRIgetVoxVal(mri_src, x, y, z, 0);
+        if (val0 >= low_thresh && val0 <= hi_thresh) {
+#ifdef WSIZE
+#undef WSIZE
+#endif
+#ifdef WHALF
+#undef WHALF
+#endif
+#define WSIZE 5
+#define WHALF ((WSIZE - 1) / 2)
+          whalf = ceil(WHALF / mri_src->xsize);
+          ctrl = 128;
+          for (zk = -whalf; ctrl && zk <= whalf; zk++) {
+            zi = pzi[z + zk];
+            for (yk = -whalf; ctrl && yk <= whalf; yk++) {
+              yi = pyi[y + yk];
+              for (xk = -whalf; ctrl && xk <= whalf; xk++) {
+                xi = pxi[x + xk];
+                val = MRIgetVoxVal(mri_src, xi, yi, zi, 0);
+                if (val > hi_thresh || val < low_thresh) ctrl = 0; /* not homogeneous enough */
+              }
+            }
+          }
+        }
+        else
+          ctrl = 0;
+        if (ctrl) nctrl++;
+
+        MRIvox(mri_ctrl, x, y, z) = ctrl;
+      }
+    }
+  }
+  if (Gdiag & DIAG_SHOW) fprintf(stderr, "%d 5x5x5 control points found\n", nctrl);
+#endif
+
+  /*  add all voxels that neighbor a control point and are in a 3x3x3
+      neighborhood that has unambiguous intensities
+      (should push things out close to the border).
+  */
+  total_filled = 0;
+#ifdef WSIZE
+#undef WSIZE
+#endif
+#ifdef WHALF
+#undef WHALF
+#endif
+#define WSIZE 3
+#define WHALF ((WSIZE - 1) / 2)
+  whalf = ceil(WHALF / mri_src->xsize);
+#if 0
+  if (mri_src->xsize < 0.9) // be more conservative for hires volumes
+  {
+    low_thresh = wm_target-intensity_below/2;
+    hi_thresh =  wm_target+intensity_above/2;
+  }
+#endif
+
+  mri_tmp = MRIcopy(mri_ctrl, NULL);
+  do {
+    if (which < 1) break;
+
+    nfilled = 0;
+    for (z = 0; z < depth; z++) {
+      for (y = 0; y < height; y++) {
+        for (x = 0; x < width; x++) {
+          val0 = MRIgetVoxVal(mri_src, x, y, z, 0);
+          ctrl = MRIvox(mri_ctrl, x, y, z);
+          too_low = 0;
+          if (mri_not_control && MRIgetVoxVal(mri_not_control, x, y, z, 0) > 0)
+            continue;  // not allowed to be a control point
+
+          if (val0 >= low_thresh && val0 <= hi_thresh && !ctrl) {
+            n = 0;
+            mean_val = min_val = max_val = 0.0;
+            if (x == Gx && y == Gy && z == Gz) DiagBreak();
+
+            for (zk = -whalf; zk <= whalf && !too_low; zk++) {
+              zi = pzi[z + zk];
+              for (yk = -whalf; yk <= whalf && !too_low; yk++) {
+                yi = pyi[y + yk];
+                for (xk = -whalf; xk <= whalf && !too_low; xk++) {
+                  /*
+                    check for any 27-connected neighbor
+                    that is a control
+                    point and has a small intensity
+                    difference with the
+                    current point.
+                  */
+                  xi = pxi[x + xk];
+                  val = MRIgetVoxVal(mri_src, xi, yi, zi, 0);
+                  if (val >= hi_thresh || val <= low_thresh) {
+                    too_low = 1;
+                    ctrl = 0;
+                    break;
+                  }
+                  if ((abs(xk) + abs(yk) + abs(zk)) > 1) continue;  // only allow 4 (6 in 3-d) connectivity
+
+                  /* now make sure that a
+                     6-connected neighbor exists that
+                     is currently a control point.
+                  */
+                  if (MRIvox(mri_ctrl, xi, yi, zi)) {
+                    n++;
+                    val = MRIgetVoxVal(mri_src, xi, yi, zi, 0);
+                    mean_val += val;
+                    if (val > max_val) max_val = val;
+
+                    if (val < min_val) min_val = val;
+
+                    ctrl = 128;
+                  }
+                }
+              }
+            }
+            if (Gx == x && Gy == y && Gz == z) {
+              if (ctrl > 0) DiagBreak();
+              DiagBreak();
+            }
+            mean_val /= (float)n;
+            if ((val0 >= wm_target) || (mean_val - val0 < int_below_adaptive / 2)) {
+              MRIvox(mri_tmp, x, y, z) = ctrl;
+              if (ctrl) nfilled++;
+            }
+          }
+        }
+      }
+    }
+    MRIcopy(mri_tmp, mri_ctrl);
+    total_filled += nfilled;
+  } while (nfilled > 0);
+  nctrl += total_filled;
+  if (Gdiag & DIAG_SHOW)
+    fprintf(stderr,
+            "%d contiguous %dx%dx%d control points added above %2.0f\n",
+            total_filled,
+            2 * whalf + 1,
+            2 * whalf + 1,
+            2 * whalf + 1,
+            low_thresh);
+  if (Gx >= 0)
+    printf("after 3x3x3 - (%d, %d, %d) is %sa control point\n", Gx, Gy, Gz, MRIvox(mri_ctrl, Gx, Gy, Gz) ? "" : "NOT ");
+
+/*  add all voxels that neighbor at least 3 control points and
+    have and that lie in a 6-connected neighborhood of high
+    intensities. (should push things out even close to the border).
+*/
+#if 0
+  low_thresh = wm_target-intensity_below/2;
+  hi_thresh =  wm_target+intensity_above/2;
+#endif
+  total_filled = 0;
+  low_thresh = MAX(low_thresh, wm_target - intensity_below);
+
+  /* doesn't make sense to look for 6-connected
+     nbrs if the voxel size is less than 1mm */
+  //  if (mri_src->xsize > 0.9)
+  {
+    MRIcopy(mri_ctrl, mri_tmp);
+    do {
+      if (which < 2) break;
+
+      nfilled = 0;
+      for (z = 0; z < depth; z++) {
+        for (y = 0; y < height; y++) {
+          for (x = 0; x < width; x++) {
+            val0 = MRIgetVoxVal(mri_src, x, y, z, 0);
+            ctrl = MRIvox(mri_ctrl, x, y, z);
+            too_low = 0;
+            if (mri_not_control && MRIgetVoxVal(mri_not_control, x, y, z, 0) > 0)
+              continue;  // not allowed to be a control point
+
+            if (val0 >= low_thresh && val0 <= hi_thresh && !ctrl) {
+              if (x == Gx && y == Gy && z == Gz) DiagBreak();
+
+              n = 0;
+              mean_val = min_val = max_val = 0.0;
+              for (zk = -whalf; zk <= whalf && !too_low; zk++) {
+                zi = pzi[z + zk];
+                for (yk = -whalf; yk <= whalf && !too_low; yk++) {
+                  yi = pyi[y + yk];
+                  for (xk = -whalf; xk <= whalf && !too_low; xk++) {
+                    /*
+                      check for any 27-connected neighbor
+                      that is a control
+                      point and has a small intensity
+                      difference with the
+                      current point.
+                    */
+                    xi = pxi[x + xk];
+                    val = MRIgetVoxVal(mri_src, xi, yi, zi, 0);
+                    if (MRIvox(mri_ctrl, xi, yi, zi) && (abs(xk) <= 1) && (abs(yk) <= 1) && (abs(zk) <= 1)) {
+                      n++; /* count # of 27-connected control points */
+                      mean_val += val;
+                      if (val > max_val) max_val = val;
+
+                      if (val < min_val) min_val = val;
+                    }
+                    if ((abs(xk) + abs(yk) + abs(zk)) > 1) continue;  // only allow 4 (6 in 3-d) connectivity
+
+                    if (val > hi_thresh || val < low_thresh) too_low = 1;
+                  }
+                }
+              }
+#define MIN_CONTROL_POINTS 4
+              if (x == Gx && y == Gy && z == Gz) DiagBreak();
+
+              if (n >= MIN_CONTROL_POINTS && !too_low) {
+                if (x == Gx && y == Gy && z == Gz) DiagBreak();
+
+                mean_val /= n;
+                if ((val0 >= wm_target) || (mean_val - val0 < int_below_adaptive / 2)) {
+                  /* if (val0 >= wm_target
+                     || (max_val-min_val<int_below_adaptive))*/
+                  {
+                    ctrl = 1;
+                    MRIvox(mri_tmp, x, y, z) = 128;
+                    nfilled++;
+                  }
+                }
+              }
+            }
+          }
+        }
+      }
+      MRIcopy(mri_tmp, mri_ctrl);
+      total_filled += nfilled;
+    } while (nfilled > 0);
+    nctrl += total_filled;
+    if (Gdiag & DIAG_SHOW)
+      fprintf(stderr,
+              "%d contiguous 6-connected control points "
+              "added above threshold %2.0f\n",
+              total_filled,
+              low_thresh);
+    if (Gx >= 0)
+      printf("after 6-connected - (%d, %d, %d) is %sa control point\n",
+             Gx,
+             Gy,
+             Gz,
+             MRIvox(mri_ctrl, Gx, Gy, Gz) ? "" : "NOT ");
+  }
+
+#if 0
+  low_thresh = wm_target-(2*intensity_below);
+  hi_thresh =  wm_target+intensity_above;
+  total_filled = 0 ;
+  for (z = 0 ; z < depth ; z++)
+  {
+    for (y = 0 ; y < height ; y++)
+    {
+      for (x = 0 ; x < width ; x++)
+      {
+        val0 = MRIgetVoxVal(mri_src, x, y, z, 0) ;
+        if (val0 >= low_thresh && val0 <= hi_thresh)
+        {
+#undef WHALF
+#undef WSIZE
+#define WSIZE 9
+#define WHALF ((WSIZE - 1) / 2)
+          whalf = ceil(WHALF / mri_src->xsize) ;
+          ctrl = 128 ;
+          for (zk = -whalf ; ctrl && zk <= whalf ; zk++)
+          {
+            zi = pzi[z+zk] ;
+            for (yk = -whalf ; ctrl && yk <= whalf ; yk++)
+            {
+              yi = pyi[y+yk] ;
+              for (xk = -whalf ; ctrl && xk <= whalf ; xk++)
+              {
+                xi = pxi[x+xk] ;
+                val = MRIgetVoxVal(mri_src, xi, yi, zi, 0) ;
+                if (val > hi_thresh || val < low_thresh)
+                {
+                  ctrl = 0 ;  /* not homogeneous enough */
+                }
+              }
+            }
+          }
+        }
+        else
+        {
+          ctrl = 0 ;
+        }
+        if (ctrl)
+        {
+          total_filled++ ;
+        }
+        MRIvox(mri_ctrl, x, y, z) = ctrl ;
+      }
+    }
+  }
+  if (Gdiag & DIAG_SHOW)
+    fprintf(stderr, "%d %d mm homogenous control points found\n",
+            total_filled,WSIZE);
+  nctrl += total_filled ;
+#endif
+
+#if 0
+  total_filled = 0 ;
+  do
+  {
+    int   low_gradients ;
+    float dist ;
+
+    nfilled = 0 ;
+    for (z = 0 ; z < depth ; z++)
+    {
+      for (y = 0 ; y < height ; y++)
+      {
+        for (x = 0 ; x < width ; x++)
+        {
+          val0 = MRIgetVoxVal(mri_src, x, y, z, 0) ;
+          ctrl = MRIvox(mri_ctrl, x, y, z) ;
+          low_gradients = 0 ;
+          if (val0 >= low_thresh && val0 <= hi_thresh && !ctrl)
+          {
+            if (x == Gx && y == Gy && z == Gz)
+            {
+              DiagBreak() ;
+            }
+            for (zk = -1 ; zk <= 1 ; zk++)
+            {
+              zi = pzi[z+zk] ;
+              for (yk = -1 ; yk <= 1 ; yk++)
+              {
+                yi = pyi[y+yk] ;
+                for (xk = -1 ; xk <= 1 ; xk++)
+                {
+                  if (!xk && !yk && !zk)
+                  {
+                    continue ;
+                  }
+
+                  /*
+                    check for any 27-connected
+                    neighbor that is not
+                    in the right intensity range.
+                  */
+                  xi = pxi[x+xk] ;
+                  if (MRIvox(mri_ctrl, xi, yi, zi))
+                    /* neighboring ctrl pt */
+                  {
+                    val =
+                      MRIgetVoxVal(mri_src, xi, yi, zi, 0) ;
+                    dist = sqrt(xk*xk+yk*yk+zk*zk) ;
+                    if (FZERO(dist))
+                    {
+                      dist = 1.0 ;
+                    }
+#define MIN_GRAD 1.0
+                    if (fabs(val-val0)/dist < MIN_GRAD)
+                    {
+                      low_gradients++ ;
+                    }
+                  }
+                  if ((abs(xk) + abs(yk) + abs(zk)) > 1)
+                  {
+                    continue ;  /* only allow 4 (6 in 3-d) connectivity */
+                  }
+                }
+              }
+            }
+            if (low_gradients >= 9)
+            {
+              MRIvox(mri_ctrl, x, y, z) = 128 ;
+              nfilled++ ;
+            }
+          }
+        }
+      }
+    }
+    total_filled += nfilled ;
+  }
+  while (nfilled > 0) ;
+  nctrl += total_filled ;
+  if (Gdiag & DIAG_SHOW)
+    fprintf(stderr,"%d contiguous low gradient control points added\n",
+            total_filled);
+#endif
+
+#undef WSIZE
+#undef WHALF
+  mriRemoveOutliers(mri_ctrl, 2);
+
+#if 0
+  /* now remove control points that are within 2mm of csf */
+  csf_thresh = (BUFTYPE)nint(find_csf(mri_src, mri_ctrl, 0)) ;
+  printf("setting max csf intensity to %d\n", csf_thresh) ;
+  for (nremoved = z = 0 ; z < depth ; z++)
+  {
+    for (y = 0 ; y < height ; y++)
+    {
+      for (x = 0 ; x < width ; x++)
+      {
+        if (x == Gx && y == Gy && z == Gz)
+        {
+          DiagBreak() ;
+        }
+
+        ctrl = MRIvox(mri_ctrl, x, y, z) ;
+        if (ctrl == 0)
+        {
+          continue ;
+        }
+        val0 = MRIgetVoxVal(mri_src, x, y, z, 0) ;
+#ifdef WSIZE
+#undef WSIZE
+#endif
+#ifdef WHALF
+#undef WHALF
+#endif
+#define WSIZE 5
+#define WHALF ((WSIZE - 1) / 2)
+        whalf = ceil(WHALF / mri_src->xsize) ;
+        ctrl = 128 ;
+        for (zk = -whalf ; ctrl && zk <= whalf ; zk++)
+        {
+          zi = pzi[z+zk] ;
+          for (yk = -whalf ; ctrl && yk <= whalf ; yk++)
+          {
+            yi = pyi[y+yk] ;
+            for (xk = -whalf ; ctrl && xk <= whalf ; xk++)
+            {
+              xi = pxi[x+xk] ;
+              val = MRIgetVoxVal(mri_src, xi, yi, zi, 0) ;
+              if (val <= csf_thresh)
+              {
+                ctrl = 0 ;  /* a csf voxel too close */
+              }
+            }
+          }
+        }
+        if (ctrl == 0)
+        {
+          nremoved++ ;
+        }
+        MRIvox(mri_ctrl, x, y, z) = ctrl ;
+      }
+    }
+  }
+
+  printf("%d control points removed due to csf proximity...\n", nremoved) ;
+  nctrl -= nremoved ;
+#endif
+
+#if 1
+  nctrl += MRInormAddFileControlPoints(mri_ctrl, 255, mri_src);
+#else
+  /* read in control points from a file (if specified) */
+  for (i = 0; i < num_control_points; i++) {
+    /*    if (!MRIvox(mri_ctrl, xctrl[i], yctrl[i], zctrl[i]))*/
+    {
+      MRIvox(mri_ctrl, xctrl[i], yctrl[i], zctrl[i]) = 255;
+      nctrl++;
+    }
+  }
+#endif
+
+  if (Gdiag & DIAG_SHOW) {
+    fprintf(stderr, "%d control points found.\n", nctrl);
+  }
+  if (Gx >= 0 && Gy >= 0 && Gz >= 0) {
+    float val = MRIgetVoxVal(mri_src, Gx, Gy, Gz, 0);
+    printf("(%d, %d, %d) is%s a control point (T1=%2.0f)\n",
+           Gx,
+           Gy,
+           Gz,
+           MRIvox(mri_ctrl, Gx, Gy, Gz) > 0 ? "" : " NOT",
+           val);
+  }
+  MRIfree(&mri_tmp);
+  return (mri_ctrl);
+}
+
+MRI *MRInormGentlyFindControlPoints(
+    MRI *mri_src, float wm_target, float intensity_above, float intensity_below, MRI *mri_ctrl, MRI *mri_not_control)
+{
+  int width, height, depth, x, y, z, xk, yk, zk, xi, yi, zi;
+  int *pxi, *pyi, *pzi, ctrl, nctrl, val0, val, whalf = 0;
+  BUFTYPE low_thresh, hi_thresh;
+
+  if (!wm_target) {
+    wm_target = DEFAULT_DESIRED_WHITE_MATTER_VALUE;
+  }
+  width = mri_src->width;
+  height = mri_src->height;
+  depth = mri_src->depth;
+  if (!mri_ctrl) {
+    mri_ctrl = MRIalloc(width, height, depth, MRI_UCHAR);
+    MRIcopyHeader(mri_src, mri_ctrl);
+  }
+
+  pxi = mri_src->xi;
+  pyi = mri_src->yi;
+  pzi = mri_src->zi;
+  /*
+    find points which are close to wm_target, and in 7x7x7 relatively
+    homogenous regions.
+  */
+  low_thresh = wm_target - 1.5 * intensity_below;
+  hi_thresh = wm_target + 1.5 * intensity_above;
+  for (nctrl = z = 0; z < depth; z++) {
+    for (y = 0; y < height; y++) {
+      for (x = 0; x < width; x++) {
+        if (x == Gx && y == Gy && z == Gz) {
+          DiagBreak();
+        }
+
+        if (MRIvox(mri_ctrl, x, y, z) == CONTROL_MARKED) {
+          nctrl++;
+          continue;  // caller specified this as a control point
+        }
+        val0 = MRIgetVoxVal(mri_src, x, y, z, 0);
+        if (mri_not_control && MRIgetVoxVal(mri_not_control, x, y, z, 0) > 0) {
+          continue;  // not allowed to be a control point
+        }
+        if (val0 >= low_thresh && val0 <= hi_thresh) {
+#ifdef WSIZE
+#undef WSIZE
+#endif
+#ifdef WHALF
+#undef WHALF
+#endif
+#define WSIZE 7
+#define WHALF ((WSIZE - 1) / 2)
+          whalf = ceil(WHALF / mri_src->xsize);
+          ctrl = 128;
+          for (zk = -whalf; ctrl && zk <= whalf; zk++) {
+            zi = pzi[z + zk];
+            for (yk = -whalf; ctrl && yk <= whalf; yk++) {
+              yi = pyi[y + yk];
+              for (xk = -whalf; ctrl && xk <= whalf; xk++) {
+                xi = pxi[x + xk];
+                val = MRIgetVoxVal(mri_src, xi, yi, zi, 0);
+                if (val > hi_thresh || val < low_thresh) {
+                  ctrl = 0; /* not homogeneous enough */
+                }
+              }
+            }
+          }
+        }
+        else {
+          ctrl = 0;
+        }
+        if (ctrl) {
+          nctrl++;
+        }
+        MRIvox(mri_ctrl, x, y, z) = ctrl;
+      }
+    }
+  }
+  if (Gdiag & DIAG_SHOW)
+    fprintf(stderr, "%d %dx%dx%d control points found\n", nctrl, 2 * whalf + 1, 2 * whalf + 1, 2 * whalf + 1);
+
+  /*
+    find points which are close to wm_target, and in 5x5x5 relatively
+    homogenous regions.
+  */
+  low_thresh = wm_target - intensity_below;
+  hi_thresh = wm_target + intensity_above;
+  for (z = 0; z < depth; z++) {
+    for (y = 0; y < height; y++) {
+      for (x = 0; x < width; x++) {
+        if ((int)MRIgetVoxVal(mri_ctrl, x, y, z, 0)) /*already a controlpoint*/
+        {
+          continue;
+        }
+        if (mri_not_control && MRIgetVoxVal(mri_not_control, x, y, z, 0) > 0) {
+          continue;  // not allowed to be a control point
+        }
+        val0 = MRIgetVoxVal(mri_src, x, y, z, 0);
+        if (val0 >= low_thresh && val0 <= hi_thresh) {
+#ifdef WSIZE
+#undef WSIZE
+#endif
+#ifdef WHALF
+#undef WHALF
+#endif
+#undef WSIZE
+#define WSIZE 5
+#define WHALF ((WSIZE - 1) / 2)
+          whalf = ceil(WHALF / mri_src->xsize);
+          ctrl = 128;
+          for (zk = -whalf; ctrl && zk <= whalf; zk++) {
+            zi = pzi[z + zk];
+            for (yk = -whalf; ctrl && yk <= whalf; yk++) {
+              yi = pyi[y + yk];
+              for (xk = -whalf; ctrl && xk <= whalf; xk++) {
+                xi = pxi[x + xk];
+                val = MRIgetVoxVal(mri_src, xi, yi, zi, 0);
+                if (val > hi_thresh || val < low_thresh) {
+                  ctrl = 0; /* not homogeneous enough */
+                }
+              }
+            }
+          }
+        }
+        else {
+          ctrl = 0;
+        }
+        if (ctrl) {
+          nctrl++;
+        }
+        MRIvox(mri_ctrl, x, y, z) = ctrl;
+      }
+    }
+  }
+  if (Gdiag & DIAG_SHOW)
+    fprintf(stderr,
+            "%d %dx%dx%d control points found above %d\n",
+            nctrl,
+            2 * whalf + 1,
+            2 * whalf + 1,
+            2 * whalf + 1,
+            low_thresh);
+
+#undef WSIZE
+#undef WHALF
+  mriRemoveOutliers(mri_ctrl, 2);
+
+  nctrl += MRInormAddFileControlPoints(mri_ctrl, 255, mri_src);
+
+  if (Gdiag & DIAG_SHOW) {
+    fprintf(stderr, "%d control points found.\n", nctrl);
+  }
+  if (Gx >= 0 && Gy >= 0 && Gz >= 0) {
+    float val = MRIgetVoxVal(mri_src, Gx, Gy, Gz, 0);
+    printf("(%d, %d, %d) is%s a control point (T1=%2.0f)\n",
+           Gx,
+           Gy,
+           Gz,
+           MRIvox(mri_ctrl, Gx, Gy, Gz) > 0 ? "" : " NOT",
+           val);
+  }
+  MRIbinarize(mri_ctrl, mri_ctrl, 1, 0, 1);
+  return (mri_ctrl);
+}
+
+MRI *MRInormFindControlPointsInWindow(MRI *mri_src,
+                                      float wm_target,
+                                      float intensity_above,
+                                      float intensity_below,
+                                      MRI *mri_ctrl,
+                                      float whalf_mm,
+                                      const char *debug_str,
+                                      int *pnctrl,
+                                      int scan_type,
+                                      MRI *mri_not_control)
+{
+  int width, height, depth, x, y, z, xk, yk, zk, xi, yi, zi, *pxi, *pyi;
+  int *pzi, ctrl, nctrl, val0, val = 0, whalf;
+  float low_thresh, hi_thresh;
+
+  whalf = nint(whalf_mm / mri_src->xsize);
+  if (!wm_target) {
+    wm_target = DEFAULT_DESIRED_WHITE_MATTER_VALUE;
+  }
+  width = mri_src->width;
+  height = mri_src->height;
+  depth = mri_src->depth;
+  if (!mri_ctrl) {
+    mri_ctrl = MRIalloc(width, height, depth, MRI_UCHAR);
+    MRIcopyHeader(mri_src, mri_ctrl);
+  }
+
+  pxi = mri_src->xi;
+  pyi = mri_src->yi;
+  pzi = mri_src->zi;
+  /*
+    find points which are close to wm_target, and in 7x7x7 relatively
+    homogenous regions.
+  */
+  low_thresh = floor(wm_target - intensity_below);
+  hi_thresh = floor(wm_target + intensity_above);
+  for (nctrl = z = 0; z < depth; z++) {
+    for (y = 0; y < height; y++) {
+      for (x = 0; x < width; x++) {
+        if (MRIvox(mri_ctrl, x, y, z) > 0) /* already a control point */
+          continue;
+
+        if (mri_not_control && MRIgetVoxVal(mri_not_control, x, y, z, 0) > 0) continue;
+
+        val0 = MRIgetVoxVal(mri_src, x, y, z, 0);
+        if (val0 >= low_thresh && val0 <= hi_thresh) {
+          ctrl = 128;
+          for (zk = -whalf; ctrl && zk <= whalf; zk++) {
+            zi = pzi[z + zk];
+            for (yk = -whalf; ctrl && yk <= whalf; yk++) {
+              yi = pyi[y + yk];
+              for (xk = -whalf; ctrl && xk <= whalf; xk++) {
+                xi = pxi[x + xk];
+                val = MRIgetVoxVal(mri_src, xi, yi, zi, 0);
+                if (val > hi_thresh || val < low_thresh) ctrl = 0; /* not homogeneous enough */
+              }
+            }
+          }
+        }
+        else
+          ctrl = 0;
+        if (ctrl) nctrl++;
+
+        if (ctrl && x == Gx && y == Gy && z == Gz && !MRIvox(mri_ctrl, x, y, z)) {
+          printf("val %d - setting (%d, %d, %d) as a control point\n", val, x, y, z);
+        }
+        MRIvox(mri_ctrl, x, y, z) = ctrl;
+      }
+    }
+  }
+  if (Gdiag & DIAG_SHOW && debug_str != NULL)
+    fprintf(
+        stderr, "%s %d %dx%dx%d control points found\n", debug_str, nctrl, whalf * 2 + 1, whalf * 2 + 1, whalf * 2 + 1);
+
+  if (pnctrl) {
+    *pnctrl = nctrl;
+  }
+  return (mri_ctrl);
+}
+
+/*-----------------------------------------------------
+  Parameters:
+
+  Returns value:
+
+  Description
+  ------------------------------------------------------*/
+#if 0
+MRI *
+MRIbuildBiasImage(MRI *mri_src, MRI *mri_ctrl, MRI *mri_bias)
+{
+  int     width, height, depth ;
+  MRI     *mri_s_ctrl, *mri_s_bias, *mri_s_src, *mri_tmp ;
+
+  width = mri_src->width ;
+  height = mri_src->height ;
+  depth = mri_src->depth ;
+
+  mri_s_ctrl = mriDownsampleCtrl2(mri_ctrl, NULL) ;
+  mri_s_src = MRIreduceByte(mri_src, NULL) ;
+  mri_s_bias = MRIclone(mri_s_src, NULL) ;
+  MRIbuildVoronoiDiagram(mri_s_src, mri_s_ctrl, mri_s_bias) ;
+  MRIsoapBubble(mri_s_bias, mri_s_ctrl, mri_s_bias, 25) ;
+  MRIfree(&mri_s_ctrl) ;
+  MRIfree(&mri_s_src) ;
+  mri_bias = MRIupsample2(mri_s_bias, mri_bias) ;
+
+  MRIfree(&mri_s_bias) ;
+  mri_tmp = MRImeanByte(mri_bias, NULL, 3) ;
+  MRImeanByte(mri_tmp, mri_bias, 3) ;
+  MRIfree(&mri_tmp) ;
+  return(mri_bias) ;
+}
+#else
+MRI *MRIbuildBiasImage(MRI *mri_src, MRI *mri_ctrl, MRI *mri_bias, float sigma)
+{
+  // int width, height, depth;
+  int x, y, z;
+  MRI *mri_kernel;
+
+  // width = mri_src->width;
+  // height = mri_src->height;
+  // depth = mri_src->depth;
+
+  mri_kernel = MRIgaussian1d(sigma, -1);
+  mri_bias = MRIclone(mri_src, NULL);
+  printf("building Voronoi diagram...\n");
+  MRIbuildVoronoiDiagram(mri_src, mri_ctrl, mri_bias);
+  printf("performing soap bubble smoothing, sigma = %g...\n", sigma);
+#if 1
+  MRIconvolveGaussian(mri_bias, mri_bias, mri_kernel);
+  //  if (mri_src->xsize > 0.9) /* replace smoothed bias
+  //    with exact one for control points*/
+  {
+    for (x = 0; x < mri_src->width; x++) {
+      for (y = 0; y < mri_src->height; y++) {
+        for (z = 0; z < mri_src->depth; z++) {
+          if (MRIvox(mri_ctrl, x, y, z) > 0) MRIsetVoxVal(mri_bias, x, y, z, 0, MRIgetVoxVal(mri_src, x, y, z, 0));
+        }
+      }
+    }
+  }
+#else
+  MRIsoapBubble(mri_bias, mri_ctrl, mri_bias, 10, -1);
+#endif
+  return (mri_bias);
+}
+#endif
+/*-----------------------------------------------------
+  Parameters:
+
+  Returns value:
+
+  Description
+  ------------------------------------------------------*/
+#define NORMALIZE_INCLUDING_FIVE_WINDOW 0
+#define NORMALIZE_INCLUDING_THREE_WINDOW 1
+#define NORMALIZE_INCLUDING_SIX_CONNECTED 2
+
+MRI *MRI3dNormalize(MRI *mri_orig,
+                    MRI *mri_src,
+                    float wm_target,
+                    MRI *mri_norm,
+                    float intensity_above,
+                    float intensity_below,
+                    int only_file,
+                    int prune,
+                    float bias_sigma,
+                    int scan_type,
+                    MRI *mri_not_control)
+{
+  int width, height, depth, x, y, z, n;
+  float norm, src, bias;
+  MRI *mri_bias = NULL, *mri_ctrl, *mri_tmp;
+  /*    double  wm_std = 10 ;*/
+
+  if (!wm_target) {
+    wm_target = DEFAULT_DESIRED_WHITE_MATTER_VALUE;
+  }
+  width = mri_src->width;
+  height = mri_src->height;
+  depth = mri_src->depth;
+
+  mri_tmp = MRIchangeType(mri_src, MRI_FLOAT, 0, 255, 1); /* make a copy of it */
+  mri_src = mri_tmp;                                      // mri_src is now a local copy
+  if (!mri_norm) {
+    mri_norm = MRIcopy(mri_src, NULL);
+  }
+
+  for (n = 2; n < 3; n++) {
+    if (!only_file) {
+      mri_ctrl = MRInormFindControlPoints(
+          mri_src, wm_target, intensity_above, intensity_below, NULL, n, scan_type, mri_not_control);
+      if (mri_ctrl == NULL) ErrorExit(ERROR_UNSUPPORTED, "MRInormFindControlPoints failed");
+    }
+    else {
+      int nctrl;
+
+      mri_ctrl = MRIalloc(mri_src->width, mri_src->height, mri_src->depth, MRI_UCHAR);
+      MRIcopyHeader(mri_src, mri_ctrl);
+      nctrl = MRInormAddFileControlPoints(mri_ctrl, 255, mri_src);
+      fprintf(stderr, "only using %d unique control points from file...\n", nctrl);
+      if (getenv("WRITE_CONTROL_POINTS") != NULL) {
+        printf("writing control point volume to cp.mgz\n");
+        MRIwrite(mri_ctrl, "cp.mgz");
+      }
+    }
+
+    if (control_volume_fname) {
+      fprintf(stderr, "writing control point volume to %s...\n", control_volume_fname);
+      MRIcopyHeader(mri_src, mri_ctrl);
+      MRIwrite(mri_ctrl, control_volume_fname);
+    }
+    MRIbinarize(mri_ctrl, mri_ctrl, 1, CONTROL_NONE, CONTROL_MARKED);
+    if (prune > 0)
+      remove_gray_matter_control_points(
+          mri_ctrl, mri_orig, wm_target, intensity_above, intensity_below, scan_type, mri_not_control);
+
+#if 0
+    if (n == 0)
+    {
+      wm_std = mriNormComputeWMStandardDeviation(mri_orig, mri_ctrl) ;
+    }
+    if (n >= 1)
+      remove_extreme_control_points(mri_orig, mri_ctrl,
+                                    wm_target-intensity_below,
+                                    wm_target+intensity_above,
+                                    wm_target, wm_std) ;
+#endif
+
+    mri_bias = MRIbuildBiasImage(mri_src, mri_ctrl, mri_bias, bias_sigma);
+    if (bias_volume_fname) {
+      fprintf(stderr, "writing bias field volume to %s...\n", bias_volume_fname);
+      MRIwrite(mri_bias, bias_volume_fname);
+    }
+    if (Gdiag & DIAG_WRITE && DIAG_VERBOSE_ON) {
+      static int pass = 0;
+      char fname[STRLEN];
+
+      fprintf(stderr, "writing out control and bias volumes...\n");
+      sprintf(fname, "src%d.mgh", pass);
+      MRIwrite(mri_src, fname);
+      sprintf(fname, "ctrl%d.mgh", pass);
+      MRIwrite(mri_ctrl, fname);
+      sprintf(fname, "bias%d.mgh", pass);
+      MRIwrite(mri_bias, fname);
+      pass++;
+    }
+
+    for (z = 0; z < depth; z++) {
+      for (y = 0; y < height; y++) {
+        for (x = 0; x < width; x++) {
+          src = MRIgetVoxVal(mri_src, x, y, z, 0);
+          bias = MRIgetVoxVal(mri_bias, x, y, z, 0);
+          if (FZERO(bias)) /* should never happen */
+            norm = src;
+          else
+            norm = src * (float)wm_target / (float)bias;
+
+          if (norm > 255.0f && mri_norm->type == MRI_UCHAR) norm = 255.0f;
+
+          MRIsetVoxVal(mri_norm, x, y, z, 0, norm);
+          if (x == Gx && y == Gy && z == Gz) {
+            if (Gx >= 0) printf("bias at (%d, %d, %d) = %2.1f, T1 %2.0f --> %d\n", Gx, Gy, Gz, bias, src, nint(norm));
+            DiagBreak();
+          }
+        }
+      }
+    }
+    MRIfree(&mri_ctrl);
+    if (only_file) break;
+
+    MRIcopy(mri_norm, mri_src); /* for next iteration */
+  }
+  MRIfree(&mri_bias);
+  MRIfree(&mri_src); /* NOT the one passed in - a copy for internal use */
+  return (mri_norm);
+}
+
+/*-----------------------------------------------------
+  Parameters:
+
+  Returns value:
+
+  Description
+  ------------------------------------------------------*/
+MRI *MRI3dGentleNormalize(MRI *mri_src,
+                          MRI *mri_bias,
+                          float wm_target,
+                          MRI *mri_norm,
+                          float intensity_above,
+                          float intensity_below,
+                          int only_file,
+                          float bias_sigma,
+                          MRI *mri_not_control)
+{
+  int width, height, depth, x, y, z, src, bias, free_bias;
+  float norm;
+
+  if (!wm_target) {
+    wm_target = DEFAULT_DESIRED_WHITE_MATTER_VALUE;
+  }
+  width = mri_src->width;
+  height = mri_src->height;
+  depth = mri_src->depth;
+  if (!mri_norm) {
+    mri_norm = MRIclone(mri_src, NULL);
+  }
+
+  if (!mri_bias) {
+    MRI *mri_ctrl;
+
+    free_bias = 1;
+    if (!only_file)
+      mri_ctrl =
+          MRInormGentlyFindControlPoints(mri_src, wm_target, intensity_above, intensity_below, NULL, mri_not_control);
+    else {
+      int nctrl;
+      double mean;
+
+      mri_ctrl = MRIalloc(mri_src->width, mri_src->height, mri_src->depth, MRI_UCHAR);
+      MRIcopyHeader(mri_src, mri_ctrl);
+      nctrl = MRInormAddFileControlPoints(mri_ctrl, 255, mri_src);
+      mean = MRImeanInLabel(mri_src, mri_ctrl, 255);
+      if (nctrl == 0 || FZERO(mean)) {
+        MRIcopy(mri_src, mri_norm);
+        ErrorReturn(mri_norm,
+                    (ERROR_BADPARM, "MRI3dGentleNormalize: mean = %2.1f, nctrl = %d, norm failed", mean, nctrl));
+      }
+      fprintf(stderr,
+              "only using %d control points from file, mean %2.1f, scaling by %2.2f...\n",
+              nctrl,
+              mean,
+              wm_target / mean);
+      MRIscalarMul(mri_src, mri_src, wm_target / mean);
+      if (getenv("WRITE_CONTROL_POINTS") != NULL) {
+        printf("writing control point volume to c.mgz\n");
+        MRIwrite(mri_ctrl, "c.mgz");
+      }
+      if (Gdiag & DIAG_WRITE) {
+        printf("writing scaled intensity volume to scaled.mgz\n");
+        MRIwrite(mri_src, "scaled.mgz");
+      }
+    }
+
+    if (mri_ctrl == NULL) {
+      fprintf(stderr, "MRI3dGentleNormalize failure!  mri_ctrl=NULL \n");
+      exit(1);
+    }
+
+    if (control_volume_fname) {
+      fprintf(stderr, "writing control point volume to %s...\n", control_volume_fname);
+      MRIwrite(mri_ctrl, control_volume_fname);
+    }
+    MRIbinarize(mri_ctrl, mri_ctrl, 1, CONTROL_NONE, CONTROL_MARKED);
+    mri_bias = MRIbuildBiasImage(mri_src, mri_ctrl, NULL, bias_sigma);
+    if (bias_volume_fname) {
+      fprintf(stderr, "writing bias field volume to %s...\n", bias_volume_fname);
+      MRIwrite(mri_bias, bias_volume_fname);
+    }
+    if (Gdiag & DIAG_WRITE && DIAG_VERBOSE_ON) {
+      static int pass = 0;
+      char fname[500];
+
+      fprintf(stderr, "writing out control and bias volumes...\n");
+      sprintf(fname, "src%d.mgz", pass);
+      MRIwrite(mri_src, fname);
+      sprintf(fname, "ctrl%d.mgz", pass);
+      MRIwrite(mri_ctrl, fname);
+      sprintf(fname, "bias%d.mgz", pass);
+      MRIwrite(mri_bias, fname);
+      pass++;
+    }
+    MRIfree(&mri_ctrl);
+  }
+  else {
+    free_bias = 0;
+  }
+
+  for (z = 0; z < depth; z++) {
+    for (y = 0; y < height; y++) {
+      for (x = 0; x < width; x++) {
+        if (x == Gx && y == Gy && z == Gz) {
+          DiagBreak();
+        }
+        src = MRIgetVoxVal(mri_src, x, y, z, 0);
+        bias = MRIgetVoxVal(mri_bias, x, y, z, 0);
+        if (!bias) /* should never happen */
+        {
+          norm = (float)src;
+        }
+        else {
+          norm = (float)src * (float)wm_target / (float)bias;
+        }
+        if (norm > 255.0f && mri_norm->type == MRI_UCHAR) {
+          norm = 255.0f;
+        }
+        MRIsetVoxVal(mri_norm, x, y, z, 0, norm);
+      }
+    }
+  }
+  if (free_bias) {
+    MRIfree(&mri_bias);
+  }
+
+  return (mri_norm);
+}
+
+/*-----------------------------------------------------
+  Parameters:
+
+  Returns value:
+
+  Description
+  ------------------------------------------------------*/
+static MRI *mriBuildVoronoiDiagramShort(MRI *mri_src, MRI *mri_ctrl, MRI *mri_dst)
+{
+  int width, height, depth, x, y, z, xk, yk, zk, xi, yi, zi;
+  int *pxi, *pyi, *pzi, nchanged, n, total, visited;
+  BUFTYPE *pmarked, ctrl, mark;
+  short *psrc, *pdst;
+  float src, val, mean;
+  MRI *mri_marked;
+  // float scale;
+
+  if (mri_src->type != MRI_SHORT || mri_dst->type != MRI_SHORT)
+    ErrorExit(ERROR_UNSUPPORTED, "mriBuildVoronoiDiagramShort: incorrect input type(s)");
+
+  width = mri_src->width;
+  height = mri_src->height;
+  depth = mri_src->depth;
+  if (!mri_dst) {
+    mri_dst = MRIclone(mri_src, NULL);
+  }
+
+  // scale = mri_src->width / mri_dst->width;
+  pxi = mri_src->xi;
+  pyi = mri_src->yi;
+  pzi = mri_src->zi;
+
+  /* initialize dst image */
+  for (total = z = 0; z < depth; z++) {
+    for (y = 0; y < height; y++) {
+      psrc = &MRISvox(mri_src, 0, y, z);
+      pdst = &MRISvox(mri_dst, 0, y, z);
+      for (x = 0; x < width; x++) {
+        if (x == Gx && y == Gy && z == Gz) {
+          DiagBreak();
+        }
+        ctrl = MRIgetVoxVal(mri_ctrl, x, y, z, 0);
+        src = (float)*psrc++;
+        if (!ctrl) {
+          val = 0;
+        }
+        else /* find mean in region,
+                and use it as bias field estimate */
+        {
+          val = src;
+          total++;
+          val = MRISvox(mri_src, x, y, z); /* it's already reduced,don't avg*/
+        }
+        *pdst++ = val;
+      }
+    }
+  }
+
+  total = width * height * depth - total; /* total # of voxels to be processed */
+  mri_marked = MRIcopy(mri_ctrl, NULL);
+  MRIreplaceValues(mri_marked, mri_marked, CONTROL_MARKED, CONTROL_NBR);
+
+  /* now propagate values outwards */
+  do {
+    nchanged = 0;
+/*
+  use mri_marked to keep track of the last set of voxels changed which
+  are marked CONTROL_MARKED. The neighbors of these will be marked
+  with CONTROL_TMP, and they are the only ones which need to be
+  examined.
+*/
+#if 0
+    MRIreplaceValues(mri_ctrl, mri_ctrl, CONTROL_HAS_VAL, CONTROL_TMP) ;
+    mriMarkUnmarkedNeighbors(mri_marked, mri_ctrl, mri_marked,
+                             CONTROL_MARKED,
+                             CONTROL_TMP);
+    MRIreplaceValues(mri_marked, mri_marked, CONTROL_MARKED, CONTROL_NONE) ;
+    MRIreplaceValues(mri_marked, mri_marked, CONTROL_TMP, CONTROL_MARKED) ;
+#else
+    /* voxels that were CONTROL_TMP were filled on
+    previous iteration, now they
+    should be labeled as marked
+    */
+    /* only process nbrs of marked values (that aren't already marked) */
+    mriMarkUnmarkedNeighbors(mri_marked, mri_marked, mri_marked, CONTROL_NBR, CONTROL_TMP);
+    MRIreplaceValues(mri_marked, mri_marked, CONTROL_NBR, CONTROL_MARKED);
+    MRIreplaceValues(mri_marked, mri_marked, CONTROL_TMP, CONTROL_NBR);
+#endif
+
+    /*
+      everything in mri_marked=CONTROL_TMP is now a nbr of a point
+      with a value.
+    */
+    for (visited = z = 0; z < depth; z++) {
+      for (y = 0; y < height; y++) {
+        pmarked = &MRIvox(mri_marked, 0, y, z);
+        pdst = &MRISvox(mri_dst, 0, y, z);
+        for (x = 0; x < width; x++) {
+          if (x == Gx && y == Gy && z == Gz) {
+            DiagBreak();
+          }
+          mark = *pmarked++;
+          if (mark != CONTROL_NBR) /* not a neighbor of a marked point */
+          {
+            pdst++;
+            ;
+            continue;
+          }
+
+          /* now see if any neighbors are on and set this voxel to the
+             average of the marked neighbors (if any) */
+          visited++;
+          mean = 0.0f;
+          n = 0;
+          for (zk = -1; zk <= 1; zk++) {
+            zi = pzi[z + zk];
+            for (yk = -1; yk <= 1; yk++) {
+              yi = pyi[y + yk];
+              for (xk = -1; xk <= 1; xk++) {
+                xi = pxi[x + xk];
+                if (MRIvox(mri_marked, xi, yi, zi) == CONTROL_MARKED) {
+                  n++;
+                  mean += (float)MRISvox(mri_dst, xi, yi, zi);
+                }
+              }
+            }
+          }
+          if (n > 0) /* some neighbors were on */
+          {
+            *pdst++ = nint(mean / (float)n);
+            nchanged++;
+          }
+          else /* should never happen anymore */
+          {
+            pdst++;
+          }
+        }
+      }
+    }
+    total -= nchanged;
+    if (Gdiag & DIAG_SHOW && DIAG_VERBOSE_ON)
+      fprintf(stderr,
+              "Voronoi: %d voxels assigned, "
+              "%d remaining, %d visited.      \n",
+              nchanged,
+              total,
+              visited);
+  } while (nchanged > 0 && total > 0);
+
+  if (Gdiag & DIAG_SHOW && DIAG_VERBOSE_ON) {
+    fprintf(stderr, "\n");
+  }
+  MRIfree(&mri_marked);
+  MRIreplaceValues(mri_ctrl, mri_ctrl, CONTROL_TMP, CONTROL_NONE);
+  if (Gdiag & DIAG_WRITE && DIAG_VERBOSE_ON) {
+    MRIwrite(mri_ctrl, "ctrl.mgh");
+  }
+  return (mri_dst);
+}
+
+/*-----------------------------------------------------
+  Parameters:
+
+  Returns value:
+
+  Description
+  ------------------------------------------------------*/
+static MRI *mriBuildVoronoiDiagramFloat(MRI *mri_src, MRI *mri_ctrl, MRI *mri_dst)
+{
+  int width, height, depth, x, y, z, xk, yk, zk, xi, yi, zi;
+  int *pxi, *pyi, *pzi, nchanged, n, total, visited;
+  BUFTYPE ctrl, mark;
+  float src, val, mean, *pdst, *psrc;
+  MRI *mri_marked;
+  // float scale;
+
+  if (!mri_dst) {
+    mri_dst = MRIclone(mri_src, NULL);
+  }
+  if (mri_src->type != MRI_FLOAT || mri_dst->type != MRI_FLOAT)
+    ErrorExit(ERROR_UNSUPPORTED, "mriBuildVoronoiDiagramFloat: incorrect input type(s)");
+
+  width = mri_src->width;
+  height = mri_src->height;
+  depth = mri_src->depth;
+
+  // scale = mri_src->width / mri_dst->width;
+  pxi = mri_src->xi;
+  pyi = mri_src->yi;
+  pzi = mri_src->zi;
+
+  /* initialize dst image */
+  for (total = z = 0; z < depth; z++) {
+    for (y = 0; y < height; y++) {
+      psrc = &MRIFvox(mri_src, 0, y, z);
+      pdst = &MRIFvox(mri_dst, 0, y, z);
+      for (x = 0; x < width; x++) {
+        if (x == Gx && y == Gy && z == Gz) {
+          DiagBreak();
+        }
+        ctrl = MRIgetVoxVal(mri_ctrl, x, y, z, 0);
+        src = (float)*psrc++;
+        if (!ctrl) {
+          val = 0;
+        }
+        else  // find mean in region, and use it as bias field estimate
+        {
+          val = src;
+          total++;
+          val = MRIFvox(mri_src, x, y, z); /* it's already reduced, don't avg*/
+          if (FZERO(val)) DiagBreak();
+        }
+        *pdst++ = val;
+      }
+    }
+  }
+
+  total = width * height * depth - total; /* total # of voxels to be processed */
+  mri_marked = MRIcopy(mri_ctrl, NULL);
+  MRIreplaceValues(mri_marked, mri_marked, CONTROL_MARKED, CONTROL_NBR);
+
+  /* now propagate values outwards */
+  do {
+    nchanged = 0;
+/*
+  use mri_marked to keep track of the last set of voxels changed which
+  are marked CONTROL_MARKED. The neighbors of these will be marked
+  with CONTROL_TMP, and they are the only ones which need to be
+  examined.
+*/
+#if 0
+    MRIreplaceValues(mri_ctrl, mri_ctrl, CONTROL_HAS_VAL, CONTROL_TMP) ;
+    mriMarkUnmarkedNeighbors(mri_marked, mri_ctrl, mri_marked,
+                             CONTROL_MARKED,
+                             CONTROL_TMP);
+    MRIreplaceValues(mri_marked, mri_marked, CONTROL_MARKED, CONTROL_NONE) ;
+    MRIreplaceValues(mri_marked, mri_marked, CONTROL_TMP, CONTROL_MARKED) ;
+#else
+    /* voxels that were CONTROL_TMP were
+    filled on previous iteration, now they
+    should be labeled as marked
+    */
+    /* only process nbrs of marked values (that aren't already marked) */
+    mriMarkUnmarkedNeighbors(mri_marked, mri_marked, mri_marked, CONTROL_NBR, CONTROL_TMP);
+    MRIreplaceValues(mri_marked, mri_marked, CONTROL_NBR, CONTROL_MARKED);
+    MRIreplaceValues(mri_marked, mri_marked, CONTROL_TMP, CONTROL_NBR);
+#endif
+
+    /*
+      everything in mri_marked=CONTROL_TMP is now a nbr of a point
+      with a value.
+    */
+    for (visited = z = 0; z < depth; z++) {
+      for (y = 0; y < height; y++) {
+        pdst = &MRIFvox(mri_dst, 0, y, z);
+        for (x = 0; x < width; x++) {
+          if (x == Gx && y == Gy && z == Gz) {
+            DiagBreak();
+          }
+          mark = MRIgetVoxVal(mri_marked, x, y, z, 0);
+          if (mark != CONTROL_NBR) /* not a neighbor
+                                      of a marked point */
+          {
+            pdst++;
+            ;
+            continue;
+          }
+
+          /* now see if any neighbors are on and set this voxel to the
+             average of the marked neighbors (if any) */
+          visited++;
+          mean = 0.0f;
+          n = 0;
+          for (zk = -1; zk <= 1; zk++) {
+            zi = pzi[z + zk];
+            for (yk = -1; yk <= 1; yk++) {
+              yi = pyi[y + yk];
+              for (xk = -1; xk <= 1; xk++) {
+                xi = pxi[x + xk];
+                if (MRIgetVoxVal(mri_marked, xi, yi, zi, 0) == CONTROL_MARKED) {
+                  n++;
+                  mean += MRIgetVoxVal(mri_dst, xi, yi, zi, 0);
+                }
+              }
+            }
+          }
+          if (n > 0) /* some neighbors were on */
+          {
+            *pdst++ = (mean / (float)n);
+            nchanged++;
+          }
+          else /* should never happen anymore */
+          {
+            pdst++;
+          }
+        }
+      }
+    }
+    total -= nchanged;
+    if (Gdiag & DIAG_SHOW && DIAG_VERBOSE_ON)
+      fprintf(stderr, "Voronoi: %d voxels assigned, %d remaining, %d visited.\n", nchanged, total, visited);
+  } while (nchanged > 0 && total > 0);
+
+  if (Gdiag & DIAG_SHOW && DIAG_VERBOSE_ON) {
+    fprintf(stderr, "\n");
+  }
+  MRIfree(&mri_marked);
+  MRIreplaceValues(mri_ctrl, mri_ctrl, CONTROL_TMP, CONTROL_NONE);
+  if (Gdiag & DIAG_WRITE && DIAG_VERBOSE_ON) {
+    MRIwrite(mri_ctrl, "ctrl.mgh");
+  }
+  return (mri_dst);
+}
+
+/*-----------------------------------------------------
+  Parameters:
+
+  Returns value:
+
+  Description
+  ------------------------------------------------------*/
+static MRI *mriBuildVoronoiDiagramUchar(MRI *mri_src, MRI *mri_ctrl, MRI *mri_dst)
+{
+  int width, height, depth, x, y, z, xk, yk, zk, xi, yi, zi;
+  int *pxi, *pyi, *pzi, nchanged, n, total, visited;
+  int ctrl, mark;
+  BUFTYPE *psrc, *pdst;
+  float src, val, mean;
+  MRI *mri_marked;
+  // float scale;
+  // char tmpstr[128];
+
+  if (mri_src->type != MRI_UCHAR || (mri_dst && mri_dst->type != MRI_UCHAR))
+    ErrorExit(ERROR_UNSUPPORTED, "mriBuildVoronoiDiagramUchar: incorrect input type(s)");
+
+  width = mri_src->width;
+  height = mri_src->height;
+  depth = mri_src->depth;
+  if (!mri_dst) {
+    mri_dst = MRIclone(mri_src, NULL);
+  }
+
+  // scale = mri_src->width / mri_dst->width;
+  pxi = mri_src->xi;
+  pyi = mri_src->yi;
+  pzi = mri_src->zi;
+
+  /* initialize dst image */
+  for (total = z = 0; z < depth; z++) {
+    for (y = 0; y < height; y++) {
+      psrc = &MRIvox(mri_src, 0, y, z);
+      pdst = &MRIvox(mri_dst, 0, y, z);
+      for (x = 0; x < width; x++) {
+        if (x == Gx && y == Gy && z == Gz) {
+          DiagBreak();
+        }
+        ctrl = (int)MRIgetVoxVal(mri_ctrl, x, y, z, 0);
+
+        if (ctrl > 255) {
+          printf("ctrl=%d\n", ctrl);
+        }
+
+        src = (float)*psrc++;
+        if (!ctrl) {
+          val = 0;
+        }
+        else /* find mean in region, and use it as bias field estimate */
+        {
+          val = src;
+          total++;
+          val = MRIvox(mri_src, x, y, z); /* it's already reduced, don't avg*/
+        }
+        *pdst++ = val;
+      }
+    }
+  }
+
+  // MRIwrite(mri_dst, "/tmp/tmp_dst.mgz");
+  total = width * height * depth - total; /* total # of voxels to be processed */
+  mri_marked = MRIcopy(mri_ctrl, NULL);
+  MRIreplaceValues(mri_marked, mri_marked, CONTROL_MARKED, CONTROL_NBR);
+
+  /* now propagate values outwards */
+  int counter = 0;
+  do {
+    nchanged = 0;
+/*
+  use mri_marked to keep track of the last set of voxels changed which
+  are marked CONTROL_MARKED. The neighbors of these will be marked
+  with CONTROL_TMP, and they are the only ones which need to be
+  examined.
+*/
+#if 0
+    MRIreplaceValues(mri_ctrl, mri_ctrl, CONTROL_HAS_VAL, CONTROL_TMP) ;
+    mriMarkUnmarkedNeighbors(mri_marked, mri_ctrl, mri_marked,
+                             CONTROL_MARKED,
+                             CONTROL_TMP);
+    MRIreplaceValues(mri_marked, mri_marked, CONTROL_MARKED, CONTROL_NONE) ;
+    MRIreplaceValues(mri_marked, mri_marked, CONTROL_TMP, CONTROL_MARKED) ;
+#else
+    /* voxels that were CONTROL_TMP were filled
+    on previous iteration, now they
+    should be labeled as marked
+    */
+    /* only process nbrs of marked values (that aren't already marked) */
+    mriMarkUnmarkedNeighbors(mri_marked, mri_marked, mri_marked, CONTROL_NBR, CONTROL_TMP);
+    MRIreplaceValues(mri_marked, mri_marked, CONTROL_NBR, CONTROL_MARKED);
+    MRIreplaceValues(mri_marked, mri_marked, CONTROL_TMP, CONTROL_NBR);
+#endif
+
+    /*
+      everything in mri_marked=CONTROL_TMP is now a nbr of a point
+      with a value.
+    */
+    for (visited = z = 0; z < depth; z++) {
+      for (y = 0; y < height; y++) {
+        pdst = &MRIvox(mri_dst, 0, y, z);
+        for (x = 0; x < width; x++) {
+          if (x == Gx && y == Gy && z == Gz) {
+            DiagBreak();
+          }
+          mark = (int)MRIgetVoxVal(mri_marked, x, y, z, 0);
+          if (mark != CONTROL_NBR) /* not a neighbor of a marked point */
+          {
+            pdst++;
+            ;
+            continue;
+          }
+
+          /* now see if any neighbors are on and set this voxel to the
+             average of the marked neighbors (if any) */
+          visited++;
+          mean = 0.0f;
+          n = 0;
+          for (zk = -1; zk <= 1; zk++) {
+            zi = pzi[z + zk];
+            for (yk = -1; yk <= 1; yk++) {
+              yi = pyi[y + yk];
+              for (xk = -1; xk <= 1; xk++) {
+                xi = pxi[x + xk];
+                if ((int)MRIgetVoxVal(mri_marked, xi, yi, zi, 0) == CONTROL_MARKED) {
+                  n++;
+                  mean += (float)MRIvox(mri_dst, xi, yi, zi);
+                }
+              }
+            }
+          }
+          if (n > 0) /* some neighbors were on */
+          {
+            *pdst++ = mean / (float)n;
+            nchanged++;
+          }
+          else /* should never happen anymore */
+          {
+            pdst++;
+          }
+        }
+      }
+    }
+    total -= nchanged;
+    if (Gdiag & DIAG_SHOW && DIAG_VERBOSE_ON)
+      fprintf(stderr, "Voronoi: %d voxels assigned, %d remaining, %d visited.\n", nchanged, total, visited);
+    // sprintf(tmpstr, "/tmp/tmp_dst_%d.mgz", counter); MRIwrite(mri_dst, tmpstr);
+    counter++;
+  } while (nchanged > 0 && total > 0);
+
+  if (Gdiag & DIAG_SHOW && DIAG_VERBOSE_ON) {
+    fprintf(stderr, "\n");
+  }
+  MRIfree(&mri_marked);
+  MRIreplaceValues(mri_ctrl, mri_ctrl, CONTROL_TMP, CONTROL_NONE);
+  if (Gdiag & DIAG_WRITE && DIAG_VERBOSE_ON) {
+    MRIwrite(mri_ctrl, "ctrl.mgh");
+  }
+  return (mri_dst);
+}
+
+/*-----------------------------------------------------
+  Parameters:
+
+  Returns value:
+
+  Description
+  ------------------------------------------------------*/
+MRI *MRIbuildVoronoiDiagram(MRI *mri_src, MRI *mri_ctrl, MRI *mri_dst)
+{
+  switch (mri_src->type) {
+    case MRI_FLOAT:
+      return (mriBuildVoronoiDiagramFloat(mri_src, mri_ctrl, mri_dst));
+    case MRI_SHORT:
+      return (mriBuildVoronoiDiagramShort(mri_src, mri_ctrl, mri_dst));
+    case MRI_UCHAR:
+      return (mriBuildVoronoiDiagramUchar(mri_src, mri_ctrl, mri_dst));
+    default:
+      break;
+  }
+  ErrorReturn(NULL, (ERROR_UNSUPPORTED, "MRIbuildVoronoiDiagram: src type %d unsupported", mri_src->type));
+}
+
+/*-----------------------------------------------------
+  Parameters:
+
+  Returns value:
+
+  Description
+  ------------------------------------------------------*/
+MRI *MRIsoapBubble(MRI *mri_src, MRI *mri_ctrl, MRI *mri_dst, int niter, float min_change)
+{
+  int width, height, depth, frames, x, y, z, f, xk, yk, zk, xi, yi, zi, i, *pxi, *pyi, *pzi, mean;
+  BUFTYPE ctrl, *ptmp;
+  MRI *mri_tmp;
+
+  if (mri_src->type == MRI_FLOAT) {
+    return (mriSoapBubbleFloat(mri_src, mri_ctrl, mri_dst, niter, min_change));
+  }
+  else if (mri_src->type == MRI_SHORT) {
+    return (mriSoapBubbleShort(mri_src, mri_ctrl, mri_dst, niter));
+  }
+
+  width = mri_src->width;
+  height = mri_src->height;
+  depth = mri_src->depth;
+  frames = mri_src->nframes;
+
+  if (!mri_dst) {
+    mri_dst = MRIcopy(mri_src, NULL);
+  }
+
+  pxi = mri_src->xi;
+  pyi = mri_src->yi;
+  pzi = mri_src->zi;
+
+  mri_tmp = MRIcopy(mri_dst, NULL);
+
+  /* now propagate values outwards */
+  for (f = 0; f < frames; f++)  // NOTE: not very efficient with the multi-frame, but testing for now.
+  {
+    for (i = 0; i < niter; i++) {
+      if (Gdiag & DIAG_SHOW && DIAG_VERBOSE_ON) {
+        fprintf(stderr, "soap bubble iteration %d of %d\n", i + 1, niter);
+      }
+      for (z = 0; z < depth; z++) {
+        for (y = 0; y < height; y++) {
+          ptmp = &MRIseq_vox(mri_tmp, 0, y, z, f);
+          for (x = 0; x < width; x++) {
+            ctrl = MRIgetVoxVal(mri_ctrl, x, y, z, 0);
+            if (ctrl == CONTROL_MARKED) /* marked point - don't change it */
+            {
+              ptmp++;
+              continue;
+            }
+            /* now set this voxel to the average
+            of the marked neighbors */
+            mean = 0;
+            for (zk = -1; zk <= 1; zk++) {
+              zi = pzi[z + zk];
+              for (yk = -1; yk <= 1; yk++) {
+                yi = pyi[y + yk];
+                for (xk = -1; xk <= 1; xk++) {
+                  xi = pxi[x + xk];
+                  mean += MRIseq_vox(mri_dst, xi, yi, zi, f);
+                }
+              }
+            }
+            *ptmp++ = nint((float)mean / (3.0f * 3.0f * 3.0f));
+          }
+        }
+      }  // z
+      MRIcopy(mri_tmp, mri_dst);
+    }  // iter
+  }    // frames
+
+  MRIfree(&mri_tmp);
+
+  /*MRIwrite(mri_dst, "soap.mnc") ;*/
+  return (mri_dst);
+}
+
+/*-----------------------------------------------------
+  Parameters:
+
+  Returns value:
+
+  Description
+  ------------------------------------------------------*/
+MRI *MRIaverageFixedPoints(MRI *mri_src, MRI *mri_ctrl, MRI *mri_dst, int niter)
+{
+  int width, height, depth, x, y, z, xk, yk, zk, xi, yi, zi, i, *pxi, *pyi, *pzi, mean, num;
+  BUFTYPE *pctrl, ctrl, *ptmp;
+  MRI *mri_tmp;
+
+  if (mri_src->type != MRI_UCHAR) ErrorExit(ERROR_UNSUPPORTED, "MRIaverageFixedPoints: only works on UCHAR");
+
+  width = mri_src->width;
+  height = mri_src->height;
+  depth = mri_src->depth;
+  if (!mri_dst) {
+    mri_dst = MRIcopy(mri_src, NULL);
+  }
+
+  pxi = mri_src->xi;
+  pyi = mri_src->yi;
+  pzi = mri_src->zi;
+
+  mri_tmp = MRIcopy(mri_dst, NULL);
+
+  /* now propagate values outwards */
+  for (i = 0; i < niter; i++) {
+    if (Gdiag & DIAG_SHOW && DIAG_VERBOSE_ON) {
+      fprintf(stderr, "soap bubble iteration %d of %d\n", i + 1, niter);
+    }
+    for (z = 0; z < depth; z++) {
+      for (y = 0; y < height; y++) {
+        pctrl = &MRIvox(mri_ctrl, 0, y, z);
+        ptmp = &MRIvox(mri_tmp, 0, y, z);
+        for (x = 0; x < width; x++) {
+          ctrl = *pctrl++;
+          if (ctrl != CONTROL_MARKED) /* marked point - don't change it */
+          {
+            ptmp++;
+            continue;
+          }
+          /* now set this voxel to the average
+             of the marked neighbors */
+          mean = 0;
+          num = 0;
+          for (zk = -1; zk <= 1; zk++) {
+            zi = pzi[z + zk];
+            for (yk = -1; yk <= 1; yk++) {
+              yi = pyi[y + yk];
+              for (xk = -1; xk <= 1; xk++) {
+                xi = pxi[x + xk];
+                if (MRIvox(mri_ctrl, xi, yi, zi)) {
+                  mean += MRIvox(mri_dst, xi, yi, zi);
+                  num++;
+                }
+              }
+            }
+          }
+          *ptmp++ = nint((float)mean / (float)num);
+        }
+      }
+    }
+    MRIcopy(mri_tmp, mri_dst);
+  }
+
+  MRIfree(&mri_tmp);
+
+  /*MRIwrite(mri_dst, "soap.mnc") ;*/
+  return (mri_dst);
+}
+
+/*-----------------------------------------------------
+  Parameters:
+
+  Returns value:
+
+  Description
+  ------------------------------------------------------*/
+MRI *MRIsoapBubbleExpand(MRI *mri_src, MRI *mri_ctrl, MRI *mri_dst, int niter)
+{
+  int width, height, depth, x, y, z, xk, yk, zk, xi, yi, zi, i, *pxi, *pyi, *pzi;
+  BUFTYPE *pctrl, ctrl, *ptmp;
+  MRI *mri_tmp;
+  float mean, nvox;
+
+  if (mri_src->type == MRI_FLOAT) {
+    return (mriSoapBubbleExpandFloat(mri_src, mri_ctrl, mri_dst, niter));
+  }
+
+  width = mri_src->width;
+  height = mri_src->height;
+  depth = mri_src->depth;
+  if (!mri_dst) {
+    mri_dst = MRIcopy(mri_src, NULL);
+  }
+
+  pxi = mri_src->xi;
+  pyi = mri_src->yi;
+  pzi = mri_src->zi;
+
+  mri_tmp = MRIcopy(mri_dst, NULL);
+
+  /* now propagate values outwards */
+  for (i = 0; i < niter; i++) {
+    if (Gdiag & DIAG_SHOW && DIAG_VERBOSE_ON)
+      fprintf(stderr, "soap bubble expansion iteration %d of %d\n", i + 1, niter);
+    for (z = 0; z < depth; z++) {
+      for (y = 0; y < height; y++) {
+        pctrl = &MRIvox(mri_ctrl, 0, y, z);
+        ptmp = &MRIvox(mri_tmp, 0, y, z);
+        for (x = 0; x < width; x++) {
+          ctrl = *pctrl++;
+          if (ctrl == CONTROL_MARKED) /* marked point - don't change it */
+          {
+            ptmp++;
+            continue;
+          }
+          /* now set this voxel to the average
+             of the marked neighbors */
+          mean = nvox = 0.0f;
+          for (zk = -1; zk <= 1; zk++) {
+            zi = pzi[z + zk];
+            for (yk = -1; yk <= 1; yk++) {
+              yi = pyi[y + yk];
+              for (xk = -1; xk <= 1; xk++) {
+                xi = pxi[x + xk];
+                if (MRIvox(mri_ctrl, xi, yi, zi) == CONTROL_MARKED) {
+                  mean += (float)MRIvox(mri_dst, xi, yi, zi);
+                  nvox++;
+                }
+              }
+            }
+          }
+          if (nvox) {
+            *ptmp++ = (BUFTYPE)nint(mean / nvox);
+            MRIvox(mri_ctrl, x, y, z) = CONTROL_TMP;
+          }
+          else {
+            ptmp++;
+          }
+        }
+      }
+    }
+    MRIcopy(mri_tmp, mri_dst);
+    for (z = 0; z < depth; z++) {
+      for (y = 0; y < height; y++) {
+        pctrl = &MRIvox(mri_ctrl, 0, y, z);
+        for (x = 0; x < width; x++) {
+          ctrl = *pctrl;
+          if (ctrl == CONTROL_TMP) {
+            ctrl = CONTROL_MARKED;
+          }
+          *pctrl++ = ctrl;
+        }
+      }
+    }
+  }
+
+  MRIfree(&mri_tmp);
+
+  /*MRIwrite(mri_dst, "soap.mnc") ;*/
+  return (mri_dst);
+}
+
+/*-----------------------------------------------------
+  Parameters:
+
+  Returns value:
+
+  Description
+  ------------------------------------------------------*/
+#if 0
+static MRI *
+mriSoapBubbleFloat(MRI *mri_src,
+                   MRI *mri_ctrl,
+                   MRI *mri_dst,
+                   int niter,
+                   float min_change)
+{
+  int     width, height, depth, x, y, z, xk, yk, zk, xi, yi, zi, i;
+  int     *pxi, *pyi, *pzi ;
+  BUFTYPE ctrl ;
+  float   *ptmp, mean ;
+  MRI     *mri_tmp ;
+
+  width = mri_src->width ;
+  height = mri_src->height ;
+  depth = mri_src->depth ;
+  if (!mri_dst)
+  {
+    mri_dst = MRIcopy(mri_src, NULL) ;
+  }
+
+  pxi = mri_src->xi ;
+  pyi = mri_src->yi ;
+  pzi = mri_src->zi ;
+
+  mri_tmp = MRIcopy(mri_dst, NULL) ;
+
+  /* now propagate values outwards */
+  for (i = 0 ; i < niter ; i++)
+  {
+    if (Gdiag & DIAG_SHOW && DIAG_VERBOSE_ON)
+    {
+      fprintf(stderr, "soap bubble iteration %d of %d\n", i+1, niter) ;
+    }
+    for ( z = 0 ; z < depth ; z++)
+    {
+      for (y = 0 ; y < height ; y++)
+      {
+        ptmp = &MRIFvox(mri_tmp, 0, y, z) ;
+        for (x = 0 ; x < width ; x++)
+        {
+          if (x == Gx && y == Gy && z == Gz)
+          {
+            DiagBreak() ;
+          }
+          ctrl = MRIgetVoxVal(mri_ctrl, x, y, z, 0) ;
+          if (ctrl == CONTROL_MARKED)   /* marked point - don't change it */
+          {
+            ptmp++ ;
+            continue ;
+          }
+          /* now set this voxel to the average of
+             the marked neighbors */
+          /* where is the check for marked or non-marked? -xh */
+          mean = 0.0f ;
+          for (zk = -1 ; zk <= 1 ; zk++)
+          {
+            zi = pzi[z+zk] ;
+            for (yk = -1 ; yk <= 1 ; yk++)
+            {
+              yi = pyi[y+yk] ;
+              for (xk = -1 ; xk <= 1 ; xk++)
+              {
+                xi = pxi[x+xk] ;
+                mean += MRIFvox(mri_dst, xi, yi, zi) ;
+              }
+            }
+          }
+          *ptmp++ = (float)mean / (3.0f*3.0f*3.0f) ;
+        }
+      }
+    }
+    MRIcopy(mri_tmp, mri_dst) ;
+  }
+
+  MRIfree(&mri_tmp) ;
+
+  /*MRIwrite(mri_dst, "soap.mnc") ;*/
+  return(mri_dst) ;
+}
+#else
+static MRI *mriSoapBubbleFloat(MRI *mri_src, MRI *mri_ctrl, MRI *mri_dst, int niter, float min_change)
+{
+  int width, height, depth, frames, x, y, z, f, xk, yk, zk, xi, yi, zi, i, *pxi, *pyi, *pzi, num, x1, y1, z1, x2, y2,
+      z2;
+  BUFTYPE *pctrl, ctrl;
+  float *ptmp;
+  float mean, max_change = 0, val, min_val, max_val;
+  MRI *mri_tmp;
+  MRI_REGION box;
+
+  MRIvalRange(mri_src, &min_val, &max_val);
+  if (mri_ctrl->type != MRI_UCHAR) {
+    ErrorExit(ERROR_UNSUPPORTED, "mriSoapBubbleFloat: ctrl must be UCHAR");
+  }
+
+  width = mri_src->width;
+  height = mri_src->height;
+  depth = mri_src->depth;
+  frames = mri_src->nframes;
+
+  if (!mri_dst) {
+    mri_dst = MRIcopy(mri_src, NULL);
+  }
+
+  pxi = mri_src->xi;
+  pyi = mri_src->yi;
+  pzi = mri_src->zi;
+
+  mri_tmp = MRIcopy(mri_dst, NULL);
+
+#ifdef WHALF
+#undef WHALF
+#endif
+#define WHALF 2
+
+  MRIboundingBox(mri_ctrl, CONTROL_MARKED - 1, &box);
+  x1 = box.x;
+  x2 = box.x + box.dx - 1;
+  y1 = box.y;
+  y2 = box.y + box.dy - 1;
+  z1 = box.z;
+  z2 = box.z + box.dz - 1;
+
+  for (f = 0; f < frames; f++)  // NOTE: not very efficient with the multi-frame, but testing for now.
+  {
+    for (z = MAX(0, z1 - WHALF); z <= MIN(z2 + WHALF, depth - 1); z++) {
+      for (y = MAX(0, y1 - WHALF); y <= MIN(y2 + WHALF, height - 1); y++) {
+        pctrl = &MRIvox(mri_ctrl, MAX(0, x1 - WHALF), y, z);
+        ptmp = &MRIFseq_vox(mri_tmp, MAX(x1 - WHALF, 0), y, z, f);
+        for (x = MAX(0, x1 - WHALF); x <= MIN(x2 + WHALF, width - 1); x++) {
+          ctrl = *pctrl++;
+          if (ctrl == CONTROL_MARKED) {
+            continue;
+          }
+          num = mean = 0;
+          for (zk = -WHALF; zk <= WHALF; zk++) {
+            zi = pzi[z + zk];
+            for (yk = -WHALF; yk <= WHALF; yk++) {
+              yi = pyi[y + yk];
+              for (xk = -WHALF; xk <= WHALF; xk++) {
+                xi = pxi[x + xk];
+                if (MRIvox(mri_ctrl, xi, yi, zi) != CONTROL_MARKED) {
+                  continue;
+                }
+                mean += MRIFseq_vox(mri_dst, xi, yi, zi, f);
+                num++;
+              }
+            }
+          }
+          //      num = (WHALF+1)*(WHALF+1)*(WHALF+1);
+          if (num > 0) {
+            val = MRIFseq_vox(mri_dst, x, y, z, f);
+            if (fabs(mean / num - val) > max_change) {
+              max_change = fabs(mean / num - val);
+            }
+            MRIFseq_vox(mri_dst, x, y, z, f) = (float)mean / (float)num;
+          }
+          // MRIFvox(mri_dst, x, y, z) =
+          //   (float)nint((float)mean / (float)num);
+        }
+      }
+    }
+
+    /* now propagate values outwards */
+    for (i = 0; i < niter; i++) {
+      if (Gdiag & DIAG_SHOW && DIAG_VERBOSE_ON) {
+        fprintf(stderr, "soap bubble iteration %d of %d\n", i + 1, niter);
+      }
+      for (z = z1; z <= z2; z++) {
+        for (y = y1; y <= y2; y++) {
+          pctrl = &MRIvox(mri_ctrl, x1, y, z);
+          ptmp = &MRIFseq_vox(mri_tmp, x1, y, z, f);
+          for (x = x1; x <= x2; x++) {
+            ctrl = *pctrl++;
+            if (ctrl == CONTROL_MARKED)  // marked point - don't change it
+            {
+              ptmp++;
+              continue;
+            }
+            /* now set this voxel to the average of
+               the marked neighbors */
+            mean = 0.0;
+            for (zk = -1; zk <= 1; zk++) {
+              zi = pzi[z + zk];
+              for (yk = -1; yk <= 1; yk++) {
+                yi = pyi[y + yk];
+                for (xk = -1; xk <= 1; xk++) {
+                  xi = pxi[x + xk];
+                  mean += MRIFseq_vox(mri_dst, xi, yi, zi, f);
+                }
+              }
+            }
+            val = *ptmp;
+            if (fabs(mean / (3 * 3 * 3.0) - val) > max_change) {
+              max_change = fabs(mean / (3 * 3 * 3.0) - val);
+            }
+            *ptmp++ = (float)mean / (3.0f * 3.0f * 3.0f);
+            // *ptmp++ = (float)nint((float)mean / (3.0f*3.0f*3.0f));
+          }
+        }
+      }
+      MRIcopy(mri_tmp, mri_dst);
+      x1 = MAX(x1 - 1, 0);
+      y1 = MAX(y1 - 1, 0);
+      z1 = MAX(z1 - 1, 0);
+      x2 = MIN(x2 + 1, width - 1);
+      y2 = MIN(y2 + 1, height - 1);
+      z2 = MIN(z2 + 1, depth - 1);
+      if (Gdiag & DIAG_SHOW && DIAG_VERBOSE_ON) {
+        printf("iter %d: max change %f\n", i, max_change);
+      }
+      if (max_change < min_change) {
+        break;
+      }
+      max_change = 0;
+    }  // iter
+  }    // frames
+
+  MRIfree(&mri_tmp);
+
+  if (Gdiag & DIAG_WRITE && DIAG_VERBOSE_ON) {
+    MRIwrite(mri_dst, "soap.mgh");
+  }
+  return (mri_dst);
+}
+#endif
+
+/*-----------------------------------------------------
+  Parameters:
+
+  Returns value:
+
+  Description
+  ------------------------------------------------------*/
+static MRI *mriSoapBubbleShort(MRI *mri_src, MRI *mri_ctrl, MRI *mri_dst, int niter)
+{
+  int width, height, depth, frames, x, y, z, f, xk, yk, zk, xi, yi, zi, i, *pxi, *pyi, *pzi, num;
+  BUFTYPE *pctrl, ctrl;
+  short *ptmp;
+  int mean;
+  MRI *mri_tmp;
+
+  width = mri_src->width;
+  height = mri_src->height;
+  depth = mri_src->depth;
+  frames = mri_src->nframes;
+
+  if (!mri_dst) {
+    mri_dst = MRIcopy(mri_src, NULL);
+  }
+
+  pxi = mri_src->xi;
+  pyi = mri_src->yi;
+  pzi = mri_src->zi;
+
+  mri_tmp = MRIcopy(mri_dst, NULL);
+
+  for (f = 0; f < frames; f++) {
+    for (z = 0; z < depth; z++) {
+      for (y = 0; y < height; y++) {
+        pctrl = &MRIvox(mri_ctrl, 0, y, z);
+        ptmp = &MRISseq_vox(mri_tmp, 0, y, z, f);
+        for (x = 0; x < width; x++) {
+          ctrl = *pctrl++;
+          if (ctrl == CONTROL_MARKED) {
+            continue;
+          }
+          num = mean = 0;
+          for (zk = -1; zk <= 1; zk++) {
+            zi = pzi[z + zk];
+            for (yk = -1; yk <= 1; yk++) {
+              yi = pyi[y + yk];
+              for (xk = -1; xk <= 1; xk++) {
+                xi = pxi[x + xk];
+                if (MRIvox(mri_ctrl, xi, yi, zi) != CONTROL_MARKED) {
+                  continue;
+                }
+                mean += (int)MRISseq_vox(mri_dst, xi, yi, zi, f);
+                num++;
+              }
+            }
+          }
+          if (num > 0) MRISseq_vox(mri_dst, x, y, z, f) = (short)nint((float)mean / (float)num);
+        }
+      }
+    }
+
+    /* now propagate values outwards */
+    for (i = 0; i < niter; i++) {
+      if (Gdiag & DIAG_SHOW && DIAG_VERBOSE_ON) {
+        fprintf(stderr, "soap bubble iteration %d of %d\n", i + 1, niter);
+      }
+      for (z = 0; z < depth; z++) {
+        for (y = 0; y < height; y++) {
+          pctrl = &MRIvox(mri_ctrl, 0, y, z);
+          ptmp = &MRISseq_vox(mri_tmp, 0, y, z, f);
+          for (x = 0; x < width; x++) {
+            ctrl = *pctrl++;
+            if (ctrl == CONTROL_MARKED) /* marked point - don't change it */
+            {
+              ptmp++;
+              continue;
+            }
+            /* now set this voxel to the average of
+            the marked neighbors */
+            mean = 0;
+            for (zk = -1; zk <= 1; zk++) {
+              zi = pzi[z + zk];
+              for (yk = -1; yk <= 1; yk++) {
+                yi = pyi[y + yk];
+                for (xk = -1; xk <= 1; xk++) {
+                  xi = pxi[x + xk];
+                  mean += (int)MRISseq_vox(mri_dst, xi, yi, zi, f);
+                }
+              }
+            }
+            *ptmp++ = (short)nint((float)mean / (3.0f * 3.0f * 3.0f));
+          }
+        }
+      }  // z
+      MRIcopy(mri_tmp, mri_dst);
+    }  // iter
+  }    // frames
+
+  MRIfree(&mri_tmp);
+
+  if (Gdiag & DIAG_WRITE && DIAG_VERBOSE_ON) {
+    MRIwrite(mri_dst, "soap.mgh");
+  }
+  return (mri_dst);
+}
+
+/*-----------------------------------------------------
+  Parameters:
+
+  Returns value:
+
+  Description
+  ------------------------------------------------------*/
+static MRI *mriSoapBubbleExpandFloat(MRI *mri_src, MRI *mri_ctrl, MRI *mri_dst, int niter)
+{
+  int width, height, depth, x, y, z, xk, yk, zk, xi, yi, zi, i, *pxi, *pyi, *pzi;
+  BUFTYPE *pctrl, ctrl;
+  float *ptmp, nvox, mean;
+  MRI *mri_tmp;
+
+  width = mri_src->width;
+  height = mri_src->height;
+  depth = mri_src->depth;
+  if (!mri_dst) {
+    mri_dst = MRIcopy(mri_src, NULL);
+  }
+
+  pxi = mri_src->xi;
+  pyi = mri_src->yi;
+  pzi = mri_src->zi;
+
+  mri_tmp = MRIcopy(mri_dst, NULL);
+
+  /* now propagate values outwards */
+  for (i = 0; i < niter; i++) {
+    if (Gdiag & DIAG_SHOW && DIAG_VERBOSE_ON)
+      fprintf(stderr, "soap bubble expansion iteration %d of %d\n", i + 1, niter);
+    for (z = 0; z < depth; z++) {
+      for (y = 0; y < height; y++) {
+        pctrl = &MRIvox(mri_ctrl, 0, y, z);
+        ptmp = &MRIFvox(mri_tmp, 0, y, z);
+        for (x = 0; x < width; x++) {
+          ctrl = *pctrl++;
+          if (ctrl == CONTROL_MARKED) /* marked point - don't change it */
+          {
+            ptmp++;
+            continue;
+          }
+          /* now set this voxel to the average of
+             the marked neighbors */
+          nvox = mean = 0;
+          for (zk = -1; zk <= 1; zk++) {
+            zi = pzi[z + zk];
+            for (yk = -1; yk <= 1; yk++) {
+              yi = pyi[y + yk];
+              for (xk = -1; xk <= 1; xk++) {
+                xi = pxi[x + xk];
+                if (MRIvox(mri_ctrl, xi, yi, zi) == CONTROL_MARKED) {
+                  mean += MRIFvox(mri_dst, xi, yi, zi);
+                  nvox++;
+                }
+              }
+            }
+          }
+          if (nvox) {
+            *ptmp++ = (float)mean / nvox;
+            MRIvox(mri_ctrl, x, y, z) = CONTROL_TMP;
+          }
+          else {
+            ptmp++;
+          }
+        }
+      }
+    }
+    MRIcopy(mri_tmp, mri_dst);
+    for (z = 0; z < depth; z++) {
+      for (y = 0; y < height; y++) {
+        pctrl = &MRIvox(mri_ctrl, 0, y, z);
+        for (x = 0; x < width; x++) {
+          ctrl = *pctrl;
+          if (ctrl == CONTROL_TMP) {
+            ctrl = CONTROL_MARKED;
+          }
+          *pctrl++ = ctrl;
+        }
+      }
+    }
+  }
+
+  MRIfree(&mri_tmp);
+
+  /*MRIwrite(mri_dst, "soap.mnc") ;*/
+  return (mri_dst);
+}
+
+static MRI *mriMarkUnmarkedNeighbors(MRI *mri_src, MRI *mri_marked, MRI *mri_dst, int mark, int nbr_mark)
+{
+  int width, height, depth, x, y, z, xk, yk, zk, xi, yi, zi, *pxi, *pyi, *pzi, *psrc_int = NULL, val = 0;
+  unsigned char *psrc_uchar = NULL;
+
+  if ((mri_src->type != MRI_UCHAR || mri_marked->type != MRI_UCHAR || mri_dst->type != MRI_UCHAR) &&
+      (mri_src->type != MRI_INT || mri_marked->type != MRI_INT || mri_dst->type != MRI_INT))
+    ErrorExit(ERROR_UNSUPPORTED, "mriMarkUnmarkedNeighbors: all inputs must be MRI_UCHAR or MRI_INT");
+
+  width = mri_src->width;
+  height = mri_src->height;
+  depth = mri_src->depth;
+  if (!mri_dst) {
+    mri_dst = MRIclone(mri_src, NULL);
+  }
+
+  pxi = mri_src->xi;
+  pyi = mri_src->yi;
+  pzi = mri_src->zi;
+
+  for (z = 0; z < depth; z++) {
+    for (y = 0; y < height; y++) {
+      if (mri_src->type == MRI_UCHAR) {
+        psrc_uchar = &MRIvox(mri_src, 0, y, z);
+      }
+      else if (mri_src->type == MRI_INT) {
+        psrc_int = &MRIIvox(mri_src, 0, y, z);
+      }
+      else {
+        ErrorExit(ERROR_UNSUPPORTED,
+                  "mriMarkUnmarkedNeighbors: all inputs must be "
+                  "MRI_UCHAR or MRI_INT");
+      }
+      for (x = 0; x < width; x++) {
+        if (mri_src->type == MRI_UCHAR) {
+          val = *psrc_uchar++;
+        }
+        else if (mri_src->type == MRI_INT) {
+          val = *psrc_int++;
+        }
+        if (val == mark) /* mark all neighbors */
+        {
+          for (zk = -1; zk <= 1; zk++) {
+            zi = pzi[z + zk];
+            for (yk = -1; yk <= 1; yk++) {
+              yi = pyi[y + yk];
+              for (xk = -1; xk <= 1; xk++) {
+                xi = pxi[x + xk];
+                if (mri_src->type == MRI_UCHAR) {
+                  if (MRIvox(mri_marked, xi, yi, zi) == CONTROL_NONE) {
+                    MRIvox(mri_dst, xi, yi, zi) = nbr_mark;
+                  }
+                }
+                else if (mri_src->type == MRI_INT) {
+                  if (MRIIvox(mri_marked, xi, yi, zi) == CONTROL_NONE) {
+                    MRIIvox(mri_dst, xi, yi, zi) = nbr_mark;
+                  }
+                }
+                else {
+                  ErrorExit(ERROR_UNSUPPORTED,
+                            "mriMarkUnmarkedNeighbors: all inputs must be "
+                            "MRI_UCHAR or MRI_INT");
+                }
+              }
+            }
+          }
+        }
+      }
+    }
+  }
+  return (mri_dst);
+}
+
+static int mriRemoveOutliers(MRI *mri, int min_nbrs)
+{
+  int width, height, depth, x, y, z, xk, yk, zk, xi, yi, zi;
+  int *pxi, *pyi, *pzi, marked, nbrs, deleted;
+  BUFTYPE *pmarked;
+
+  width = mri->width;
+  height = mri->height;
+  depth = mri->depth;
+
+  pxi = mri->xi;
+  pyi = mri->yi;
+  pzi = mri->zi;
+
+  for (deleted = z = 0; z < depth; z++) {
+    for (y = 0; y < height; y++) {
+      pmarked = &MRIvox(mri, 0, y, z);
+      for (x = 0; x < width; x++) {
+        marked = *pmarked;
+        if (!marked) {
+          pmarked++;
+          continue;
+        }
+
+        /* check to see that at least min_nbrs nbrs are on */
+        nbrs = -1; /* so it doesn't count the central voxel */
+        for (zk = -1; marked && zk <= 1; zk++) {
+          zi = pzi[z + zk];
+          for (yk = -1; marked && yk <= 1; yk++) {
+            yi = pyi[y + yk];
+            for (xk = -1; marked && xk <= 1; xk++) {
+              xi = pxi[x + xk];
+              if (MRIvox(mri, xi, yi, zi)) {
+                nbrs++;
+              }
+            }
+          }
+        }
+
+        if (nbrs < min_nbrs) {
+          deleted++;
+          *pmarked++ = 0;
+        }
+        else {
+          pmarked++;
+        }
+      }
+    }
+  }
+
+  if (Gdiag & DIAG_SHOW && DIAG_VERBOSE_ON) {
+    fprintf(stderr, "%d control points deleted.\n", deleted);
+  }
+  return (NO_ERROR);
+}
+
+#if 0
+/*-----------------------------------------------------
+  Parameters:
+
+  Returns value:
+
+  Description
+  If any voxels are on in a 2x2x2 neighborhood, set the
+  output value to it.
+  ------------------------------------------------------*/
+static MRI *
+mriDownsampleCtrl2(MRI *mri_src, MRI *mri_dst)
+{
+  int     width, depth, height, x, y, z, x1, y1, z1 ;
+  BUFTYPE *psrc, val ;
+
+  if (mri_src->type != MRI_UCHAR)
+    ErrorReturn(NULL,
+                (ERROR_UNSUPPORTED, "MRIdownsample2: source must be UCHAR"));
+
+  width = mri_src->width/2 ;
+  height = mri_src->height/2 ;
+  depth = mri_src->depth/2 ;
+
+  if (!mri_dst)
+  {
+    mri_dst = MRIalloc(width, height, depth, mri_src->type) ;
+    MRIcopyHeader(mri_src, mri_dst) ;
+  }
+
+  MRIclear(mri_dst) ;
+  for (z = 0 ; z < depth ; z++)
+  {
+    for (y = 0 ; y < height ; y++)
+    {
+      for (x = 0 ; x < width ; x++)
+      {
+        for (val = 0, z1 = 2*z ; !val && z1 <= 2*z+1 ; z1++)
+        {
+          for (y1 = 2*y ; !val && y1 <= 2*y+1 ; y1++)
+          {
+            psrc = &MRIvox(mri_src, 2*x, y1, z1) ;
+
+            for (x1 = 2*x ; !val && x1 <= 2*x+1 ; x1++)
+            {
+              val = *psrc++ ;
+            }
+          }
+        }
+        MRIvox(mri_dst, x, y, z) = val ;
+      }
+    }
+  }
+
+  mri_dst->imnr0 = mri_src->imnr0 ;
+  mri_dst->imnr1 = mri_src->imnr0 + mri_dst->depth - 1 ;
+  mri_dst->xsize = mri_src->xsize*2 ;
+  mri_dst->ysize = mri_src->ysize*2 ;
+  mri_dst->zsize = mri_src->zsize*2 ;
+  return(mri_dst) ;
+}
+#endif
+
+int MRI3dUseFileControlPoints(MRI *mri, const char *fname)
+{
+  int i = 0;
+  double xr, yr, zr;
+  MPoint *pArray = 0;
+  int count = 0;
+  int useRealRAS = 0;
+
+  pArray = MRIreadControlPoints(fname, &count, &useRealRAS);
+
+  {
+    int *deleted, ndel, j;
+    deleted = (int *)calloc(count, sizeof(int));
+    char *cp = getenv("FS_THRESH_CTRL");
+    float thresh;
+
+    if (cp)
+      sscanf(cp, "%f", &thresh);
+    else
+      thresh = 0;
+
+    if (thresh > 0) printf("thresholding control points at %2.1f\n", thresh);
+    ndel = 0;
+    for (i = 0; i < count; i++) {
+      switch (useRealRAS) {
+        case 0:
+          MRIsurfaceRASToVoxel(mri, pArray[i].x, pArray[i].y, pArray[i].z, &xr, &yr, &zr);
+          if (MRIgetVoxVal(mri, nint(xr), nint(yr), nint(zr), 0) <= thresh) {
+            printf("unlikely control point %d - (%2.1f, %2.1f, %2.1f) = %2.0f\n",
+                   i,
+                   xr,
+                   yr,
+                   zr,
+                   MRIgetVoxVal(mri, xr, yr, zr, 0));
+            deleted[i] = 1;
+            ndel++;
+          }
+      }
+    }
+    if (ndel > 0 && cp != NULL) {
+      char *fname = "control.edited.dat";
+      printf("FS_THRESH_CTRL detected in env - deleting %d control points\n", ndel);
+      for (i = 0; i < count; i++) {
+        if (deleted[i]) {
+          for (j = i + 1; j < count; j++) {
+            deleted[j - 1] = deleted[j];
+            *(&pArray[j - 1]) = *(&pArray[j]);
+          }
+          count--;
+        }
+      }
+      printf("writing updated control point file to %s\n", fname);
+      MRIwriteControlPoints(pArray, count, 0, fname);
+    }
+
+    free(deleted);
+  }
+
+  num_control_points = count;
+
+  // initialize xctrl, yctrl, zctrl
+  if (xctrl) {
+    free(xctrl);
+    xctrl = 0;
+  }
+  if (yctrl) {
+    free(yctrl);
+    yctrl = 0;
+  }
+  if (zctrl) {
+    free(zctrl);
+    zctrl = 0;
+  }
+  xctrl = (int *)calloc(count, sizeof(int));
+  yctrl = (int *)calloc(count, sizeof(int));
+  zctrl = (int *)calloc(count, sizeof(int));
+  if (!xctrl || !yctrl || !zctrl)
+    ErrorExit(ERROR_NOMEMORY, "MRI3dUseFileControlPoints: could not allocate %d-sized table", num_control_points);
+  for (i = 0; i < count; i++) {
+    switch (useRealRAS) {
+      case 0:
+        MRIsurfaceRASToVoxel(mri, pArray[i].x, pArray[i].y, pArray[i].z, &xr, &yr, &zr);
+        break;
+      case 1:
+        MRIworldToVoxel(mri, pArray[i].x, pArray[i].y, pArray[i].z, &xr, &yr, &zr);
+        break;
+      default:
+        ErrorExit(ERROR_BADPARM, "MRI3dUseFileControlPoints has bad useRealRAS flag %d\n", useRealRAS);
+    }
+    xctrl[i] = (int)nint(xr);
+    yctrl[i] = (int)nint(yr);
+    zctrl[i] = (int)nint(zr);
+    if (Gdiag & DIAG_SHOW && DIAG_VERBOSE_ON) {
+      fprintf(stderr, "( %5d, %5d, %5d )\n", xctrl[i], yctrl[i], zctrl[i]);
+    }
+  }
+  free(pArray);
+  return (NO_ERROR);
+}
+
+int MRI3dUseLabelControlPoints(MRI *mri, LABEL *control_point_label)
+{
+  int i = 0;
+  MPoint *pArray = 0;
+  int count = 0;
+  LABEL *area;
+
+  area = control_point_label;
+  if (area->coords != LABEL_COORDS_VOXEL) area = LabelToVoxel(control_point_label, mri, NULL);
+
+  count = num_control_points = area->n_points;
+
+  // initialize xctrl, yctrl, zctrl
+  if (xctrl) {
+    free(xctrl);
+    xctrl = 0;
+  }
+  if (yctrl) {
+    free(yctrl);
+    yctrl = 0;
+  }
+  if (zctrl) {
+    free(zctrl);
+    zctrl = 0;
+  }
+  xctrl = (int *)calloc(count, sizeof(int));
+  yctrl = (int *)calloc(count, sizeof(int));
+  zctrl = (int *)calloc(count, sizeof(int));
+  if (!xctrl || !yctrl || !zctrl)
+    ErrorExit(ERROR_NOMEMORY, "MRI3dUseFileControlPoints: could not allocate %d-sized table", num_control_points);
+  for (i = 0; i < count; i++) {
+    xctrl[i] = (int)nint(area->lv[i].x);
+    yctrl[i] = (int)nint(area->lv[i].y);
+    zctrl[i] = (int)nint(area->lv[i].z);
+    if (Gdiag & DIAG_SHOW && DIAG_VERBOSE_ON) {
+      fprintf(stderr, "( %5d, %5d, %5d )\n", xctrl[i], yctrl[i], zctrl[i]);
+    }
+  }
+  free(pArray);
+  if (area != control_point_label) LabelFree(&area);  // we allocated it when transforming to voxel coords
+  printf("read in %d label control points\n", num_control_points);
+
+  return (NO_ERROR);
+}
+
+int MRI3dWriteControlPoints(char *t_control_volume_fname)
+{
+  control_volume_fname = t_control_volume_fname;
+  return (NO_ERROR);
+}
+
+int MRI3dWriteBias(char *t_bias_volume_fname)
+{
+  bias_volume_fname = t_bias_volume_fname;
+  return (NO_ERROR);
+}
+
+int MRInormAddFileControlPoints(MRI *mri_ctrl, int value, MRI *mri)
+{
+  int i, nctrl, x, y, z;
+  long bad = 0;
+
+  /* read in control points from a file (if specified) */
+  for (nctrl = i = 0; i < num_control_points; i++) {
+    x = xctrl[i];
+    y = yctrl[i];
+    z = zctrl[i];
+    if (MRIindexNotInVolume(mri_ctrl, x, y, z) == 0) {
+      if (mri && MRIgetVoxVal(mri, x, y, z, 0) <= 0) {
+        printf(
+            "control point %d @ (%d, %d, %d), MRI=%d, skipping!!!!!\n", i, x, y, z, (int)MRIgetVoxVal(mri, x, y, z, 0));
+      }
+      if (MRIvox(mri_ctrl, x, y, z) == 0) {
+        nctrl++;
+      }
+      MRIvox(mri_ctrl, x, y, z) = value;
+    }
+    else {
+      bad++;
+    }
+  }
+  if (bad > 0) {
+    ErrorPrintf(ERROR_BADFILE, "!!!!! %ld control points rejected for being out of bounds !!!!!!\n");
+  }
+  return (nctrl);
+}
+
+#if 0
+static int
+remove_extreme_control_points(MRI *mri_orig,
+                              MRI *mri_ctrl,
+                              float low_thresh,
+                              float hi_thresh,
+                              float target_val,
+                              double wm_std)
+{
+  int       x, y, z, peak, nremoved, bin, xi, yi, zi, xk, yk, zk;
+  int       remove, ncontrol, whalf, wsize ;
+  float     val, min_val, max_val, dist, max_nbr_val, intensity_below;
+  float     val0, intensity_above, max_delta_above, max_delta_below;
+  float     val_above, val_below, max_ctrl_val, min_ctrl_val ;
+  HISTOGRAM *h, *hsmooth ;
+  MRI_REGION reg ;
+
+#define WSIZE 7
+#define WHALF ((WSIZE - 1) / 2)
+  wsize = ceil(WSIZE / mri_orig->xsize) ;
+  whalf = (wsize-1)/2 ;
+
+  intensity_below = target_val - low_thresh ;
+  intensity_above = hi_thresh - target_val ;
+  low_thresh = MIN(low_thresh, target_val - 4*wm_std) ;
+  printf("checking for control points more than %2.1f below nbrs, low=%2.1f\n",
+         MAX(2*wm_std, intensity_below/2), low_thresh) ;
+  reg.dx = reg.dy = reg.dz = wsize ;
+  nremoved = 0 ;
+  max_delta_above = MAX(2*wm_std, intensity_above/2) ;
+  max_delta_below = MAX(2*wm_std, intensity_below/2) ;
+  for (x = 0 ; x < mri_orig->width ; x++)
+  {
+    for (y = 0 ; y < mri_orig->height ; y++)
+    {
+      for (z = 0 ; z < mri_orig->depth ; z++)
+      {
+        if (MRIvox(mri_ctrl, x, y, z) > 0)
+        {
+          if (x == Gx && y == Gy && z == Gz)
+          {
+            MRIwrite(mri_orig, "on.mgz") ;
+            DiagBreak() ;
+          }
+          val = MRIgetVoxVal(mri_orig, x, y, z, 0) ;
+
+          reg.x = x-whalf ;
+          reg.y = y-whalf ;
+          reg.z = z-whalf ;
+          h = MRIhistogramLabelRegion(mri_orig, mri_ctrl,
+                                      &reg, CONTROL_MARKED, 0) ;
+          hsmooth = HISTOsmooth(h, NULL, 2) ;
+          peak = HISTOfindHighestPeakInRegion
+                 (hsmooth, 0, hsmooth->nbins) ;
+          bin = HISTOfindBin(hsmooth, val) ;
+
+          remove = 0 ;
+          if ((hsmooth->counts[peak] > 3*hsmooth->counts[bin]) && 0)
+          {
+            nremoved++ ;
+            MRIvox(mri_ctrl, x, y, z) = CONTROL_NONE ;
+          }
+          else   /* check 5x5x5 */
+          {
+            val0 = max_ctrl_val =
+                     min_ctrl_val =
+                       min_val = max_val =
+                                   max_nbr_val = val ;  /* value at center */
+            val_above = val0+max_delta_above ;/* assume asymmetric distbtion */
+            val_below = val0-max_delta_below ;
+            ncontrol = 0 ; /* # of control points in nbhd */
+            for (xk = -2 ; xk <= 2 ; xk++)
+            {
+              xi = mri_ctrl->xi[x+xk] ;
+              for (yk = -2 ; yk <= 2 ; yk++)
+              {
+                yi = mri_ctrl->yi[y+yk] ;
+                for (zk = -2 ; zk <= 2 ; zk++)
+                {
+                  zi = mri_ctrl->zi[z+zk] ;
+                  if (xi == Gvx && yi == Gvy && zi == Gvz)
+                  {
+                    DiagBreak() ;
+                  }
+                  val = MRIgetVoxVal(mri_orig, xi, yi, zi, 0) ;
+                  dist = sqrt(SQR(x-xi)+SQR(y-yi)+SQR(z-zi));
+                  if (MRIvox(mri_ctrl, xi, yi, zi))
+                  {
+                    if (val > max_ctrl_val)
+                    {
+                      max_ctrl_val = val ;
+                    }
+                    if (val < min_ctrl_val)
+                    {
+                      min_ctrl_val = val ;
+                    }
+                    ncontrol++ ;
+                  }
+                  if (dist < 2)   /* 26-connected neighbor */
+                  {
+#if 1
+                    if (val < min_val)
+                    {
+                      min_val = val ;
+                    }
+#endif
+                    if (val > max_nbr_val)
+                    {
+                      max_nbr_val = val ;
+                    }
+                    if (val < val_below || val > val_above)
+                    {
+                      remove = 1 ;
+                      break ;
+                    }
+                  }
+                  if (val > max_val && val < hi_thresh)
+                  {
+                    max_val = val ;
+                  }
+                  if (remove)
+                  {
+                    break ;
+                  }
+                }
+                if (remove)
+                {
+                  break ;
+                }
+              }
+              if (remove)
+              {
+                break ;
+              }
+            }
+
+            /*
+              check to make sure that the bias
+              field at this control point isn't too different
+              from ones around it */
+
+#define WSIZE 7
+#define WHALF ((WSIZE - 1) / 2)
+            whalf = ceil(WHALF / mri_orig->xsize) ;
+            if (remove == 0)
+            {
+              for (xk = -whalf ; xk <= whalf ; xk++)
+              {
+                xi = mri_ctrl->xi[x+xk] ;
+                for (yk = -whalf ; yk <= whalf ; yk++)
+                {
+                  yi = mri_ctrl->yi[y+yk] ;
+                  for (zk = -whalf ; zk <= whalf ; zk++)
+                  {
+                    zi = mri_ctrl->zi[z+zk] ;
+                    if (xi == Gx && yi == Gy && zi == Gz)
+                    {
+                      DiagBreak() ;
+                    }
+                    if (MRIvox(mri_ctrl, xi, yi, zi) > 0)
+                      /* nbr is a control point */
+                    {
+                      val =
+                        MRIgetVoxVal(mri_orig,
+                                     xi, yi, zi, 0) ;
+                      if (val > max_ctrl_val)
+                      {
+                        max_ctrl_val = val ;
+                      }
+                      if (val < min_ctrl_val)
+                      {
+                        min_ctrl_val = val ;
+                      }
+                      if (val < val_below
+                          || val > val_above)
+                      {
+                        if (xi == Gx
+                            && yi == Gy
+                            && zi == Gz)
+                        {
+                          DiagBreak() ;
+                        }
+                        if (x == Gx
+                            && y == Gy
+                            && z == Gz)
+                        {
+                          DiagBreak() ;
+                        }
+                        remove = 1 ;
+                        break ;
+                      }
+                    }
+                  }
+                  if (remove)
+                  {
+                    break ;
+                  }
+                }
+                if (remove)
+                {
+                  break ;
+                }
+              }
+            }
+            /*
+              if image gradient in 3x3x3 nbhd in orig
+              volume is too big (bigger than max - min)
+              then don't let it be a control point. Or, if an
+              immediate nbr is below low_thresh
+              in the orig volume and their is a control point
+              in a 5x5x5 window then don't let it
+              be a control point (otherwise it can creep
+              outwards along gently decreasing gray matter
+              intensities.
+              or, remove it if the intensity derivative is too big
+            */
+            if ((max_val < hi_thresh && max_val >= target_val &&
+                 min_val < low_thresh) ||
+                (fabs(max_nbr_val - min_val) >=
+                 (target_val-low_thresh)) ||
+                (((val0-min_ctrl_val) >= max_delta_above) ||
+                 (((max_ctrl_val-val0) >= max_delta_below))) ||
+                remove)
+            {
+              if (x == Gx && y == Gy && z == Gz)
+              {
+                DiagBreak() ;
+              }
+              nremoved++ ;
+              MRIvox(mri_ctrl, x, y, z) = CONTROL_NONE ;
+            }
+            else if (x == Gx && y == Gy && z == Gz)
+            {
+              DiagBreak() ;
+            }
+          }
+
+          HISTOfree(&h) ;
+          HISTOfree(&hsmooth) ;
+          if (x == Gx && y == Gy && z == Gz)
+            printf("(%d, %d, %d) initially a control point, %s\n",
+                   Gx, Gy, Gz, MRIvox(mri_ctrl, x, y, z) ? "retained" :
+                   "removed");
+        }
+        else if (x == Gx && y == Gy && z == Gz)
+        {
+          printf("(%d, %d, %d) not a control point\n", Gx, Gy, Gz);
+        }
+
+
+      }
+    }
+  }
+
+  printf("%d outlying control points removed due to "
+         "unlikely bias estimates...\n", nremoved) ;
+  return(NO_ERROR) ;
+}
+
+
+static double
+mriNormComputeWMStandardDeviation(MRI *mri_orig, MRI *mri_ctrl)
+{
+  int       x, y, z, xi, yi, zi, xk, yk, zk, num, whalf ;
+  double    wm_std, val0, val ;
+
+#define WSIZE 7
+#define WHALF ((WSIZE - 1) / 2)
+  whalf = ceil(WHALF / mri_orig->xsize) ;
+  for (num = x = 0, wm_std = 0.0 ; x < mri_orig->width ; x++)
+  {
+    for (y = 0 ; y < mri_orig->height ; y++)
+    {
+      for (z = 0 ; z < mri_orig->depth ; z++)
+      {
+        if (MRIvox(mri_ctrl, x, y, z) > 0)
+        {
+          if (x == Gx && y == Gy && z == Gz)
+          {
+            MRIwrite(mri_orig, "on.mgz") ;
+            DiagBreak() ;
+          }
+          val0 = MRIgetVoxVal(mri_orig, x, y, z, 0) ;
+          for (xk = -whalf ; xk <= whalf ; xk++)
+          {
+            xi = mri_ctrl->xi[x+xk] ;
+            for (yk = -whalf ; yk <= whalf ; yk++)
+            {
+              yi = mri_ctrl->yi[y+yk] ;
+              for (zk = -whalf ; zk <= whalf ; zk++)
+              {
+                zi = mri_ctrl->zi[z+zk] ;
+                if (xi == Gx && yi == Gy && zi == Gz)
+                {
+                  DiagBreak() ;
+                }
+                if (MRIvox(mri_ctrl, xi, yi, zi) > 0)
+                {
+                  val = MRIgetVoxVal(mri_orig, xi, yi, zi, 0) ;
+                  wm_std += SQR(val-val0);
+                  num++ ;
+                }
+              }
+            }
+          }
+        }
+      }
+    }
+  }
+  if (num > 0)
+  {
+    wm_std = sqrt(wm_std / num) ;
+  }
+
+  printf("wm standard deviation = %2.2f with %d DOFs\n", wm_std, num) ;
+  return(wm_std) ;
+}
+#endif
+
+#define MAX_DISTANCE_TO_CSF 7
+#define MIN_DISTANCE_TO_CSF 4.5
+
+static int remove_gray_matter_control_points(MRI *mri_ctrl,
+                                             MRI *mri_src,
+                                             float wm_target,
+                                             float intensity_above,
+                                             float intensity_below,
+                                             int scan_type,
+                                             MRI *mri_not_control)
+{
+  MRI *mri_ctrl_outside, *mri_ctrl_inside, *mri_tmp = NULL;
+  int n, x, y, z, xi, yi, zi, xk, yk, zk;
+  int nremoved, removed, num, nretained, nclose_to_csf = 0;
+  int whalf;
+  double delta_mean, delta_std;
+  float val0, val, hi_thresh, csf_val, wm_val, gm_val, low_thresh;
+  static int ncalls = 0;
+  char fname[STRLEN];
+
+  ncalls++;
+
+  csf_val = find_tissue_intensities(mri_src, mri_ctrl, &wm_val, &gm_val, &csf_val);
+  printf("using csf threshold %2.0f for control point removal\n", csf_val);
+  mri_ctrl_inside = MRIcopy(mri_ctrl, NULL);
+  for (n = 0; n < 2; n++) {
+    num = MRIvoxelsInLabel(mri_ctrl_inside, 1);
+    printf("after %d erosions, %d voxels remaining\n", n, num);
+    mri_tmp = MRIerode(mri_ctrl_inside, mri_tmp);
+    if (MRIvoxelsInLabel(mri_tmp, 1) <= 100) /* don't copy empty (or
+                                                nearly empty) image */
+    {
+      break;
+    }
+    MRIcopy(mri_tmp, mri_ctrl_inside);
+  }
+  mri_ctrl_outside = MRIsubtract(mri_ctrl, mri_ctrl_inside, NULL);
+  MRIfree(&mri_ctrl_inside);
+
+  /* now find a set of control points that are
+     definitely in the wm (not thalamus etc). There
+     don't have to be very many of them, just enough
+     to get a stable estimate of the wm std
+  */
+  mri_ctrl_inside = MRInormFindControlPointsInWindow(
+      mri_src, wm_target, intensity_above, intensity_below, NULL, 3, NULL, NULL, scan_type, NULL);
+  MRIbinarize(mri_ctrl_inside, mri_ctrl_inside, 1, CONTROL_NONE, CONTROL_MARKED);
+
+  /* erode to remove any potential non-wm control points */
+  MRIerode(mri_ctrl_inside, mri_ctrl_inside);
+  /* if there aren't enough voxels left to get a stable estimate, undo
+     the erosion */
+  if (MRIvoxelsInLabel(mri_ctrl_inside, CONTROL_MARKED) < 100)
+    MRInormGentlyFindControlPoints(mri_src, wm_target, intensity_above, intensity_below, mri_ctrl_inside, NULL);
+
+#ifdef WSIZE
+#undef WSIZE
+#endif
+#ifdef WHALF
+#undef WHALF
+#endif
+#define WSIZE 9
+#define WHALF ((WSIZE - 1) / 2)
+  whalf = ceil(WHALF / mri_src->xsize);
+
+  if ((Gdiag & DIAG_WRITE) && DIAG_VERBOSE_ON) {
+    printf("writing control point and src files for call %d...\n", ncalls);
+    sprintf(fname, "co%d.mgz", ncalls);
+    MRIwrite(mri_ctrl_outside, fname);
+    sprintf(fname, "ci%d.mgz", ncalls);
+    MRIwrite(mri_ctrl_inside, fname);
+    sprintf(fname, "cb%d.mgz", ncalls);
+    MRIwrite(mri_ctrl, fname);
+    sprintf(fname, "orig%d.mgz", ncalls);
+    MRIwrite(mri_src, fname);
+  }
+
+  if (Gx >= 0) {
+    if (MRIvox(mri_ctrl, Gx, Gy, Gz) == 0)
+      printf("(%d, %d, %d) is %sa control point\n", Gx, Gy, Gz, MRIvox(mri_ctrl, Gx, Gy, Gz) ? "" : "NOT ");
+    else
+      printf(
+          "(%d, %d, %d) is %sa control point, is "
+          "%sinside, is %soutside\n",
+          Gx,
+          Gy,
+          Gz,
+          MRIvox(mri_ctrl, Gx, Gy, Gz) ? "" : "NOT ",
+          MRIvox(mri_ctrl_inside, Gx, Gy, Gz) ? "" : "NOT ",
+          MRIvox(mri_ctrl_outside, Gx, Gy, Gz) ? "" : "NOT ");
+  }
+
+  for (delta_std = delta_mean = 0.0, x = n = 0; x < mri_src->width; x++) {
+    for (y = 0; y < mri_src->height; y++) {
+      for (z = 0; z < mri_src->depth; z++) {
+        if (MRIvox(mri_ctrl_inside, x, y, z)) /* check to make sure not in gm */
+        {
+          val0 = MRIgetVoxVal(mri_src, x, y, z, 0);
+          for (xk = -whalf; xk <= whalf; xk++) {
+            xi = mri_src->xi[x + xk];
+            for (yk = -whalf; yk <= whalf; yk++) {
+              yi = mri_src->yi[y + yk];
+              for (zk = -whalf; zk <= whalf; zk++) {
+                zi = mri_src->zi[z + zk];
+                if (MRIvox(mri_ctrl_inside, xi, yi, zi)) {
+                  val = MRIgetVoxVal(mri_src, xi, yi, zi, 0);
+                  if (val < wm_target && val > val0) {
+                    delta_std += (val - val0) * (val - val0);
+                    n++;
+                  }
+                }
+              }
+            }
+          }
+        }
+      }
+    }
+  }
+
+  delta_std = sqrt(delta_std / n);
+  delta_std = (wm_val - gm_val) / 10;
+  low_thresh = (wm_val + gm_val) / 2 + 10;
+  printf("wm standard deviation = %2.1f (%d DOFs), low wm thresh=%2.3f\n", delta_std, n, low_thresh);
+  for (nretained = nremoved = x = 0; x < mri_src->width; x++) {
+    for (y = 0; y < mri_src->height; y++) {
+      for (z = 0; z < mri_src->depth; z++) {
+        if (MRIvox(mri_ctrl_outside, x, y, z)) /* check to make sure not in gm */
+        {
+          val0 = MRIgetVoxVal(mri_src, x, y, z, 0);
+          hi_thresh = val0 + 2 * delta_std;
+          if (x == Gx && y == Gy && z == Gz)
+            printf(
+                "(%d, %d, %d)=%2.0f, is "
+                "ctrl - checking for nbhd vals > %2.0f\n",
+                Gx,
+                Gy,
+                Gz,
+                val0,
+                hi_thresh);
+          if (csf_in_window(mri_src, x, y, z, MIN_DISTANCE_TO_CSF, csf_val)) {
+            removed = 1;
+            if (x == Gx && y == Gy && z == Gz)
+              printf(
+                  "removing voxel (%d, %d, %d) "
+                  "due to csf proximity (< %2.0f mm)\n",
+                  Gx,
+                  Gy,
+                  Gz,
+                  (float)MIN_DISTANCE_TO_CSF);
+            MRIvox(mri_ctrl, x, y, z) = CONTROL_NONE;
+            nclose_to_csf++;
+          }
+          else {
+            n = removed = 0;
+          }
+          if (val0 > low_thresh) /* pretty certain it's wm regardless */
+          {
+            continue;
+          }
+          if (!removed)
+            for (xk = -whalf; xk <= whalf; xk++) {
+              xi = mri_src->xi[x + xk];
+              for (yk = -whalf; yk <= whalf; yk++) {
+                yi = mri_src->yi[y + yk];
+                for (zk = -whalf; zk <= whalf; zk++) {
+                  zi = mri_src->zi[z + zk];
+                  if (MRIvox(mri_ctrl, xi, yi, zi)) {
+                    n++;
+                    val = MRIgetVoxVal(mri_src, xi, yi, zi, 0);
+                    if (xi == Gvx && yi == Gvy && Gz == Gvz) {
+                      DiagBreak();
+                    }
+                    if (val > hi_thresh) /* too big a change to be valid bias*/
+                    {
+                      /* mark it as remove even though
+                         it might not be - no
+                         point in continuing if no
+                         csf in window, won't change */
+                      removed = 1;
+                      if (csf_in_window(mri_src, x, y, z, MAX_DISTANCE_TO_CSF, csf_val)) {
+                        nremoved++;
+                        MRIvox(mri_ctrl, x, y, z) = CONTROL_NONE;
+                        if (x == Gx && y == Gy && z == Gz)
+                          printf(
+                              "found nbhd val %2.0f "
+                              "at (%d, %d, %d) -> "
+                              "removing\n",
+                              val,
+                              xi,
+                              yi,
+                              zi);
+                      }
+                      else {
+                        if (x == Gx && y == Gy && z == Gz)
+                          printf(
+                              "found nbhd val %2.0f "
+                              "at (%d, %d, %d) -> "
+                              "retaining due to lack "
+                              "of CSF proximity\n",
+                              val,
+                              xi,
+                              yi,
+                              zi);
+                        nretained++; /* in body of white matter, keep it */
+                      }
+                      break;
+                    }
+                  }
+                  if (removed) {
+                    break;
+                  }
+                }
+                if (removed) {
+                  break;
+                }
+              }
+              if (removed) {
+                break;
+              }
+            }
+          if (x == Gx && y == Gy && z == Gz)
+            printf("%d voxels examined, (%d, %d, %d) %sremoved\n", n, Gx, Gy, Gz, removed ? "" : "NOT ");
+        }
+      }
+    }
+  }
+
+  for (n = 0; n < num_control_points; n++) {
+    if (!MRIvox(mri_ctrl, xctrl[n], yctrl[n], zctrl[n])) {
+      nremoved--;
+      MRIvox(mri_ctrl, xctrl[n], yctrl[n], zctrl[n]) = CONTROL_MARKED;
+    }
+  }
+
+  if (Gdiag & DIAG_WRITE && DIAG_VERBOSE_ON) {
+    sprintf(fname, "ca%d.mgz", ncalls);
+    MRIwrite(mri_ctrl, fname);
+  }
+  printf(
+      "%d potential gm control points removed (%d >%d mm from "
+      "csf retained, %d < %2.1f mm removed)\n",
+      nclose_to_csf + nremoved,
+      nretained,
+      MAX_DISTANCE_TO_CSF,
+      nclose_to_csf,
+      (float)MIN_DISTANCE_TO_CSF);
+  MRIfree(&mri_tmp);
+  MRIfree(&mri_ctrl_inside);
+  MRIfree(&mri_ctrl_outside);
+  return (NO_ERROR);
+}
+
+static float csf_in_window(MRI *mri, int x0, int y0, int z0, float max_dist, float csf)
+{
+  int xi, yi, zi, xk, yk, zk, whalf;
+  float val, dx, dy, dz, dist;
+
+  whalf = nint(max_dist / mri->xsize);
+  if (x0 == Gx && y0 == Gy && z0 == Gz) {
+    DiagBreak();
+  }
+  if (mri->type == MRI_UCHAR) {
+    for (xk = -whalf; xk <= whalf; xk++) {
+      xi = mri->xi[x0 + xk];
+      dx = SQR(xi - x0);
+      for (yk = -whalf; yk <= whalf; yk++) {
+        yi = mri->yi[y0 + yk];
+        dy = SQR(yi - y0);
+        for (zk = -whalf; zk <= whalf; zk++) {
+          zi = mri->zi[z0 + zk];
+          if (xi == Gx && yi == Gy && zi == Gz) {
+            DiagBreak();
+          }
+          dz = SQR(zi - z0);
+          dist = sqrt(dx + dy + dz);
+          if (dist > max_dist) {
+            continue;
+          }
+          val = MRIvox(mri, xi, yi, zi);
+          if (val <= csf) {
+            return (1);
+          }
+        }
+      }
+    }
+  }
+  else {
+    for (xk = -whalf; xk <= whalf; xk++) {
+      xi = mri->xi[x0 + xk];
+      dx = SQR(xi - x0);
+      for (yk = -whalf; yk <= whalf; yk++) {
+        yi = mri->yi[y0 + yk];
+        dy = SQR(yi - y0);
+        for (zk = -whalf; zk <= whalf; zk++) {
+          zi = mri->zi[z0 + zk];
+          if (xi == Gx && yi == Gy && zi == Gz) {
+            DiagBreak();
+          }
+          dz = SQR(zi - z0);
+          dist = sqrt(dx + dy + dz);
+          if (dist > max_dist) {
+            continue;
+          }
+          val = MRIgetVoxVal(mri, xi, yi, zi, 0);
+          if (val <= csf) {
+            return (1);
+          }
+        }
+      }
+    }
+  }
+
+  return (0);
+}
+
+static float find_tissue_intensities(MRI *mri_src, MRI *mri_ctrl, float *pwm, float *pgm, float *pcsf)
+{
+  int csf_peak, thresh_bin /*, bg_end*/, wm_peak;
+  // int wm_valley;
+  int gm_peak, gm_valley;
+  HISTOGRAM *h, *hsmooth, *hwm;
+  float csf_thresh, wm_val;
+#if 0
+  MRI_REGION    bbox ;
+#endif
+
+  mri_ctrl = MRIbinarize(mri_ctrl, NULL, 1, CONTROL_NONE, CONTROL_MARKED);
+
+  hwm = MRIhistogramLabel(mri_src, mri_ctrl, CONTROL_MARKED, 0);
+  wm_peak = HISTOfindHighestPeakInRegion(hwm, 0, hwm->nbins);
+  wm_val = hwm->bins[wm_peak];
+  printf("white matter peak found at %2.0f\n", wm_val);
+  HISTOfree(&hwm);
+
+#if 0
+  /* don't use outside of brain as it contains a bunch of dark stuff
+     that isn't really csf and will mess up the histogram */
+  MRIfindApproximateSkullBoundingBox(mri_src, wm_val*.5, &bbox) ;
+  printf("bounding box (%d, %d, %d) --> (%d, %d, %d)\n",
+         bbox.x, bbox.y, bbox.z,
+         bbox.x+bbox.dx-1, bbox.y+bbox.dy-1, bbox.z+bbox.dz-1) ;
+  bbox.x += bbox.dx/4 ;
+  bbox.dx /= 2 ;
+  bbox.y += bbox.dy/4 ;
+  bbox.dy /= 2 ;
+  bbox.z += bbox.dz/4 ;
+  bbox.dz /= 2 ;
+
+  h = MRIhistogramRegion(mri_src, 0, NULL, &bbox) ;
+#else
+  h = MRIhistogram(mri_src, 0);
+#endif
+
+  HISTOclearZeroBin(h);
+  if (Gdiag & DIAG_WRITE && DIAG_VERBOSE_ON) {
+    HISTOplot(h, "h0.plt");
+  }
+  if (mriConformed(mri_src) || 1) {
+    HISTOclearBins(h, h, 0, 5);
+    hsmooth = HISTOsmooth(h, NULL, 2);
+    ;
+  }
+  else {
+#if 0
+    hsmooth = HISTOsmooth(h, NULL, 2) ;
+    // no idea how this worked
+    HISTOclearBG(hsmooth, hsmooth, &bg_end) ;
+    HISTOclearBins(h, h, 0, bg_end) ;
+#else
+    HISTOclearBins(h, h, 0, 20);
+#endif
+    HISTOsmooth(h, hsmooth, 2);
+  }
+
+  if (Gdiag & DIAG_WRITE && DIAG_VERBOSE_ON) {
+    HISTOplot(h, "h.plt");
+    HISTOplot(hsmooth, "hs.plt");
+  }
+  wm_peak = HISTOfindHighestPeakInRegion(hsmooth, wm_val - 20, wm_val + 20);
+  wm_val = hsmooth->bins[wm_peak];
+  printf("white matter peak found at %2.0f\n", wm_val);
+#define MIN_PEAK_HALF_WIDTH 10
+  // wm_valley =
+  HISTOfindPreviousValley(hsmooth, nint(wm_peak - 5 * hsmooth->bin_size));
+  gm_peak = HISTOfindPreviousPeak(hsmooth, wm_peak - 10 * hsmooth->bin_size, MIN_PEAK_HALF_WIDTH);
+#define MIN_GM 40
+  if (gm_peak < 0) {
+    gm_peak = HISTOfindBin(hsmooth, wm_val * .75);
+  }
+  gm_valley = HISTOfindPreviousValley(hsmooth, gm_peak - 10 * hsmooth->bin_size);
+  csf_peak = HISTOfindPreviousPeak(hsmooth, gm_valley - 10 * hsmooth->bin_size, MIN_PEAK_HALF_WIDTH);
+  if (csf_peak < 0) {
+    csf_peak = HISTOfindBin(hsmooth, gm_peak * .5);
+  }
+  if (gm_peak > wm_peak * .8) {
+    gm_peak = wm_peak * .8;
+  }
+  if (csf_peak > gm_peak * .75) {
+    csf_peak = gm_peak * .75;
+  }
+  if (hsmooth->bins[gm_peak] < MIN_GM) {
+    gm_peak = .7 * wm_peak;
+  }
+  if (csf_peak <= 0 || gm_valley <= 0) {
+    csf_peak = gm_peak * .5;
+  }
+
+  printf("gm peak at %2.0f (%d), valley at %2.0f (%d)\n",
+         hsmooth->bins[gm_peak],
+         gm_peak,
+         hsmooth->bins[gm_valley],
+         gm_valley);
+
+  // check pathological conditions
+  thresh_bin = (2 * gm_peak + csf_peak) / 3;
+  csf_thresh = (hsmooth->bins[thresh_bin]);
+  printf("csf peak at %2.0f, setting threshold to %2.0f\n", hsmooth->bins[csf_peak], csf_thresh);
+
+  *pwm = wm_val;
+  *pgm = hsmooth->bins[gm_peak];
+  *pcsf = hsmooth->bins[csf_peak];
+
+#if 0
+  if (csf_thresh > 60)
+  {
+    csf_thresh = 60 ;
+  }  /* HACK!!! Don't have time to fix it
+                                  now for PD-suppressed synthetic images */
+#endif
+  HISTOfree(&hsmooth);
+  HISTOfree(&h);
+  MRIfree(&mri_ctrl); /* copy of mri_ctrl, NOT the passed in one */
+  return (csf_thresh);
+}
+
+#ifdef WSIZE
+#undef WSIZE
+#endif
+#define WSIZE(mri) ((((int)((7.0 / mri->thick) / 2)) * 2) + 1) /* make sure it's odd */
+#define MIN_WM_SNR 20
+
+MRI *MRInormFindHighSignalLowStdControlPoints(MRI *mri_src, MRI *mri_ctrl)
+{
+  MRI *mri_ratio, *mri_mean, *mri_std; /*, *mri_tmp = NULL */
+  ;
+  MRI_SEGMENTATION *mriseg;
+  int s1, s2, b;
+  HISTOGRAM *h;
+  float total, num;
+
+  if (mri_ctrl == NULL) {
+    mri_ctrl = MRIalloc(mri_src->width, mri_src->height, mri_src->depth, MRI_UCHAR);
+    MRIcopyHeader(mri_src, mri_ctrl);
+  }
+
+  mri_mean = MRImean(mri_src, NULL, WSIZE(mri_src));
+  mri_std = MRIstd(mri_src, NULL, mri_mean, WSIZE(mri_src));
+  mri_ratio = MRIdivide(mri_mean, mri_std, NULL);
+  MRImask(mri_ratio, mri_std, mri_ratio, 0, 0);
+  if (Gdiag & DIAG_WRITE && DIAG_VERBOSE_ON) {
+    MRIwrite(mri_mean, "m.mgz");
+    MRIwrite(mri_std, "s.mgz");
+  }
+
+  MRIfree(&mri_mean);
+  MRIfree(&mri_std);
+
+  h = MRIhistogram(mri_ratio, 0);
+
+  /* don't count background voxels */
+  for (total = 0.0f, b = 1; b < h->nbins; b++) {
+    total += h->counts[b];
+  }
+  for (num = 0.0f, b = h->nbins - 1; b >= 1; b--) {
+    num += h->counts[b];
+    if (num > 20000) /* use voxels that are in the top .5% of SNR */
+    {
+      break;
+    }
+  }
+  printf("using SNR threshold %2.3f at bin %d\n", h->bins[b], b);
+
+  if (Gdiag & DIAG_WRITE && DIAG_VERBOSE_ON) {
+    HISTOplot(h, "h.plt");
+    MRIwrite(mri_ratio, "rb.mgz");
+  }
+  mriseg = MRIsegment(mri_ratio, h->bins[b], 2 * h->bins[h->nbins - 1]);
+  HISTOfree(&h);
+  s1 = MRIsegmentMax(mriseg);
+  MRIsegmentToImage(mri_ratio, mri_ctrl, mriseg, s1);
+  num = mriseg->segments[s1].nvoxels;
+  mriseg->segments[s1].nvoxels = 0;
+  s2 = MRIsegmentMax(mriseg);
+  MRIsegmentToImage(mri_ratio, mri_ctrl, mriseg, s2);
+  mriseg->segments[s1].nvoxels = num;
+
+  printf(
+      "using segments %d and %d with %d and %d voxels, "
+      "centroids (%2.0f, %2.0f, %2.0f) and (%2.0f, %2.0f, %2.0f)\n",
+      s1,
+      s2,
+      mriseg->segments[s1].nvoxels,
+      mriseg->segments[s2].nvoxels,
+      mriseg->segments[s1].cx,
+      mriseg->segments[s1].cy,
+      mriseg->segments[s1].cz,
+      mriseg->segments[s2].cx,
+      mriseg->segments[s2].cy,
+      mriseg->segments[s2].cz);
+  MRIbinarize(mri_ctrl, mri_ctrl, 1, CONTROL_NONE, CONTROL_MARKED);
+#if 0
+  while (MRIvoxelsInLabel(mri_ctrl, CONTROL_MARKED) > 10000)
+  {
+    mri_tmp = MRIerode(mri_ctrl, mri_tmp) ;
+    if (MRIvoxelsInLabel(mri_tmp, CONTROL_MARKED) < 100)
+    {
+      break ;
+    }
+    MRIcopy(mri_tmp, mri_ctrl) ;
+  }
+#endif
+  if (Gdiag & DIAG_WRITE && DIAG_VERBOSE_ON) {
+    MRIwrite(mri_ctrl, "csnr.mgz");
+  }
+  if (Gx >= 0) printf("(%d, %d, %d) is %san control point\n", Gx, Gy, Gz, MRIvox(mri_ctrl, Gx, Gy, Gz) ? "" : "NOT ");
+
+  MRIsegmentFree(&mriseg);
+  MRIfree(&mri_ratio); /*MRIfree(&mri_tmp) ;*/
+  return (mri_ctrl);
+}
+
+MRI *MRInormalizeHighSignalLowStd(MRI *mri_src, MRI *mri_norm, float bias_sigma, float wm_target)
+{
+  int x, y, z, width, depth, height;
+  // int nctrl;
+  MRI *mri_ctrl, *mri_bias;
+  float norm, src, bias;
+
+  width = mri_src->width;
+  height = mri_src->height;
+  depth = mri_src->depth;
+
+  if (mri_norm == NULL) {
+    mri_norm = MRIclone(mri_src, NULL);
+  }
+
+  mri_ctrl = MRInormFindHighSignalLowStdControlPoints(mri_src, NULL);
+  // nctrl =
+  MRInormAddFileControlPoints(mri_ctrl, 255, mri_src);
+  MRIbinarize(mri_ctrl, mri_ctrl, 1, CONTROL_NONE, CONTROL_MARKED);
+  mri_bias = MRIbuildBiasImage(mri_src, mri_ctrl, NULL, bias_sigma);
+  MRIfree(&mri_ctrl);
+  for (z = 0; z < depth; z++) {
+    for (y = 0; y < height; y++) {
+      for (x = 0; x < width; x++) {
+        if (x == Gx && y == Gy && z == Gz) {
+          DiagBreak();
+        }
+        src = MRIgetVoxVal(mri_src, x, y, z, 0);
+        bias = MRIgetVoxVal(mri_bias, x, y, z, 0);
+        if (!bias) /* should never happen */
+        {
+          norm = src;
+        }
+        else {
+          norm = src * wm_target / bias;
+        }
+        if (norm > 255.0f && mri_norm->type == MRI_UCHAR) {
+          norm = 255.0f;
+        }
+        MRIsetVoxVal(mri_norm, x, y, z, 0, norm);
+      }
+    }
+  }
+  if (Gdiag & DIAG_WRITE && DIAG_VERBOSE) {
+    MRIwrite(mri_bias, "bsnr.mgz");
+    MRIwrite(mri_norm, "nsnr.mgz");
+  }
+
+  MRIfree(&mri_bias);
+
+  return (mri_norm);
+}
+
+MRI *MRIapplyBiasCorrection(MRI *mri_in, MRI *mri_bias, MRI *mri_out)
+{
+  int x, y, z;
+  double bias, val, xd, yd, zd;
+  MATRIX *m_in_vox2ras, *m_bias_ras2vox, *m_vox2vox;
+  VECTOR *v1, *v2;
+
+  v1 = VectorAlloc(4, MATRIX_REAL);
+  v2 = VectorAlloc(4, MATRIX_REAL);
+  *MATRIX_RELT(v1, 4, 1) = 1;
+
+  if (mri_out == NULL) {
+    mri_out = MRIclone(mri_in, NULL);
+  }
+
+  m_in_vox2ras = MRIgetVoxelToRasXform(mri_in);
+  m_bias_ras2vox = MRIgetRasToVoxelXform(mri_bias);
+  m_vox2vox = MatrixMultiply(m_bias_ras2vox, m_in_vox2ras, NULL);
+  MatrixFree(&m_in_vox2ras);
+  MatrixFree(&m_bias_ras2vox);
+  printf("using vox2vox xform:\n");
+  MatrixPrint(stdout, m_vox2vox);
+  for (x = 0; x < mri_in->width; x++) {
+    V3_X(v1) = x;
+    for (y = 0; y < mri_in->height; y++) {
+      V3_Y(v1) = y;
+      for (z = 0; z < mri_in->depth; z++) {
+        val = MRIgetVoxVal(mri_in, x, y, z, 0);
+        if (x == Gx && y == Gy && z == Gz) {
+          DiagBreak();
+        }
+        V3_Z(v1) = z;
+        MatrixMultiply(m_vox2vox, v1, v2);
+        xd = V3_X(v2);
+        yd = V3_Y(v2);
+        zd = V3_Z(v2);
+        if (MRIindexNotInVolume(mri_bias, xd, yd, zd) == 0) {
+          MRIsampleVolume(mri_bias, xd, yd, zd, &bias);
+          val *= bias;
+          if (bias < 0) {
+            DiagBreak();
+          }
+          if (!devFinite(bias)) DiagBreak();
+        }
+        MRIsetVoxVal(mri_out, x, y, z, 0, val);
+      }
+    }
+  }
+
+  MatrixFree(&m_vox2vox);
+  return (mri_out);
+}
+
+MRI *MRIapplyBiasCorrectionSameGeometry(MRI *mri_in, MRI *mri_bias, MRI *mri_out, float target_val)
+{
+  int x, y, z;
+  double bias, val;
+
+  if (mri_out == NULL) {
+    mri_out = MRIclone(mri_in, NULL);
+  }
+
+  for (x = 0; x < mri_in->width; x++) {
+    for (y = 0; y < mri_in->height; y++) {
+      for (z = 0; z < mri_in->depth; z++) {
+        val = MRIgetVoxVal(mri_in, x, y, z, 0);
+        if (x == Gx && y == Gy && z == Gz) {
+          DiagBreak();
+        }
+        MRIsampleVolume(mri_bias, x, y, z, &bias);
+        val *= (target_val / bias);
+        if (bias < 0) {
+          DiagBreak();
+        }
+        MRIsetVoxVal(mri_out, x, y, z, 0, val);
+      }
+    }
+  }
+
+  return (mri_out);
+}