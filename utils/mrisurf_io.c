#define COMPILING_MRISURF_TOPOLOGY_FRIEND_CHECKED

/*
 * @file utilities operating on Original
 *
 */
/*
 * surfaces Author: Bruce Fischl, extracted from mrisurf.c by Bevin Brett
 *
 * $ © copyright-2014,2018 The General Hospital Corporation (Boston, MA) "MGH"
 *
 * Terms and conditions for use, reproduction, distribution and contribution
 * are found in the 'FreeSurfer Software License Agreement' contained
 * in the file 'LICENSE' found in the FreeSurfer distribution, and here:
 *
 * https://surfer.nmr.mgh.harvard.edu/fswiki/FreeSurferSoftwareLicense
 *
 * Reporting: freesurfer@nmr.mgh.harvard.edu
 *
 */
#include "mrisurf_io.h"
#include "mrisp.h"

#define QUAD_FILE_MAGIC_NUMBER (-1 & 0x00ffffff)
#define TRIANGLE_FILE_MAGIC_NUMBER (-2 & 0x00ffffff)
#define NEW_QUAD_FILE_MAGIC_NUMBER (-3 & 0x00ffffff)

#define START_Y (-128)
#define SLICE_THICKNESS 1

static int mrisReadGeoFilePositions     (MRI_SURFACE *mris, const char *fname);
static int mrisReadTriangleFilePositions(MRI_SURFACE *mris, const char *fname);
static MRI_SURFACE *mrisReadTriangleFile(const char *fname, double nVFMultiplier);
static SMALL_SURFACE *mrisReadTriangleFileVertexPositionsOnly(const char *fname);


static int mris_readval_frame = -1;

/*--------------------------------------------------------
  MRISsetReadFrame() - sets frame to read when loading a "volume"
  with MRISreadValues().
  --------------------------------------------------------*/
void MRISsetReadFrame(int frame) { mris_readval_frame = frame; }

/*--------------------------------------------------------
  MRISgetReadFrame() - gets frame to read when loading a "volume"
  with MRISreadValues().
  --------------------------------------------------------*/
int MRISgetReadFrame(void)
{
  int frame = 0;
  char *envframe;
  if (mris_readval_frame >= 0) {
    return (mris_readval_frame);
  }
  envframe = getenv("MRIS_READVAL_FRAME");
  if (envframe == NULL) {
    return (0);
  }
  sscanf(envframe, "%d", &frame);
  return (frame);
}


/*-----------------------------------------------------
  Parameters:

  Returns value:

  Description
  ------------------------------------------------------*/
int MRISreadTriangleProperties(MRI_SURFACE *mris, const char *mris_fname)
{
  int ano, vnum, fnum, fno, vno;
  FACE *face;

  float f;
  FILE *fp;
  char fname[STRLEN], fpref[STRLEN], hemi[20], *cp;

  if (Gdiag & DIAG_SHOW && DIAG_VERBOSE_ON) {
    fprintf(stdout, "reading triangle files...");
  }

  cp = strrchr(mris_fname, '.');
  if (!cp)
    ErrorReturn(ERROR_BADPARM,
                (ERROR_BADPARM,
                 "MRISreadTriangleProperties(%s): could not scan"
                 " hemisphere from fname",
                 mris_fname));
  strncpy(hemi, cp - 2, 2);
  hemi[2] = 0;
  FileNamePath(mris_fname, fpref);

  sprintf(fname, "%s/%s.triangle_area", fpref, hemi);

  fp = fopen(fname, "r");
  if (fp == NULL) {
    fprintf(stdout, "\nno precomputed triangle areas and angles - computing...\n");
    return (1); /* doesn't exist */
  }

  fread4(&f, fp);
  vnum = (int)f;
  fread4(&f, fp);
  fnum = (int)f;
  if (vnum != mris->nvertices) {
    fclose(fp);
    ErrorReturn(ERROR_NOFILE,
                (ERROR_NOFILE,
                 "MRISreadTriangleProperties: incompatible vertex "
                 "number in file %s",
                 fname));
  }

  mris->orig_area = 0.0f;
  for (fno = 0; fno < fnum; fno++) {
    face = &mris->faces[fno];
    f = freadFloat(fp);
    setFaceOrigArea(mris, fno, f);
    mris->orig_area += f;
  }

  /* compute original vertex areas from faces */
  for (vno = 0; vno < vnum; vno++) {
    VERTEX_TOPOLOGY const * const vt = &mris->vertices_topology[vno];
    VERTEX                * const v  = &mris->vertices         [vno];
    v->origarea = 0.0f;
    for (fno = 0; fno < vt->num; fno++) {
      v->origarea += getFaceOrigArea(mris, vt->f[fno]);
    }
  }

  if (Gdiag & DIAG_SHOW && DIAG_VERBOSE_ON) {
    fprintf(stdout, "total area = %2.0f.\n", mris->orig_area);
  }

  /* now open and read the angle file */
  sprintf(fname, "%s/%s.triangle_angle", fpref, hemi);
  fp = fopen(fname, "r");
  if (fp == NULL) {
    return (1); /* doesn't exist */
  }

  fread4(&f, fp);
  vnum = (int)f;
  fread4(&f, fp);
  fnum = (int)f;
  if (vnum != mris->nvertices) {
    fclose(fp);
    ErrorReturn(ERROR_NOFILE,
                (ERROR_NOFILE,
                 "MRISreadTriangleProperties: incompatible vertex "
                 "number in file %s",
                 fname));
  }

  for (fno = 0; fno < fnum; fno++) {
    face = &mris->faces[fno];
    for (ano = 0; ano < ANGLES_PER_TRIANGLE; ano++) {
      f = freadFloat(fp);
      face->orig_angle[ano] = f;
    }
  }

#if 0
  /* read in the distances to all neighboring vertices */
  sprintf(fname, "%s/%s.dist", fpref, hemi) ;
  fp = fopen(fname,"rb");
  if (!fp)
    ErrorReturn(ERROR_NO_FILE,
                (ERROR_NO_FILE,
                 "MRISreadTriangleProperties: could not open %s",
                 fname)) ;

  fread4((float *)&vnum,fp);
  fread4((float *)&fnum,fp);
  for (vno = 0; vno < mris->nvertices ; vno++)
  {
    v = &mris->vertices[vno] ;
    for (n = 0 ; n < v->vtotal ; n++)
    {
      v->dist_orig[n] = freadFloat(fp) ;
    }
  }

  fclose(fp);
#endif

  return (NO_ERROR);
}

/*-----------------------------------------------------
  Parameters:

  Returns value:

  Description
  ------------------------------------------------------*/
int MRISwriteTriangleProperties(MRI_SURFACE *mris, const char *mris_fname)
{
  int fno, ano, vno;
  FACE *face;
  FILE *fp;
  char fname[STRLEN], fpref[STRLEN], hemi[20], *cp;

  MRIScomputeTriangleProperties(mris);

  cp = strrchr(mris_fname, '.');
  if (!cp)
    ErrorReturn(ERROR_BADPARM,
                (ERROR_BADPARM,
                 "MRISwriteTriangleProperties(%s): could not scan"
                 "hemisphere from fname",
                 mris_fname));
  strncpy(hemi, cp - 2, 2);
  hemi[2] = 0;
  FileNamePath(mris_fname, fpref);

  sprintf(fname, "%s/%s.triangle_area", fpref, hemi);
  fp = fopen(fname, "wb");
  if (!fp) ErrorReturn(ERROR_NO_FILE, (ERROR_NO_FILE, "MRISwriteTriangleProperties: could not open %s", fname));

  /* write out the distances to all neighboring vertices */
  fwrite4(mris->nvertices, fp);
  fwrite4(mris->nfaces, fp);
  for (fno = 0; fno < mris->nfaces; fno++) {
    face = &mris->faces[fno];
    fwriteFloat(face->area, fp);
  }

  fclose(fp);

  sprintf(fname, "%s/%s.triangle_angle", fpref, hemi);
  fp = fopen(fname, "wb");
  if (!fp) ErrorReturn(ERROR_NO_FILE, (ERROR_NO_FILE, "MRISwriteTriangleProperties: could not open %s", fname));

  /* write out the area of all the triangles */
  fwrite4(mris->nvertices, fp);
  fwrite4(mris->nfaces, fp);
  for (vno = 0; vno < mris->nfaces; vno++) {
    face = &mris->faces[fno];
    for (ano = 0; ano < ANGLES_PER_TRIANGLE; ano++) {
      fwriteFloat(face->angle[ano], fp);
    }
  }

  fclose(fp);

#if 0
  /* write out the distances to all neighboring vertices */
  sprintf(fname, "%s/%s.dist", fpref, hemi) ;
  fp = fopen(fname,"wb");
  if (!fp)
    ErrorReturn(ERROR_NO_FILE,
                (ERROR_NO_FILE,
                 "MRISwriteTriangleProperties: could not open %s",
                 fname)) ;

  fwrite4(mris->nvertices,fp);
  fwrite4(mris->nfaces,fp);
  for (vno = 0; vno < mris->nvertices ; vno++)
  {
    v = &mris->vertices[vno] ;
    for (n = 0 ; n < v->v2num ; n++)
    {
      fwriteFloat(v->dist[n], fp) ;
    }
  }

  fclose(fp);
#endif

  return (NO_ERROR);
}

/*-----------------------------------------------------
  Parameters:

  Returns value:

  Description
  ------------------------------------------------------*/
int MRISwriteCurvature(MRI_SURFACE *mris, const char *sname)
{
  int k, mritype;
  float curv;
  char fname[STRLEN], *cp, path[STRLEN], name[STRLEN], *hemi;
  FILE *fp;

  switch (mris->hemisphere) {
    case LEFT_HEMISPHERE:
      hemi = "lh";
      break;
    case BOTH_HEMISPHERES:
      hemi = "both";
      break;
    case RIGHT_HEMISPHERE:
      hemi = "rh";
      break;
    default:
      hemi = "unknown";
      break;
  }
  cp = strchr(sname, '/');
  if (!cp) /* no path - use same one as mris was read from */
  {
    FileNamePath(mris->fname, path);
    cp = strchr(sname, '.');
    if (!cp || ((cp - sname) != 2) || *(cp - 1) != 'h' || ((*(cp - 2) != 'l' && *(cp - 2) != 'r'))) {
      if (getenv("FS_POSIX")) {
        // PW 2017/05/15: If FS_POSIX is set, write to cwd (as per POSIX:4.11)
        sprintf(fname, "./%s.%s", hemi, sname);
      }
      else {
        sprintf(fname, "%s/%s.%s", path, hemi, sname);
      }
    }
    else {
      if (getenv("FS_POSIX")) {
        // PW 2017/05/15: If FS_POSIX is set, write to cwd (as per POSIX:4.11)
        sprintf(fname, "./%s", sname);
      }
      else {
        sprintf(fname, "%s/%s", path, sname);
      }
    }
  }
  else {
    FileNamePath(sname, path);
    FileNameOnly(sname, name);
    cp = strchr(name, '.');
    if (!cp || ((cp - name) != 2) || *(cp - 1) != 'h' || ((*(cp - 2) != 'l' && *(cp - 2) != 'r'))) {
      sprintf(fname, "%s/%s.%s", path, hemi, name);
    }
    else {
      sprintf(fname, "%s/%s", path, name);
    }
  }
  if (Gdiag & DIAG_SHOW) {
    fprintf(stdout, "writing curvature file %s\n", fname);
  }

  mritype = mri_identify(sname);

  if (mritype == MRI_MGH_FILE) {
    int vno;
    MRI *TempMRI;
    VERTEX *v;

    TempMRI = MRIalloc(mris->nvertices, 1, 1, MRI_FLOAT);
    if (TempMRI == NULL) {
      return (ERROR_NOMEMORY);
    }
    vno = 0;
    for (vno = 0; vno < mris->nvertices; vno++) {
      v = &mris->vertices[vno];
      if (vno == Gdiag_no) {
        DiagBreak();
      }
      MRIsetVoxVal(TempMRI, vno, 0, 0, 0, v->curv);
    }

    MRIwrite(TempMRI, fname);
    MRIfree(&TempMRI);
    return (NO_ERROR);
  }
  else if (mritype == VTK_FILE) {
    MRISwriteVTK(mris, fname);
    MRISwriteCurvVTK(mris, fname);
    return (NO_ERROR);
  }

  fp = fopen(fname, "wb");
  if (fp == NULL) ErrorReturn(ERROR_NOFILE, (ERROR_NOFILE, "MRISwriteCurvature: could not open %s", fname));

  fwrite3(-1, fp); /* same old trick - mark it as new format */
  fwriteInt(mris->nvertices, fp);
  fwriteInt(mris->nfaces, fp);
  fwriteInt(1, fp); /* 1 value per vertex */
  for (k = 0; k < mris->nvertices; k++) {
    curv = mris->vertices[k].curv;
    fwriteFloat(curv, fp);
  }
  fclose(fp);
  return (NO_ERROR);
}
/*-----------------------------------------------------
  Parameters:

  Returns value:

  Description
  ------------------------------------------------------*/
int MRISwriteDists(MRI_SURFACE *mris, const char *sname)
{
  int k, i;
  float dist;
  char fname[STRLEN], *cp, path[STRLEN];
  FILE *fp;

  cp = strchr(sname, '/');
  if (!cp) /* no path - use same one as mris was read from */
  {
    FileNamePath(mris->fname, path);
    cp = strchr(sname, '.');
    if (!cp)
      if (getenv("FS_POSIX")) {
        // PW 2017/05/15: If FS_POSIX is set, write to cwd (as per POSIX:4.11)
        sprintf(fname, "./%s.%s", mris->hemisphere == LEFT_HEMISPHERE ? "lh" : "rh", sname);
      }
      else {
        // PW 2017/05/15: Legacy behaviour
        sprintf(fname, "%s/%s.%s", path, mris->hemisphere == LEFT_HEMISPHERE ? "lh" : "rh", sname);
      }
    else {
      if (getenv("FS_POSIX")) {
        // PW 2017/05/15: If FS_POSIX is set, write to cwd (as per POSIX:4.11)
        sprintf(fname, "./%s", sname);
      }
      else {
        // PW 2017/05/15: Legacy behaviour
        sprintf(fname, "%s/%s", path, sname);
      }
    }
  }
  else {
    strcpy(fname, sname); /* path specified explcitly */
  }
  fp = fopen(fname, "wb");
  if (fp == NULL) ErrorReturn(ERROR_NOFILE, (ERROR_NOFILE, "MRISwriteDists: could not open %s", fname));

  fwrite3(mris->nvertices, fp);
  fwrite3(mris->nfaces, fp);
  for (k = 0; k < mris->nvertices; k++) {
    dist = mris->vertices[k].d;
    i = nint(dist * 100.0);
    fwrite2((int)i, fp);
  }
  fclose(fp);
  return (NO_ERROR);
}
/*-----------------------------------------------------
  Parameters:

  Returns value:

  Description
  ------------------------------------------------------*/
MRI *MRISwriteIntoVolume(MRI_SURFACE *mris, MRI *mri, int which)
{
  int vno;
  VERTEX *v;
  float val = 0;

  if (mri == NULL) {
    mri = MRIalloc(1, 1, mris->nvertices, MRI_FLOAT);
  }

  for (vno = 0; vno < mris->nvertices; vno++) {
    v = &mris->vertices[vno];
    if (v->ripflag) {
      continue;
    }
    switch (which) {
      case VERTEX_DX:
        val = v->dx;
        break;
      case VERTEX_DY:
        val = v->dy;
        break;
      case VERTEX_DZ:
        val = v->dz;
        break;
      case VERTEX_LOGODDS:
      case VERTEX_VAL:
        val = v->val;
        break;
      case VERTEX_CURV:
        val = v->curv;
        break;
      case VERTEX_ANNOTATION:
        val = v->annotation;
        break;
      case VERTEX_AREA:
        val = v->area;
        break;
      default:
        ErrorExit(ERROR_UNSUPPORTED, "MRISwriteIntoVolume: unsupported type %d", which);
        break;
    }
    if (mri->width == mris->nvertices)
      MRIsetVoxVal(mri, vno, 0, 0, 0, val);
    else if (mri->nframes == mris->nvertices)
      MRIsetVoxVal(mri, 0, 0, 0, vno, val);
    else {
      ErrorReturn(NULL,
                  (ERROR_BADPARM,
                   "MRISwriteIntoVolume: nvertices %d doesn't match with in MRI %d x %d x %d x %d\n",
                   mris->nvertices,
                   mri->width,
                   mri->height,
                   mri->depth,
                   mri->nframes));
    }
  }
  return (mri);
}
/*-----------------------------------------------------
  Parameters:

  Returns value:

  Description
  ------------------------------------------------------*/
MRI_SURFACE *MRISreadFromVolume(MRI *mri, MRI_SURFACE *mris, int which)
{
  int vno;
  VERTEX *v;
  float val;

  if (mris->nvertices != mri->width)
    ErrorReturn(NULL,
                (ERROR_BADPARM,
                 "MRISreadFromVolume: nvertices %d doesn't match with in MRI %d x %d x %d x %d\n",
                 mris->nvertices,
                 mri->width,
                 mri->height,
                 mri->depth,
                 mri->nframes));
  for (vno = 0; vno < mris->nvertices; vno++) {
    v = &mris->vertices[vno];
    if (v->ripflag) continue;
    val = MRIgetVoxVal(mri, vno, 0, 0, 0);
    switch (which) {
      case VERTEX_DX:
        v->dx = val;
        break;
      case VERTEX_DY:
        v->dy = val;
        break;
      case VERTEX_DZ:
        v->dz = val;
        break;
      case VERTEX_LOGODDS:
      case VERTEX_VAL:
        v->val = val;
        break;
      case VERTEX_CURV:
        v->curv = val;
        break;
      case VERTEX_ANNOTATION:
        v->annotation = val;
        break;
      case VERTEX_AREA:
        v->area = val;
        break;
      default:
        ErrorExit(ERROR_UNSUPPORTED, "MRISreadFromVolume: unsupported type %d", which);
        break;
    }
  }
  return (mris);
}

/*-----------------------------------------------------
  Parameters:

  Returns value:

  Description
  ------------------------------------------------------*/
int MRISwriteAreaError(MRI_SURFACE *mris, const char *name)
{
  int vno, fi, i;
  float area, orig_area;
  FACE *face;
  FILE *fp;
  char fname[STRLEN];

  MRISbuildFileName(mris, name, fname);
  if (Gdiag & DIAG_SHOW && DIAG_VERBOSE_ON) {
    fprintf(stdout, "writing area error file %s...", fname);
  }

  fp = fopen(fname, "wb");
  if (fp == NULL) ErrorReturn(ERROR_NOFILE, (ERROR_NOFILE, "MRISwriteAreaError: could not open %s", fname));

  fwrite3(mris->nvertices, fp);
  fwrite3(mris->nfaces, fp);
  for (vno = 0; vno < mris->nvertices; vno++) {
    VERTEX_TOPOLOGY const * const vertex = &mris->vertices_topology[vno];
    area = orig_area = 0.0f;

    /* use average area of all faces this vertex is part of -
       this is not really correct, but should be good enough for
       visualization purposes.
    */
    for (fi = 0; fi < vertex->num; fi++) {
      face = &mris->faces[vertex->f[fi]];
      FaceNormCacheEntry const * const fNorm = getFaceNorm(mris, vertex->f[fi]);
      area += face->area;
      orig_area += fNorm->orig_area;
    }
    i = nint((area - orig_area) * 100.0f / (float)(vertex->num));
    fwrite2((int)i, fp);
  }
  fclose(fp);
  if (Gdiag & DIAG_SHOW && DIAG_VERBOSE_ON) {
    fprintf(stdout, "done.\n");
  }

  return (NO_ERROR);
}

/*-----------------------------------------------------
  Parameters:

  Returns value:

  Description
  ------------------------------------------------------*/
int MRISwriteAreaErrorToValFile(MRI_SURFACE *mris, const char *name)
{
  int vno, fno;
  float area, orig_area;
  FACE *face;

  for (vno = 0; vno < mris->nvertices; vno++) {
    VERTEX_TOPOLOGY const * const vt = &mris->vertices_topology[vno];
    VERTEX                * const v  = &mris->vertices         [vno];
    if (v->ripflag) {
      continue;
    }

    area = orig_area = 0.0f;

    /* use average area of all faces this vertex is part of -
       this is not really correct, but should be good enough for
       visualization purposes.
    */
    for (fno = 0; fno < vt->num; fno++) {
      face = &mris->faces[vt->f[fno]];
      area += face->area;
      FaceNormCacheEntry const * const fNorm = getFaceNorm(mris, fno);
      orig_area += fNorm->orig_area;
    }
    v->val = (area - orig_area) / (float)(vt->num);
  }

  MRISwriteValues(mris, name);
  return (NO_ERROR);
}

/*-----------------------------------------------------
  Parameters:

  Returns value:

  Description
  ------------------------------------------------------*/
int MRISwriteAngleError(MRI_SURFACE *mris, const char *fname)
{
  int vno, fno, ano, i;
  float error;
  FILE *fp;
  FACE *face;

  if (Gdiag & DIAG_SHOW && DIAG_VERBOSE_ON) {
    fprintf(stdout, "writing angular error file %s...", fname);
  }

  fp = fopen(fname, "wb");
  if (fp == NULL) ErrorReturn(ERROR_NOFILE, (ERROR_NOFILE, "MRISwriteAngleError: could not open %s", fname));

  fwrite3(mris->nvertices, fp);
  fwrite3(mris->nfaces, fp);
  for (vno = 0; vno < mris->nvertices; vno++) {
    VERTEX_TOPOLOGY const * const v = &mris->vertices_topology[vno];
    error = 0.0f;
    for (fno = 0; fno < v->num; fno++) {
      face = &mris->faces[v->f[fno]];
      for (ano = 0; ano < ANGLES_PER_TRIANGLE; ano++) {
        error += fabs(deltaAngle(face->angle[ano], face->orig_angle[ano]));
      }
      error /= (float)(v->num * ANGLES_PER_TRIANGLE);
    }
    i = DEGREES(error) * 100.0;
    fwrite2((int)i, fp);
  }
  fclose(fp);
  if (Gdiag & DIAG_SHOW && DIAG_VERBOSE_ON) {
    fprintf(stdout, "done.\n");
  }
  return (NO_ERROR);
}

/*-----------------------------------------------------
  Parameters:

  Returns value:

  Description
  ------------------------------------------------------*/
int MRISwriteCurvatureToWFile(MRI_SURFACE *mris, const char *fname)
{
  int k, num; /* loop counters */
  float f;
  FILE *fp;
  double sum = 0, sum2 = 0, max = -1000, min = 1000;

  if (Gdiag & DIAG_SHOW) {
    fprintf(stdout, "writing out surface values to %s.\n", fname);
  }

  fp = fopen(fname, "wb");
  if (fp == NULL) {
    ErrorExit(ERROR_NOFILE, "Can't create file %s\n", fname);
  }

  num = mris->nvertices;
  fwrite2(0, fp);
  fwrite3(num, fp);
  for (k = 0; k < mris->nvertices; k++) {
    fwrite3(k, fp);
    f = mris->vertices[k].curv;
    if (!isfinite(f))
      ErrorPrintf(ERROR_BADPARM,
                  "MRISwriteCurvatureToWFile(%s): val at vertex %d is not"
                  "finite",
                  fname,
                  k);

    fwriteFloat(f, fp);
    sum += f;
    sum2 += f * f;
    if (f > max) {
      max = f;
    }
    if (f < min) {
      min = f;
    }
  }
  fclose(fp);
  sum /= num;
  sum2 = sqrt(sum2 / num - sum * sum);
  if (Gdiag & DIAG_SHOW) fprintf(stdout, "avg = %2.3f, stdev = %2.3f, min = %2.3f, max = %2.3f\n", sum, sum2, min, max);
  return (NO_ERROR);
}

/*-----------------------------------------------------
  Parameters:

  Returns value:

  Description
  ------------------------------------------------------*/
int MRISwriteValues(MRI_SURFACE *mris, const char *sname)
{
  int k, num; /* loop counters */
  float f;
  char fname[STRLEN], *cp;
  FILE *fp;
  double sum = 0, sum2 = 0, max = -1000, min = 1000;
  int ftype, err;
  MRI *TempMRI;

#if 1
  MRISbuildFileName(mris, sname, fname);
#else
  strcpy(fname, sname);
#endif

  // Try saving it in a "volume" format -- but not img or nifti
  // as they use shorts for the number of vertices. Should add
  // a reshape.
  ftype = mri_identify(sname);
  if (ftype != MRI_VOLUME_TYPE_UNKNOWN) {
    TempMRI = MRIcopyMRIS(NULL, mris, 0, "val");
    if (TempMRI == NULL) {
      printf("ERROR: MRISwriteValues: could not alloc MRI\n");
      return (1);
    }
    if (Gdiag & DIAG_SHOW && DIAG_VERBOSE_ON) {
      printf("Saving surf vals in 'volume' format to %s\n", sname);
    }
    err = MRIwrite(TempMRI, sname);
    return (err);
  }

  cp = strrchr(fname, '.');
  if (!cp || *(cp + 1) != 'w') {
    strcat(fname, ".w");
  }
  if (Gdiag & DIAG_SHOW) {
    fprintf(stdout, "writing surface values to %s.\n", fname);
  }

  fp = fopen(fname, "wb");
  if (fp == NULL) {
    ErrorExit(ERROR_NOFILE, "Can't create file %s\n", fname);
  }

  for (k = 0, num = 0; k < mris->nvertices; k++)
    if (mris->vertices[k].val != 0) {
      num++;
    }
  if (Gdiag & DIAG_SHOW && DIAG_VERBOSE_ON) {
    printf("num = %d\n", num);
  }
  fwrite2(0, fp);
  fwrite3(num, fp);

  for (k = 0; k < mris->nvertices; k++) {
    if (mris->vertices[k].val != 0) {
      fwrite3(k, fp);
      f = mris->vertices[k].val;
      if (!isfinite(f)) ErrorPrintf(ERROR_BADPARM, "MRISwriteValues(%s): val at vertex %d is not finite", fname, k);

      fwriteFloat(f, fp);
      sum += f;
      sum2 += f * f;
      if (f > max) {
        max = f;
      }
      if (f < min) {
        min = f;
      }
    }
  }
  fclose(fp);

  if (num > 0) {
    sum /= num;
    sum2 = (sum2 / num - sum * sum);
    if (sum2 > 0) {
      sum2 = sqrt(sum2);
    }
    else {
      sum2 = 0;
    }
    printf("avg = %2.3f, stdev = %2.3f, min = %2.3f, max = %2.3f\n", sum, sum2, min, max);
  }
  else {
    printf("Warning: all vertex values are zero\n");
  }

  return (NO_ERROR);
}

int MRISwriteD(MRI_SURFACE *mris, const char *sname)
{
  float *curv_save;

  curv_save = (float *)calloc(mris->nvertices, sizeof(float));
  if (!curv_save) ErrorExit(ERROR_NOMEMORY, "MRISwriteD: could not alloc %d vertex curv storage", mris->nvertices);

  MRISextractCurvatureVector(mris, curv_save);
  MRISdToCurv(mris);
  MRISwriteCurvature(mris, sname);
  MRISimportCurvatureVector(mris, curv_save);
  free(curv_save);
  return (NO_ERROR);
}

/*-----------------------------------------------------
  Parameters:

  Returns value:

  Description
  ------------------------------------------------------*/
int MRISreadInflatedCoordinates(MRI_SURFACE *mris, const char *sname)
{
  if (!sname) {
    sname = "inflated";
  }
  MRISsaveVertexPositions(mris, TMP_VERTICES);
  if (MRISreadVertexPositions(mris, sname) != NO_ERROR) {
    return (Gerror);
  }
  MRISsaveVertexPositions(mris, INFLATED_VERTICES);
  MRISrestoreVertexPositions(mris, TMP_VERTICES);
  return (NO_ERROR);
}

/*-----------------------------------------------------
  Parameters:

  Returns value:

  Description
  ------------------------------------------------------*/
int MRISreadFlattenedCoordinates(MRI_SURFACE *mris, const char *sname)
{
  int vno, fno;
  VERTEX *v;
  FACE *f;

  if (!sname) {
    sname = "patch";
  }
  MRISsaveVertexPositions(mris, TMP_VERTICES);
  if (MRISreadPatchNoRemove(mris, sname) != NO_ERROR) {
    return (Gerror);
  }
  MRISsaveVertexPositions(mris, FLATTENED_VERTICES);
  
  MRISfreeDistsButNotOrig(mris);
    // MRISsetXYZ will invalidate all of these,
    // so make sure they are recomputed before being used again!

  for (vno = 0; vno < mris->nvertices; vno++) {
    v = &mris->vertices[vno];
    if (v->ripflag) {
      MRISsetXYZ(mris,vno, v->x, v->y, -10000);
      v->ripflag = 0;
    }
  }
  for (fno = 0; fno < mris->nfaces; fno++) {
    f = &mris->faces[fno];
    if (f->ripflag) {
      f->ripflag = 0;
    }
  }
  MRISrestoreVertexPositions(mris, TMP_VERTICES);
  MRIScomputeMetricProperties(mris);

  return (NO_ERROR);
}

/*-----------------------------------------------------
  Parameters:

  Returns value:

  Description
  ------------------------------------------------------*/
int MRISreadWhiteCoordinates(MRI_SURFACE *mris, const char *sname)
{
  if (!sname) {
    sname = "white";
  }
  MRISsaveVertexPositions(mris, TMP_VERTICES);
  if (MRISreadVertexPositions(mris, sname) != NO_ERROR) {
    return (Gerror);
  }
  MRISsaveVertexPositions(mris, WHITE_VERTICES);
  MRISrestoreVertexPositions(mris, TMP_VERTICES);
  return (NO_ERROR);
}

/*-----------------------------------------------------
  Parameters:

  Returns value:

  Description
  ------------------------------------------------------*/
int MRISreadPialCoordinates(MRI_SURFACE *mris, const char *sname)
{
  if (!sname) {
    sname = "pial";
  }
  MRISsaveVertexPositions(mris, TMP_VERTICES);
  if (MRISreadVertexPositions(mris, sname) != NO_ERROR) {
    return (Gerror);
  }
  MRISsaveVertexPositions(mris, PIAL_VERTICES);
  MRISrestoreVertexPositions(mris, TMP_VERTICES);
  return (NO_ERROR);
}

/*-----------------------------------------------------
  Parameters:

  Returns value:

  Description
  ------------------------------------------------------*/
int MRISreadCanonicalCoordinates(MRI_SURFACE *mris, const char *sname)
{
  MRISsaveVertexPositions(mris, TMP_VERTICES);
  if (MRISreadVertexPositions(mris, sname) != NO_ERROR) {
    return (Gerror);
  }
  MRISsaveVertexPositions(mris, CANONICAL_VERTICES);
  MRISrestoreVertexPositions(mris, TMP_VERTICES);
  MRIScomputeCanonicalCoordinates(mris);
  return (NO_ERROR);
}

/*-----------------------------------------------------
  Parameters:

  Returns value:

  Description
  ------------------------------------------------------*/
int MRISreadPatchNoRemove(MRI_SURFACE *mris, const char *pname)
{
  char fname[STRLEN];
  MRISbuildFileName(mris, pname, fname);

  int const type = MRISfileNameType(fname); /* using extension to get type */

  int ix, iy, iz, k, i, j, npts;
  double rx, ry, rz;
  FILE *fp = NULL;
  char line[256];
  char *cp;

  MRISfreeDistsButNotOrig(mris);
    // MRISsetXYZ will invalidate all of these,
    // so make sure they are recomputed before being used again!

  // check whether the patch file is ascii or binary
  if (type == MRIS_GIFTI_FILE)    /* .gii */
  {
    mris = MRISread(fname);
  }
  else if (type == MRIS_ASCII_TRIANGLE_FILE) /* .ASC */
  {
    fp = fopen(fname, "r");
    if (!fp) ErrorReturn(ERROR_NOFILE, (ERROR_NOFILE, "MRISreadPatch(%s): could not open file", fname));
    cp = fgetl(line, 256, fp);    // this would skip # lines
    sscanf(cp, "%d %*s", &npts);  // get points
    if (Gdiag & DIAG_SHOW)
      fprintf(stdout,
              "reading .ASC patch %s with %d vertices (%2.1f%% of total)\n",
              pname,
              npts,
              100.0f * (float)npts / (float)mris->nvertices);

    // set all vertices ripflag to be true
    for (k = 0; k < mris->nvertices; k++) {
      mris->vertices[k].ripflag = TRUE;
    }

    // go through points
    for (j = 0; j < npts; j++) {
      // read int
      if ((cp = fgetl(line, 256, fp))) {
        sscanf(cp, "%d %*s", &i);
      }
      else
        ErrorReturn(ERROR_BADPARM, (ERROR_BAD_PARM, "MRISreadPatch(%s): could not read line for point %d\n", fname, j));

      // if negative, flip it
      if (i < 0) {
        k = -i - 1;  // convert it to zero based number
        if (k < 0 || k >= mris->nvertices)
          ErrorExit(ERROR_BADFILE, "MRISreadPatch: bad vertex # (%d) found in patch file", k);
        // negative -> set the border to be true
        mris->vertices[k].border = TRUE;
      }
      // if positive
      else {
        k = i - 1;  // vertex number is zero based
        if (k < 0 || k >= mris->nvertices)
          ErrorExit(ERROR_BADFILE, "MRISreadPatch: bad vertex # (%d) found in patch file", k);
        // positive -> set the border to be false
        mris->vertices[k].border = FALSE;
      }
      // rip flag for this vertex to be false
      mris->vertices[k].ripflag = FALSE;
      // read 3 positions
      if ((cp = fgetl(line, 256, fp))) {
        sscanf(cp, "%lf %lf %lf", &rx, &ry, &rz);
      }
      else
        ErrorReturn(ERROR_BADPARM,
                    (ERROR_BADPARM,
                     "MRISreadPatch(%s): could not read 3 floating "
                     "values line for point %d\n",
                     fname,
                     j));

      // convert it to mm, i.e. change the vertex position
      MRISsetXYZ(mris,k,
        rx,
        ry,
        rz);
      if (k == Gdiag_no && Gdiag & DIAG_SHOW)
        fprintf(stdout,
                "vertex %d read @ (%2.2f, %2.2f, %2.2f)\n",
                k,
                mris->vertices[k].x,
                mris->vertices[k].y,
                mris->vertices[k].z);
    }
  }
  /////////////////////////////////////////////////////////////////////////
  // here file was binary
  /////////////////////////////////////////////////////////////////////////
  else {
    fp = fopen(fname, "rb");
    if (!fp) ErrorReturn(ERROR_NOFILE, (ERROR_NOFILE, "MRISreadPatch(%s): could not open file", fname));

    // read number of vertices
    npts = freadInt(fp);
    if (npts >= 0) {
      if (Gdiag & DIAG_SHOW)
        fprintf(stdout,
                "reading binary patch %s with %d vertices (%2.1f%% of total)\n",
                pname,
                npts,
                100.0f * (float)npts / (float)mris->nvertices);
      // set all vertices ripflag to be true
      for (k = 0; k < mris->nvertices; k++) {
        mris->vertices[k].ripflag = TRUE;
      }

      // go through points
      for (j = 0; j < npts; j++) {
        // read int
        i = freadInt(fp);
        // if negative, flip it
        if (i < 0) {
          k = -i - 1;  // convert it to zero based number
          if (k < 0 || k >= mris->nvertices)
            ErrorExit(ERROR_BADFILE, "MRISreadPatch: bad vertex # (%d) found in patch file", k);
          // negative -> set the border to be true
          mris->vertices[k].border = TRUE;
        }
        // if positive
        else {
          k = i - 1;  // vertex number is zero based
          if (k < 0 || k >= mris->nvertices)
            ErrorExit(ERROR_BADFILE, "MRISreadPatch: bad vertex # (%d) found in patch file", k);
          // positive -> set the border to be false
          mris->vertices[k].border = FALSE;
        }
        // rip flag for this vertex to be false
        mris->vertices[k].ripflag = FALSE;
        // read 3 positions
        fread2(&ix, fp);
        fread2(&iy, fp);
        fread2(&iz, fp);
        // convert it to mm, i.e. change the vertex position
        MRISsetXYZ(mris,k,
          ix / 100.0,
          iy / 100.0,
          iz / 100.0);
        if (k == Gdiag_no && Gdiag & DIAG_SHOW)
          fprintf(stdout,
                  "vertex %d read @ (%2.2f, %2.2f, %2.2f)\n",
                  k,
                  mris->vertices[k].x,
                  mris->vertices[k].y,
                  mris->vertices[k].z);
      }
    }
    else  // new surface format
    {
      // read number of vertices
      npts = freadInt(fp);
      if (Gdiag & DIAG_SHOW)
        fprintf(stdout,
                "reading new surface format patch %s with %d vertices (%2.1f%% of total)\n",
                pname,
                npts,
                100.0f * (float)npts / (float)mris->nvertices);
      // set all vertices ripflag to be true
      for (k = 0; k < mris->nvertices; k++) {
        mris->vertices[k].ripflag = TRUE;
      }

      // go through points
      for (j = 0; j < npts; j++) {
        // read int
        i = freadInt(fp);
        // if negative, flip it
        if (i < 0) {
          k = -i - 1;  // convert it to zero based number
          if (k < 0 || k >= mris->nvertices)
            ErrorExit(ERROR_BADFILE, "MRISreadPatch: bad vertex # (%d) found in patch file", k);
          // negative -> set the border to be true
          mris->vertices[k].border = TRUE;
        }
        // if positive
        else {
          k = i - 1;  // vertex number is zero based
          if (k < 0 || k >= mris->nvertices)
            ErrorExit(ERROR_BADFILE, "MRISreadPatch: bad vertex # (%d) found in patch file", k);
          // positive -> set the border to be false
          mris->vertices[k].border = FALSE;
        }
        // rip flag for this vertex to be false
        mris->vertices[k].ripflag = FALSE;
        // read 3 positions
        // convert it to mm, i.e. change the vertex position
        float x = freadFloat(fp);
        float y = freadFloat(fp);
        float z = freadFloat(fp);
        MRISsetXYZ(mris,k,x,y,z);
        if (k == Gdiag_no && Gdiag & DIAG_SHOW)
          fprintf(stdout,
                  "vertex %d read @ (%2.2f, %2.2f, %2.2f)\n",
                  k,
                  mris->vertices[k].x,
                  mris->vertices[k].y,
                  mris->vertices[k].z);
      }
    }
  }
  if (fp) {
    fclose(fp);
  }
  for (k = 0; k < mris->nvertices; k++)
    if (mris->vertices_topology[k].num == 0 || mris->vertices_topology[k].vnum == 0) {
      mris->vertices[k].ripflag = 1;
    }

  // remove ripflag set vertices
  MRISremoveRipped(mris);
  mrisComputeSurfaceDimensions(mris);
  // set the patch flag
  mris->patch = 1;
  mris->status = MRIS_CUT;
  // recalculate properties
  mrisComputeBoundaryNormals(mris);
  mrisSmoothBoundaryNormals(mris, 10);
  MRISupdateSurface(mris);
  return (NO_ERROR);
}

/*-----------------------------------------------------
  Parameters:

  Returns value:

  Description
  ------------------------------------------------------*/
int MRISreadPatch(MRI_SURFACE *mris, const char *pname)
{
  int ret;

  // update the vertices in patch file
  ret = MRISreadPatchNoRemove(mris, pname);
  if (ret != NO_ERROR) {
    return (ret);
  }
  // remove ripflag set vertices
  MRISremoveRipped(mris);

  {
    int k;
    for (k = 0; k < mris->nvertices; k++)
      if (mris->vertices_topology[k].num == 0 || mris->vertices_topology[k].vnum == 0) {
        mris->vertices[k].ripflag = 1;
      }
  }

  // recalculate properties
  MRISupdateSurface(mris);

  return (NO_ERROR);
}

/*-----------------------------------------------------
  Parameters:

  Returns value:

  Description
  ------------------------------------------------------*/
int MRISwritePatch(MRI_SURFACE *mris, const char *fname)
{
  int k, i, npts, type;
  float x, y, z;
  FILE *fp;

  type = MRISfileNameType(fname);
  if (type == MRIS_ASCII_TRIANGLE_FILE)  // extension is ASC
  {
    return (MRISwritePatchAscii(mris, fname));
  }
  else if (type == MRIS_GEO_TRIANGLE_FILE)  // extension is GEO
  {
    return (MRISwriteGeo(mris, fname));
  }
  else if (type == MRIS_STL_FILE) {
    return (MRISwriteSTL(mris, fname));
  }

  // binary file write
  // count number of points
  npts = 0;
  for (k = 0; k < mris->nvertices; k++)
    if (!mris->vertices[k].ripflag) {
      npts++;
    }
  if (Gdiag & DIAG_SHOW && DIAG_VERBOSE_ON) {
    fprintf(stdout, "writing surface patch with npts=%d to %s\n", npts, fname);
  }
  // binary write
  fp = fopen(fname, "wb");
  if (fp == NULL) ErrorReturn(ERROR_NOFILE, (ERROR_NOFILE, "MRISwritePatch: can't create file %s\n", fname));
  // write num points
  fwriteInt(-1, fp);  // "version" #
  fwriteInt(npts, fp);
  // go through all points
  for (k = 0; k < mris->nvertices; k++)
    if (!mris->vertices[k].ripflag) {
      i = (mris->vertices[k].border) ? (-(k + 1)) : (k + 1);
      fwriteInt(i, fp);
      x = mris->vertices[k].x;
      y = mris->vertices[k].y;
      z = mris->vertices[k].z;
      fwriteFloat(x, fp);
      fwriteFloat(y, fp);
      fwriteFloat(z, fp);
      /*
        printf("k=%d, i=%d\n",k,i);
      */
    }
  fclose(fp);
  return (NO_ERROR);
}

/*-----------------------------------------------------
  Parameters:

  Returns value:

  Description
  File Format is:

  name x y z
  ------------------------------------------------------*/
static int mrisLabelVertices(MRI_SURFACE *mris, float cx, float cy, float cz, int label, float radius)
{
  VERTEX *v;
  float xd, yd, zd, d;
  int vno;

  for (vno = 0; vno < mris->nvertices; vno++) {
    v = &mris->vertices[vno];
    xd = cx - v->x;
    yd = cy - v->y;
    zd = cz - v->z;
    d = sqrt(xd * xd + yd * yd + zd * zd);
#if 0                                               // weird - see comment below
    if (d <= radius)
    {
      v->label = label ;
    }
#endif
  }

  return (NO_ERROR);
}

/*-----------------------------------------------------
  Parameters:

  Returns value:

  Description
  File Format is:

  name x y z
  ------------------------------------------------------*/
int MRISreadTetherFile(MRI_SURFACE *mris, const char *fname, float radius)
{
  int l;
  float cx, cy, cz;
  FILE *fp;
  char line[STRLEN], *cp;

  fp = fopen(fname, "r");
  if (!fp) ErrorReturn(ERROR_NOFILE, (ERROR_NOFILE, "MRISreadTetherFile(%s): could not open file", fname));

  /* first count # of labels in file */
  mris->nlabels = 0;
  while ((cp = fgetl(line, 199, fp)) != NULL) {
    mris->nlabels++;
  }
  mris->labels = (MRIS_AREA_LABEL *)calloc(mris->nlabels, sizeof(MRIS_AREA_LABEL));
  if (!mris->labels) ErrorExit(ERROR_NOMEMORY, "MRISreadTetherFile: could not allocate %d labels", mris->nlabels);

  for (l = 0; l < mris->nlabels; l++) {
    cp = fgetl(line, 199, fp);
    if (sscanf(cp, "%s %f %f %f", mris->labels[l].name, &cx, &cy, &cz) != 4) {
      fclose(fp);
      ErrorReturn(ERROR_BADFILE, (ERROR_BADFILE, "MRISreadTetherFile(%s): could not scan parms from %s", fname, line));
    }
    mris->labels[l].cx = cx;
    mris->labels[l].cy = cy;
    mris->labels[l].cz = cz;
    mrisLabelVertices(mris, cx, cy, cz, l, radius); // weirdly this is currently a no-op!
  }

  fclose(fp);
  return (NO_ERROR);
}


/*-----------------------------------------------------
  Parameters:

  Returns value:

  Description
  ------------------------------------------------------*/
int MRISreadAnnotation(MRI_SURFACE *mris, const char *sname)
{
  int vno, need_hemi;
  int return_code;
  char *cp, fname[STRLEN], path[STRLEN], fname_no_path[STRLEN];
  int *array;
#if 0
  int   numannothist;
  float f;
  char  histfname[STRLEN], freqfname[STRLEN];
#endif

  // first attempt to read as gifti file
  int mritype = mri_identify(sname);
  if (mritype == GIFTI_FILE) {
    mris = mrisReadGIFTIfile(sname, mris);
    if (mris) {
      return (NO_ERROR);
    }
    else {
      return (ERROR_BADFILE);
    }
  }
  // else fall-thru with default .annot processing...

  cp = strchr(sname, '/');
  if (!cp) /* no path - use same one as mris was read from */
  {
    FileNameOnly(sname, fname_no_path);
    cp = strstr(fname_no_path, ".annot");
    if (!cp) {
      strcat(fname_no_path, ".annot");
    }

    need_hemi = stricmp(fname_no_path, mris->hemisphere == LEFT_HEMISPHERE ? "lh" : "rh");

    FileNamePath(mris->fname, path);
    if (!need_hemi) {
      sprintf(fname, "%s/../label/%s", path, fname_no_path);
    }
    else /* no hemisphere specified */
      sprintf(fname, "%s/../label/%s.%s", path, mris->hemisphere == LEFT_HEMISPHERE ? "lh" : "rh", fname_no_path);
  }
  else {
    strcpy(fname, sname); /* full path specified */
    cp = strstr(fname, ".annot");
    if (!cp) {
      strcat(fname, ".annot");
    }
  }

  // As a last resort, just assume the sname is the path
  if (!fio_FileExistsReadable(fname) && fio_FileExistsReadable(sname)) {
    sprintf(fname, "%s", sname);
  }

  /* Try to read it into an array. */
  return_code = MRISreadAnnotationIntoArray(fname, mris->nvertices, &array);
  if (NO_ERROR != return_code) {
    return return_code;
  }

  /* If we got an array, fill in our annotation values. */
  MRISclearAnnotations(mris);
  for (vno = 0; vno < mris->nvertices; vno++) {
    if (vno == Gdiag_no) {
      DiagBreak();
    }
    mris->vertices[vno].annotation = array[vno];
  }

  /* Try to read in a color table. If we read one, it will be
     allocated, otherwise it will stay NULL. */
  return_code = MRISreadCTABFromAnnotationIfPresent(fname, &mris->ct);
  if (NO_ERROR != return_code) {
    return return_code;
  }

#if 0
  for (vno=0; vno<vertex_index; vno++)
  {
    vertex[vno].annotfreq=1;
  }

  sprintf(freqfname,"%s.freq",fname);
  fp = fopen(freqfname,"r");
  if (fp!=NULL)
  {
    printf("file %s read\n",freqfname);
    for (vno=0; vno<vertex_index; vno++)
    {
      vertex[vno].annotfreq=0;
    }
    fread(&num,1,sizeof(int),fp);
    printf("surfer: num=%d\n",num);
    for (j=0; j<num; j++)
    {
      fread(&vno,1,sizeof(int),fp);
      fread(&f,1,sizeof(float),fp);
      if (vno>=vertex_index||vno<0)
      {
        printf("surfer: vertex index out of range: %d f=%f\n",vno,f);
      }
      else
      {
        vertex[vno].annotfreq = f;
      }
    }
    fclose(fp);
  }

  sprintf(histfname,"%s.hist",fname);
  fp = fopen(histfname,"r");
  if (fp!=NULL)
  {
    printf("file %s read\n",histfname);
    for (vno=0; vno<vertex_index; vno++)
    {
      vertex[vno].numannothist=0;
    }
    fread(&num,1,sizeof(int),fp);
    printf("surfer: num=%d\n",num);
    for (j=0; j<num; j++)
    {
      fread(&vno,1,sizeof(int),fp);
      fread(&numannothist,1,sizeof(int),fp);
      if (vno>=vertex_index||vno<0)
      {
        printf("surfer: vertex index out of range: %d f=%f\n",vno,f);
      }
      else
      {
        vertex[vno].numannothist = numannothist;
        vertex[vno].annothistlabel = calloc(numannothist,sizeof(int));
        vertex[vno].annothistcount = calloc(numannothist,sizeof(int));
        for (i=0; i<numannothist; i++)
        {
          fread(&vertex[vno].annothistlabel[i],1,sizeof(int),fp);
        }
        for (i=0; i<numannothist; i++)
        {
          fread(&vertex[vno].annothistcount[i],1,sizeof(int),fp);
        }
      }
    }
    fclose(fp);
  }
#endif

  return (NO_ERROR);
}

/*-----------------------------------------------------

  Parameters: fname is the file name of the annotation. in_array_size
    is the size of the array to allocate, but also a 'hint' as to the
    number of vertices expected in the file. This will return the
    allocated array in *out_array.

  Returns value: Standard error code.

  Description: Opens an annotation file and attempts to read label
    indices from it. If successful, will allocate an array of ints,
    populate it, and return a pointer to it. Will return an error code
    if not succesful. This could be due to an invalid file, or an
    incorrect number of vertices in the annotation file.

 ------------------------------------------------------*/
int MRISreadAnnotationIntoArray(const char *fname, int in_array_size, int **out_array)
{
  int i, j, vno, num;
  FILE *fp;
  int *array = NULL;

  if (fname == NULL || out_array == NULL) ErrorReturn(ERROR_BADPARM, (ERROR_BADPARM, "Parameter was NULL."));
  if (in_array_size < 0) ErrorReturn(ERROR_BADPARM, (ERROR_BADPARM, "in_array_size was negative."));

  /* Initialize our array. Note that we do it to the size that we got
     passed in, which might be different than the number of values in
     the file. */
  array = (int *)calloc(in_array_size, sizeof(int));
  if (NULL == array)
    ErrorReturn(ERROR_BADPARM,
                (ERROR_BADPARM,
                 "ERROR: Reading annot value file %s\n"
                 "  Couldn't allocate array of size %s\n",
                 fname,
                 in_array_size));

  /* Open the file. */
  fp = fopen(fname, "r");
  if (fp == NULL) ErrorReturn(ERROR_NOFILE, (ERROR_NOFILE, "could not read annot file %s", fname));

  /* First int is the number of elements. */
  num = freadInt(fp);

  /* For each one, read in a vno and an int for the annotation
     value. Check the vno. */
  for (j = 0; j < num; j++) {
    vno = freadInt(fp);
    i = freadInt(fp);
    if (vno == Gdiag_no) {
      DiagBreak();
    }

    /* Check the index we read to make sure it's less than the size
       we're expecting. */
    if (vno >= in_array_size || vno < 0) {
      fprintf(stderr,
              "MRISreadAnnotationIntoArray: vertex index out of range: "
              "%d i=%8.8X, in_array_size=%d\n",
              vno,
              i,
              in_array_size);
      fprintf(stderr, "    annot file: %s\n", fname);
      
      static int vertexIndexOutOfRangeCounter = 0;
      if (++vertexIndexOutOfRangeCounter > 200000) {
        // this check prevents creating 100GB error files
        ErrorExit(ERROR_BADFILE,
                  "ERROR: Too many out-of-range vertex indices in "
                  "MRISreadAnnotationIntoArray!\n");
      }
    }
    else {
      array[vno] = i;
    }
  }

  fclose(fp);

  /* Set the outgoing array. */
  *out_array = array;

  return (NO_ERROR);
}

/*-----------------------------------------------------

  Parameters: fname is the file name of the annotation. This will
    return the allocated table in *out_table.

  Returns value: Standard error code. If the file is fine but no color
    table is present, it will return NO_ERROR, but out_table will not
    be set.

  Description: Opens an annotation file and skips to the tag section
    of the file, after the values. Looks for the TAG_OLD_COLORTABLE
    value, and if present, reads in a color table.

*/
int MRISreadCTABFromAnnotationIfPresent(const char *fname, COLOR_TABLE **out_table)
{
  int skip, j, num;
  FILE *fp;
  COLOR_TABLE *ctab = NULL;
  int tag;

  if (fname == NULL || out_table == NULL) ErrorReturn(ERROR_BADPARM, (ERROR_BADPARM, "Parameter was NULL."));

  /* Open the file. */
  fp = fopen(fname, "r");
  if (fp == NULL) ErrorReturn(ERROR_NOFILE, (ERROR_NOFILE, "could not read annot file %s", fname));

  /* First int is the number of elements. */
  num = freadInt(fp);

  /* Skip two ints per num, to the end of the values section, where
     the tags are. */
  for (j = 0; j < num; j++) {
    skip = freadInt(fp);
    skip = freadInt(fp);
  }

  /* Check for tags. Right now we only have one possibility for tags,
     but if we add in more tags, we'll have to skip past other tags
     and their data sections here. Of course, we don't have an easy
     way to determine the length of the data section for the tag. If
     we hit EOF here, there is no tag. */
  tag = freadInt(fp);
  if (feof(fp)) {
    fclose(fp);
    return ERROR_NONE;
  }

  if (TAG_OLD_COLORTABLE == tag) {
    /* We have a color table, read it with CTABreadFromBinary. If it
    fails, it will print its own error message. */
    fprintf(stderr, "reading colortable from annotation file...\n");
    ctab = CTABreadFromBinary(fp);
    if (NULL != ctab) fprintf(stderr, "colortable with %d entries read (originally %s)\n", ctab->nentries, ctab->fname);
  }

  fclose(fp);

  /* Return the table if we got one. */
  if (NULL != ctab) {
    *out_table = ctab;
  }

  return ERROR_NONE;
}

/*-----------------------------------------------------

  Parameters: fname is the file name of the annotation. On successful
    return, *present will be set to 1 if the CTAB has an annotation,
    and 0 if not.

  Returns value: Standard error code.

  Description: Opens an annotation file and skips to the tag section
    of the file, after the values. Looks for the TAG_OLD_COLORTABLE
    value, and if present, sets *present to 1, or 0 if not present.

*/
int MRISisCTABPresentInAnnotation(const char *fname, int *present)
{
  int skip, j, num;
  FILE *fp;
  int tag;

  if (fname == NULL || present == NULL) ErrorReturn(ERROR_BADPARM, (ERROR_BADPARM, "Parameter was NULL."));

  /* Open the file. */
  fp = fopen(fname, "r");
  if (fp == NULL) ErrorReturn(ERROR_NOFILE, (ERROR_NOFILE, "could not read annot file %s", fname));

  /* First int is the number of elements. */
  num = freadInt(fp);

  /* Skip two ints per num, to the end of the values section, where
     the tags are. */
  for (j = 0; j < num; j++) {
    skip = freadInt(fp);
    skip = freadInt(fp);
  }

  /* No tag found yet. */
  *present = 0;

  /* Check for tags. Right now we only have one possibility for tags,
     but if we add in more tags, we'll have to skip past other tags
     and their data sections here. Of course, we don't have an easy
     way to determine the length of the data section for the tag. If
     we hit EOF here, there is no tag. */
  tag = freadInt(fp);
  if (feof(fp)) {
    fclose(fp);
    return ERROR_NONE;
  }

  if (TAG_OLD_COLORTABLE == tag) {
    *present = 1;
  }

  fclose(fp);

  return ERROR_NONE;
}

/*-----------------------------------------------------
  Parameters:

  Returns value:

  Description
  ------------------------------------------------------*/
int MRISwriteAnnotation(MRI_SURFACE *mris, const char *sname)
{
  int i, vno, need_hemi;
  FILE *fp;
  const char *cp;
  char fname[STRLEN], path[STRLEN], fname_no_path[STRLEN];

  cp = strchr(sname, '/');
  if (!cp) /* no path - use same one as mris was read from */
  {
    FileNameOnly(sname, fname_no_path);
    cp = strstr(fname_no_path, ".annot");
    if (!cp) {
      strcat(fname_no_path, ".annot");
    }

    need_hemi = strncmp(fname_no_path, mris->hemisphere == LEFT_HEMISPHERE ? "lh" : "rh", 2);

    FileNamePath(mris->fname, path);

    if (!need_hemi) {
      if (getenv("FS_POSIX")) {
        // PW 2017/05/15: If FS_POSIX is set, write to cwd (as per POSIX:4.11)
        sprintf(fname, "./%s", fname_no_path);
      }
      else {
        // PW 2017/05/15: Legacy behaviour
        sprintf(fname, "%s/../label/%s", path, fname_no_path);
      }
    }
    else { /* no hemisphere specified */
      if (getenv("FS_POSIX")) {
        // PW 2017/05/15: If FS_POSIX is set, write to cwd (as per POSIX:4.11)
        sprintf(fname, "./%s.%s", mris->hemisphere == LEFT_HEMISPHERE ? "lh" : "rh", fname_no_path);
      }
      else {
        // PW 2017/05/15: Legacy behaviour
        sprintf(fname, "%s/../label/%s.%s", path, mris->hemisphere == LEFT_HEMISPHERE ? "lh" : "rh", fname_no_path);
      }
    }
  }
  else {
    strcpy(fname, sname); /* full path specified */
    cp = strstr(fname, ".annot");
    if (!cp) {
      strcat(fname, ".annot");
    }
  }

  fp = fopen(fname, "wb");
  if (fp == NULL) ErrorReturn(ERROR_NOFILE, (ERROR_NOFILE, "could not write annot file %s", fname));
  fwriteInt(mris->nvertices, fp);
  for (vno = 0; vno < mris->nvertices; vno++) {
    if (vno == Gdiag_no) {
      DiagBreak();
    }
    i = mris->vertices[vno].annotation;
    fwriteInt(vno, fp);
    i = fwriteInt(i, fp);
  }

  if (mris->ct) /* also write annotation in */
  {
    if (Gdiag & DIAG_SHOW && DIAG_VERBOSE_ON) {
      printf("writing colortable into annotation file...\n");
    }
    fwriteInt(TAG_OLD_COLORTABLE, fp);
    CTABwriteIntoBinary(mris->ct, fp);
  }

  fclose(fp);

  return (NO_ERROR);
}
/*-----------------------------------------------------
  Parameters:

  Returns value:

  Description
  ------------------------------------------------------*/
int MRISreadValues(MRI_SURFACE *mris, const char *sname)
{
  float *array = NULL;
  int return_code = 0;
  int vno;

  /* Try to read an array of values from this file. If we get an
     error, pass the code back up. */
  return_code = MRISreadValuesIntoArray(sname, mris->nvertices, &array);
  if (NO_ERROR != return_code) {
    return return_code;
  }

  /* Read all the values from the array into our val field. */
  for (vno = 0; vno < mris->nvertices; vno++) {
    if (vno == Gdiag_no) {
      DiagBreak();
    }
    mris->vertices[vno].val = array[vno];
  }

  /* MRISreadValuesIntoArray allocates its own array, so free it
     here. */
  free(array);

  return (NO_ERROR);
}

int MRISreadValuesIntoArray(const char *sname, int in_array_size, float **out_array)
{
  int i, k, num, ilat, vno;
  float f = 0;
  float lat;
  FILE *fp;
  char *cp, fname[STRLEN];
  int type, frame, nv, c, r, s;
  MRI *TempMRI;
  float *array;
  int return_code;

  if (sname == NULL || out_array == NULL) ErrorReturn(ERROR_BADPARM, (ERROR_BADPARM, "Parameter was NULL."));
  if (in_array_size < 0) ErrorReturn(ERROR_BADPARM, (ERROR_BADPARM, "in_array_size was negative."));

  /* First try to load it as a volume */
  strncpy(fname, sname, sizeof(fname));
  type = mri_identify(fname);
  if (type != MRI_VOLUME_TYPE_UNKNOWN) {
    frame = MRISgetReadFrame();
    if (Gdiag & DIAG_SHOW && DIAG_VERBOSE_ON) {
      printf("MRISreadValues: frame=%d\n", frame);
    }
    TempMRI = MRIreadHeader(fname, type);
    if (TempMRI == NULL) {
      return (ERROR_BADFILE);
    }
    if (TempMRI->nframes <= frame) {
      MRIfree(&TempMRI);
      ErrorReturn(ERROR_BADFILE,
                  (ERROR_BADFILE,
                   "ERROR: attempted to read frame %d from %s\n"
                   "but this file only has %d frames.\n",
                   frame,
                   fname,
                   TempMRI->nframes));
    }
    nv = TempMRI->width * TempMRI->height * TempMRI->depth;
    MRIfree(&TempMRI);

    /* Make sure the size is what we're expecting. */
    if (nv != in_array_size) {
      ErrorReturn(ERROR_BADFILE,
                  (ERROR_BADFILE,
                   "ERROR: Reading %s as volume encoded scalar file,"
                   " but size doesn't match expected size of %d\n",
                   sname,
                   in_array_size));
    }

    /* Read the MRI of values. */
    TempMRI = MRIread(fname);
    if (TempMRI == NULL) {
      return (ERROR_BADFILE);
    }

    /* Initialize our array. */
    array = (float *)calloc(in_array_size, sizeof(float));
    if (NULL == array)
      ErrorReturn(ERROR_BADPARM,
                  (ERROR_BADPARM,
                   "ERROR: Reading file value file %s\n"
                   "  Couldn't allocate array of size %s\n",
                   fname,
                   nv));

    /* Read all the values into the array. */
    vno = 0;
    for (s = 0; s < TempMRI->depth; s++) {
      for (r = 0; r < TempMRI->height; r++) {
        for (c = 0; c < TempMRI->width; c++) {
          array[vno] = MRIgetVoxVal(TempMRI, c, r, s, frame);
          vno++;
        }
      }
    }
    MRIfree(&TempMRI);

    /* Set the outgoing array and size. */
    *out_array = array;

    return (NO_ERROR);
  }

  /* Next, try reading a curvature file. If we don't get an error, the
     array is filled out, so we can return now.*/
  return_code = MRISreadCurvatureIntoArray(sname, in_array_size, out_array);
  if (ERROR_NONE == return_code) {
    printf("reading values from curvature-format file...\n");
    return ERROR_NONE;
  }

  /* Now we try an old .w file. If the file name doesn't have .w on
     it, append it now. */
  strcpy(fname, sname);
  cp = strrchr(fname, '.');
  if (!cp || *(cp + 1) != 'w') {
    strcat(fname, ".w");
  }

  /* Try opening the file. */
  fp = fopen(fname, "rb");
  if (fp == NULL) ErrorReturn(ERROR_NOFILE, (ERROR_NOFILE, "MRISreadValuesIntoArray: File %s not found\n", fname));

  /* Read something... Seems to be ignored now. */
  fread2(&ilat, fp);
  lat = ilat / 10.0;

  /* Read the number of values. */
  if (fread3(&num, fp) < 1) {
    fclose(fp);
    ErrorReturn(ERROR_BADFILE, (ERROR_BADFILE, "MRISreadValues(%s): could not read # of vertices", fname));
  }

  /* The .w format, being sparse, doesn't require the number of values
     in the file to match the expected amount (usually
     mris->vertices), so we don't test that here. We'll test each
     index invidiually later. */

  /* Initialize our array. Note that we do it to the size that we got
     passed in, which might be different than num. */
  array = (float *)calloc(in_array_size, sizeof(float));
  if (NULL == array) {
    fclose(fp);
    ErrorReturn(ERROR_BADPARM,
                (ERROR_BADPARM,
                 "ERROR: Reading file value file %s\n"
                 "  Couldn't allocate array of size %s\n",
                 sname,
                 num));
  }

  /* Read the values into the array. */
  for (i = 0; i < num; i++) {
    /* Read the value index. */
    if (fread3(&k, fp) < 1)
      ErrorReturn(ERROR_BADFILE, (ERROR_BADFILE, "MRISreadValues(%s): could not read %dth vno", fname, i));

    /* Check the index we read to make sure it's less than the size
    we're expecting. */
    if (k >= in_array_size || k < 0) {
      printf("MRISreadValues: vertex index out of range: %d f=%f\n", k, f);
      continue;
    }

    if (k == Gdiag_no) {
      DiagBreak();
    }

    /* Read the value. */
    f = freadFloat(fp);

    /* Set it in the array. */
    array[k] = f;
  }

  fclose(fp);

  /* Set the outgoing array. */
  *out_array = array;

  return (NO_ERROR);
}
/*-----------------------------------------------------
  Parameters:

  Returns value:

  Description
  ------------------------------------------------------*/
int MRISreadValuesBak(MRI_SURFACE *mris, const char *fname)
{
  int i, k, num, ilat;
  float f;
  float lat;
  FILE *fp;

  fp = fopen(fname, "r");
  if (fp == NULL) ErrorReturn(ERROR_NOFILE, (ERROR_NOFILE, "MRISreadValuesBak: File %s not found\n", fname));
  fread2(&ilat, fp);
  lat = ilat / 10.0;

  for (k = 0; k < mris->nvertices; k++) {
    mris->vertices[k].valbak = 0;
  }
  fread3(&num, fp);
  for (i = 0; i < num; i++) {
    fread3(&k, fp);
    f = freadFloat(fp);
    if (k >= mris->nvertices || k < 0) {
      printf("MRISreadValuesBak: vertex index out of range: %d f=%f\n", k, f);
    }
    else {
      mris->vertices[k].valbak = f;
    }
  }
  fclose(fp);
  return (NO_ERROR);
}

/*-----------------------------------------------------
  Parameters:

  Returns value:

  Description
  ------------------------------------------------------*/
int MRISreadImagValues(MRI_SURFACE *mris, const char *fname)
{
  int i, k, num, ilat;
  float f;
  float lat;
  FILE *fp;

  fp = fopen(fname, "r");
  if (fp == NULL) ErrorReturn(ERROR_NOFILE, (ERROR_NOFILE, "MRISreadImagValues: File %s not found\n", fname));
  fread2(&ilat, fp);
  lat = ilat / 10.0;

  for (k = 0; k < mris->nvertices; k++) {
    mris->vertices[k].imag_val = 0;
  }
  fread3(&num, fp);
  for (i = 0; i < num; i++) {
    fread3(&k, fp);
    f = freadFloat(fp);
    if (k >= mris->nvertices || k < 0) {
      printf("MRISreadImagValues: vertex index out of range: %d f=%f\n", k, f);
    }
    /*
      else if (mris->vertices[k].dist!=0)
      printf("MRISreadImagValues: subsample and data file mismatch\n");
    */
    else {
      mris->vertices[k].imag_val = f;
      /*      mris->vertices[k].dist=0;*/
    }
  }
  fclose(fp);
  return (NO_ERROR);
}
int MRIScopyMarksToAnnotation(MRI_SURFACE *mris)
{
  int vno, nvertices;
  VERTEX *v;

  nvertices = mris->nvertices;
  for (vno = 0; vno < nvertices; vno++) {
    v = &mris->vertices[vno];
    if (v->ripflag) {
      continue;
    }
    v->annotation = v->marked;
  }
  return (NO_ERROR);
}
int MRISmaxMarked(MRI_SURFACE *mris)
{
  int vno, max_marked;
  VERTEX *v;

  max_marked = mris->vertices[0].marked;
  for (vno = 1; vno < mris->nvertices; vno++) {
    v = &mris->vertices[vno];
    if (v->ripflag) {
      continue;
    }
    if (vno == Gdiag_no) {
      DiagBreak();
    }

    if (v->marked > max_marked) {
      max_marked = v->marked;
    };
  }
  return (max_marked);
}
int MRIScopyAnnotationsToMarkedIndex(MRI_SURFACE *mris)
{
  int vno, index;
  VERTEX *v;

  for (vno = 0; vno < mris->nvertices; vno++) {
    v = &mris->vertices[vno];
    if (v->ripflag) {
      continue;
    }
    if (vno == Gdiag_no) {
      DiagBreak();
    }
    CTABfindIndexFromAnnotation(mris->ct, v->annotation, &index);
    if (index < 0)
      ErrorPrintf(ERROR_BADPARM,
                  "%s: could not find index for vno %d annotation %x\n",
                  "MRIScopyAnnotationsToMarkedIndex",
                  vno,
                  v->annotation);

    v->marked = index;
  }
  return (NO_ERROR);
}


/*-----------------------------------------------------
  Parameters:

  Returns value:

  Description
  ------------------------------------------------------*/
int mrisWriteSnapshots(MRI_SURFACE *mris, INTEGRATION_PARMS *parms, int t)
{
  char base_name[STRLEN];

  MRISsaveVertexPositions(mris, TMP_VERTICES);

  strcpy(base_name, parms->base_name);

  MRISrestoreVertexPositions(mris, PIAL_VERTICES);
  sprintf(parms->base_name, "%s_pial", base_name);
  mrisWriteSnapshot(mris, parms, t);

  MRISrestoreVertexPositions(mris, ORIGINAL_VERTICES);
  sprintf(parms->base_name, "%s_white", base_name);
  mrisWriteSnapshot(mris, parms, t);

  MRISrestoreVertexPositions(mris, TMP_VERTICES);
  MRIScomputeMetricProperties(mris);

  strcpy(parms->base_name, base_name);
  return (NO_ERROR);
}

/*-----------------------------------------------------
  Parameters:

  Returns value:

  Description
  ------------------------------------------------------*/
int mrisWriteSnapshot(MRI_SURFACE *mris, INTEGRATION_PARMS *parms, int t)
{
  char fname[STRLEN], path[STRLEN], base_name[STRLEN], *cp, *hemi;

  switch (mris->hemisphere) {
    case LEFT_HEMISPHERE:
      hemi = "lh";
      break;
    case BOTH_HEMISPHERES:
      hemi = "both";
      break;
    case RIGHT_HEMISPHERE:
      hemi = "rh";
      break;
    default:
      hemi = "unknown";
      break;
  }
  FileNamePath(mris->fname, path);
  sprintf(base_name, "%s/%s.%s", path, hemi, parms->base_name);
  if ((cp = strstr(base_name, ".geo")) != NULL) {
    *cp = 0;
    sprintf(fname, "%s%4.4d.geo", base_name, t);
    *cp = '.';
  }
  else {
    sprintf(fname, "%s%4.4d", base_name, t);
  }
#if 1
  if (Gdiag & DIAG_SHOW) {
    fprintf(stdout, "writing %s", fname);
  }
  if (mris->patch) {
    char fname2[STRLEN] ;
    MRISwrite(mris, fname);
    strcpy(fname2, fname) ;
    strcat(fname2, ".patch") ;
    printf("\nwriting patch to %s\n", fname2) ;
    MRISwritePatch(mris, fname2);
    strcpy(fname2, fname) ;
    strcat(fname2, ".curv") ;
    MRISdToCurv(mris) ;
    printf("\nwriting curvature to %s\n", fname2) ;
    MRISwriteCurvature(mris, fname2);
  }
  else {
    if (parms->l_thick_normal > 0 || parms->l_thick_parallel > 0 || parms->l_thick_min > 0 || parms->l_thick_spring) {
      int vno;
      MRI *mri_vector;
      float dx, dy, dz, xp, yp, zp, xw, yw, zw;

      mri_vector = MRIallocSequence(mris->nvertices, 1, 1, MRI_FLOAT, 3);

      for (vno = 0; vno < mris->nvertices; vno++) {
        VERTEX *v;

        v = &mris->vertices[vno];
        if (vno == Gdiag_no) DiagBreak();

        if (v->ripflag) continue;

        MRISvertexCoord2XYZ_float(v, WHITE_VERTICES, &xw, &yw, &zw);
        MRISsampleFaceCoordsCanonical((MHT *)(parms->mht), mris, v->x, v->y, v->z, PIAL_VERTICES, &xp, &yp, &zp);

        dx = xp - xw;
        dy = yp - yw;
        dz = zp - zw;
        MRIsetVoxVal(mri_vector, vno, 0, 0, 0, dx);
        MRIsetVoxVal(mri_vector, vno, 0, 0, 1, dy);
        MRIsetVoxVal(mri_vector, vno, 0, 0, 2, dz);
      }
      sprintf(fname, "%s%4.4d.mgz", base_name, t);
      printf("writing vector field to %s\n", fname);
      MRIwrite(mri_vector, fname);
      MRIfree(&mri_vector);
    }
    else
      MRISwrite(mris, fname);
  }

  if (Gdiag & DIAG_SHOW) {
    fprintf(stdout, "done.\n");
    fflush(stderr);
  }
#endif

  if (mris->status == MRIS_PARAMETERIZED_SPHERE && DIAG_VERBOSE_ON) {
    MRI_SP *mrisp = (MRI_SP *)mris->vp;

    sprintf(fname, "%s%4.4d.hipl", parms->base_name, t);
    if (Gdiag & DIAG_SHOW) {
      fprintf(stdout, "writing %s\n", fname);
    }
    MRIStoParameterization(mris, mrisp, 1, 0);
    MRISPwrite(mrisp, fname);
  }
  if (!FZERO(parms->l_area) && DIAG_VERBOSE_ON) {
    sprintf(fname, "%s%4.4d.area_error", base_name, t);
    if (Gdiag & DIAG_SHOW) {
      fprintf(stdout, " %s...", fname);
    }
    MRISwriteAreaError(mris, fname);
  }

  if (!FZERO(parms->l_corr) && DIAG_VERBOSE_ON) {
    sprintf(fname, "%s%4.4d.angle_error", base_name, t);
    if (Gdiag & DIAG_SHOW) {
      fprintf(stdout, " %s...", fname);
    }
    MRISwriteAngleError(mris, fname);
  }

  return (NO_ERROR);
}

/*-----------------------------------------------------
  Parameters:

  Returns value:

  Description
  ------------------------------------------------------*/
int MRISreadVertexPositions(MRI_SURFACE *mris, const char *name)
{
  MRISfreeDistsButNotOrig(mris);
    // MRISsetXYZ will invalidate all of these,
    // so make sure they are recomputed before being used again!

  char fname[STRLEN];
  int vno, nvertices, nfaces, magic, version, tmp, ix, iy, iz, n, type;
  FILE *fp;

  type = MRISfileNameType(name);
  MRISbuildFileName(mris, name, fname);
  if (type == MRIS_GEO_TRIANGLE_FILE) {
    return (mrisReadGeoFilePositions(mris, fname));
  }
  else if (type == MRIS_ICO_FILE) {
    return (ICOreadVertexPositions(mris, fname, CURRENT_VERTICES));
  }
  fp = fopen(fname, "rb");
  if (!fp) ErrorReturn(ERROR_NOFILE, (ERROR_NOFILE, "MRISreadVertexPosition(%s): could not open file %s", name, fname));

  fread3(&magic, fp);
  if (magic == QUAD_FILE_MAGIC_NUMBER) {
    version = -1;
    if (Gdiag & DIAG_SHOW && DIAG_VERBOSE_ON) {
      fprintf(stdout, "new surface file format\n");
    }
  }
  else if (magic == NEW_QUAD_FILE_MAGIC_NUMBER) {
    version = -2;
  }
  else if (magic == TRIANGLE_FILE_MAGIC_NUMBER) {
    fclose(fp);
    if (mrisReadTriangleFilePositions(mris, fname) != NO_ERROR) {
      ErrorReturn(Gerror, (Gerror, "mrisReadTriangleFile failed.\n"));
    }
    version = -3;
  }
  else {
    rewind(fp);
    version = 0;
    if (Gdiag & DIAG_SHOW && DIAG_VERBOSE_ON) {
      printf("surfer: old surface file format\n");
    }
  }

  if (version >= -2) {
    fread3(&nvertices, fp);
    fread3(&nfaces, fp);
    nfaces *= 2;

    if (Gdiag & DIAG_SHOW && DIAG_VERBOSE_ON) fprintf(stdout, "reading %d vertices and %d faces.\n", nvertices, nfaces);

    if (nvertices != mris->nvertices || nfaces != mris->nfaces) {
      fclose(fp);
      ErrorReturn(ERROR_BADFILE,
                  (ERROR_BADFILE,
                   "\nERROR: \n      MRISreadVertexPositions(%s): surfaces differ. "
                   "Main: %d verts %d faces, %s: %d verts %d faces\n"
                   "Surfaces may be out-of-date\n\n",
                   fname,
                   mris->nvertices,
                   mris->nfaces,
                   name,
                   nvertices,
                   nfaces));
    }

    for (vno = 0; vno < nvertices; vno++) {
      VERTEX_TOPOLOGY const * const vertext = &mris->vertices_topology[vno];
      if (version == -1) {
        fread2(&ix, fp);
        fread2(&iy, fp);
        fread2(&iz, fp);
        MRISsetXYZ(mris,vno,
          ix / 100.0,
          iy / 100.0,
          iz / 100.0);
      }
      else /* version == -2 */
      {
        float x = freadFloat(fp);
        float y = freadFloat(fp);
        float z = freadFloat(fp);
        MRISsetXYZ(mris,vno, x,y,z);
      }
      if (version == 0) /* old surface format */
      {
        fread1(&tmp, fp);
        for (n = 0; n < vertext->num; n++) {
          fread3(&tmp, fp);
        }
      }
    }

    fclose(fp);
  }

  return (NO_ERROR);
}

/*-----------------------------------------------------
  Parameters:

  Returns value:

  Description
  read in vertex positions from the original file,
  and compute the metric properties of that surface.
  Note we must change the status of the mris as the
  original surface has no externally defined orientation.
  ------------------------------------------------------*/
int MRISreadOriginalProperties(MRI_SURFACE *mris, const char *sname)
{
  int old_status;

  if (!sname) {
    sname = "smoothwm";
  }

  MRISsaveVertexPositions(mris, TMP_VERTICES);

  old_status = mris->status;
  mris->status = MRIS_PATCH; /* so no orientating will be done */
  if (MRISreadVertexPositions(mris, sname) != NO_ERROR)
    ErrorReturn(ERROR_BADFILE, (ERROR_BADFILE, "MRISreadOriginalProperties: could not read surface file %s", sname));

  MRISsaveVertexPositions(mris, ORIGINAL_VERTICES);
  MRIScomputeMetricProperties(mris);
  MRIScomputeTriangleProperties(mris);
  MRISstoreMetricProperties(mris);
  mris->status = old_status;
  
  MRISrestoreVertexPositions(mris, TMP_VERTICES);
  
  MRIScomputeMetricProperties(mris);
  MRIScomputeTriangleProperties(mris);
  mrisOrientSurface(mris);
  mris->orig_area = mris->total_area;

  return (NO_ERROR);
}

/*-----------------------------------------------------
  int MRISfileNameType()

  Parameters: char *fname

  Returns value: int

  Description: return filetype using the extension
  default is MRIS_BINARY_QUADRANGLE_FILE
  ------------------------------------------------------*/
int MRISfileNameType(const char *fname)
{
  int type;
  char *dot, ext[STRLEN], str[STRLEN], *idext;

  // First check whether it is a volume format
  idext = IDextensionFromName(fname);
  if (idext != NULL) {
    free(idext);
    return (MRIS_VOLUME_FILE);
  }

  FileNameOnly(fname, str); /* remove path */

  ext[0] = 0;
  dot = strrchr(str, '@'); /* forces the type of the file */
  if (dot) {
    *dot = 0; /* remove it from file name so that fopen will work */
    strcpy(ext, dot + 1);
  }
  else /* no explicit type - check extension */
  {
    dot = strrchr(str, '.');
    if (dot) {
      strcpy(ext, dot + 1);
    }
  }
  StrUpper(ext);
  if (!strcmp(ext, "ASC")) {
    type = MRIS_ASCII_TRIANGLE_FILE;
  }
  else if (!strcmp(ext, "GEO")) {
    type = MRIS_GEO_TRIANGLE_FILE;
  }
  else if (!strcmp(ext, "TRI") || !strcmp(ext, "ICO")) {
    type = MRIS_ICO_FILE;
  }
  else if (!strcmp(ext, "VTK")) {
    type = MRIS_VTK_FILE;
  }
  else if (!strcmp(ext, "STL")) {
    type = MRIS_STL_FILE;
  }
  else if (!strcmp(ext, "GII")) {
    type = MRIS_GIFTI_FILE;
  }
  else if (!strcmp(ext, "MGH") || !strcmp(ext, "MGZ")) {
    type = MRI_MGH_FILE;  // surface-encoded volume
  }
  else if (!strcmp(ext, "ANNOT")) {
    type = MRIS_ANNOT_FILE;
  }
  else {
    type = MRIS_BINARY_QUADRANGLE_FILE;
  }

  return (type);
}

/*-----------------------------------------------------
  Parameters:

  Returns value:

  Description
  ------------------------------------------------------*/
int MRISwriteAscii(MRI_SURFACE *mris, const char *fname)
{
  int vno, fno, n;
  VERTEX *v;
  FACE *face;
  FILE *fp;

  fp = fopen(fname, "w");
  if (!fp) ErrorReturn(ERROR_NOFILE, (ERROR_NOFILE, "MRISwriteAscii: could not open file %s", fname));

  fprintf(fp, "#!ascii version of %s\n", mris->fname);
  fprintf(fp, "%d %d\n", mris->nvertices, mris->nfaces);

  for (vno = 0; vno < mris->nvertices; vno++) {
    v = &mris->vertices[vno];
    fprintf(fp, "%f  %f  %f  %d\n", v->x, v->y, v->z, v->ripflag);
  }
  for (fno = 0; fno < mris->nfaces; fno++) {
    face = &mris->faces[fno];
    for (n = 0; n < VERTICES_PER_FACE; n++) {
      fprintf(fp, "%d ", face->v[n]);
    }
    fprintf(fp, "%d\n", face->ripflag);
  }

  fclose(fp);
  return (NO_ERROR);
}

/*-----------------------------------------------------
  Description: Same as MRISwriteAscii, but write surface
  normals instead of
  ------------------------------------------------------*/
int MRISwriteNormalsAscii(MRI_SURFACE *mris, const char *fname)
{
  int vno, fno, n;
  VERTEX *v;
  FACE *face;
  FILE *fp;

  fp = fopen(fname, "w");
  if (!fp) ErrorReturn(ERROR_NOFILE, (ERROR_NOFILE, "MRISwriteNormalsAscii: could not open file %s", fname));

  fprintf(fp, "#!ascii version of %s (vertices are surface normals)\n", mris->fname);
  fprintf(fp, "%d %d\n", mris->nvertices, mris->nfaces);

  for (vno = 0; vno < mris->nvertices; vno++) {
    v = &mris->vertices[vno];
    fprintf(fp, "%f  %f  %f  %d\n", v->nx, v->ny, v->nz, v->ripflag);
  }
  for (fno = 0; fno < mris->nfaces; fno++) {
    face = &mris->faces[fno];
    for (n = 0; n < VERTICES_PER_FACE; n++) {
      fprintf(fp, "%d ", face->v[n]);
    }
    fprintf(fp, "%d\n", face->ripflag);
  }

  fclose(fp);
  return (NO_ERROR);
}

/*-----------------------------------------------------
  Description: Same write the surface normals into a .mgz volume
  ------------------------------------------------------*/
int MRISwriteNormals(MRI_SURFACE *mris, const char *fname)
{
  int vno;
  VERTEX *v;
  MRI *mri;

  mri = MRIallocSequence(mris->nvertices, 1, 1, MRI_FLOAT, 3);
  if (mri == NULL) {
    ErrorReturn(ERROR_NOFILE, (ERROR_NOFILE, "MRISwriteNormals(%s): could not allocate volume", fname));
  }

  for (vno = 0; vno < mris->nvertices; vno++) {
    v = &mris->vertices[vno];
    MRIsetVoxVal(mri, vno, 0, 0, 0, v->nx);
    MRIsetVoxVal(mri, vno, 0, 0, 1, v->ny);
    MRIsetVoxVal(mri, vno, 0, 0, 2, v->nz);
  }
  MRIwrite(mri, fname);
  MRIfree(&mri);
  return (NO_ERROR);
}
int MRISreadNormals(MRI_SURFACE *mris, const char *fname)
{
  int vno;
  VERTEX *v;
  MRI *mri;

  mri = MRIread(fname);
  if (mri == NULL) {
    ErrorReturn(ERROR_NOFILE, (ERROR_NOFILE, "MRISreadNormals(%s): could not open volume", fname));
  }

  for (vno = 0; vno < mris->nvertices; vno++) {
    v = &mris->vertices[vno];
    v->nx = MRIgetVoxVal(mri, vno, 0, 0, 0);
    v->ny = MRIgetVoxVal(mri, vno, 0, 0, 1);
    v->nz = MRIgetVoxVal(mri, vno, 0, 0, 2);
  }
  MRIfree(&mri);
  return (NO_ERROR);
}
/*-----------------------------------------------------
  Description: Same write the white matter surface normals into a .mgz volume
  ------------------------------------------------------*/
int MRISwriteWhiteNormals(MRI_SURFACE *mris, const char *fname)
{
  int vno;
  VERTEX *v;
  MRI *mri;

  mri = MRIallocSequence(mris->nvertices, 1, 1, MRI_FLOAT, 3);
  if (mri == NULL) {
    ErrorReturn(ERROR_NOFILE, (ERROR_NOFILE, "MRISwriteWhiteNormals(%s): could not allocate volume", fname));
  }

  for (vno = 0; vno < mris->nvertices; vno++) {
    v = &mris->vertices[vno];
    MRIsetVoxVal(mri, vno, 0, 0, 0, v->wnx);
    MRIsetVoxVal(mri, vno, 0, 0, 1, v->wny);
    MRIsetVoxVal(mri, vno, 0, 0, 2, v->wnz);
  }
  MRIwrite(mri, fname);
  MRIfree(&mri);
  return (NO_ERROR);
}
/*-----------------------------------------------------
  Description: write the principal curvature directions
  ------------------------------------------------------*/
int MRISwritePrincipalDirection(MRI_SURFACE *mris, int dir_index, const char *fname)
{
  int vno;
  VERTEX *v;
  MRI *mri;

  mri = MRIallocSequence(mris->nvertices, 1, 1, MRI_FLOAT, 3);
  if (mri == NULL) {
    ErrorReturn(ERROR_NOFILE, (ERROR_NOFILE, "MRISwritePrincipalDirections(%s): could not allocate volume", fname));
  }

  for (vno = 0; vno < mris->nvertices; vno++) {
    v = &mris->vertices[vno];

    if (dir_index == 1) {
      MRIsetVoxVal(mri, vno, 0, 0, 0, v->e1x);
      MRIsetVoxVal(mri, vno, 0, 0, 1, v->e1y);
      MRIsetVoxVal(mri, vno, 0, 0, 2, v->e1z);
    }
    else {
      MRIsetVoxVal(mri, vno, 0, 0, 0, v->e2x);
      MRIsetVoxVal(mri, vno, 0, 0, 1, v->e2y);
      MRIsetVoxVal(mri, vno, 0, 0, 2, v->e2z);
    }
  }
  MRIwrite(mri, fname);
  MRIfree(&mri);
  return (NO_ERROR);
}
/*-----------------------------------------------------
  Parameters:

  Returns value:

  Description
  ------------------------------------------------------*/
int MRISwriteVTK(MRI_SURFACE *mris, const char *fname)
{
  int vno, fno, n;
  VERTEX *v;
  FACE *face;
  FILE *fp;

  fp = fopen(fname, "w");
  if (!fp) ErrorReturn(ERROR_NOFILE, (ERROR_NOFILE, "MRISwriteVTK: could not open file %s", fname));

  fprintf(fp, "# vtk DataFile Version 1.0\n");
  fprintf(fp, "vtk output\nASCII\nDATASET POLYDATA\nPOINTS %d float\n", mris->nvertices);
  /*  fprintf(fp, "%d %d\n", mris->nvertices, mris->nfaces) ;*/

  for (vno = 0; vno < mris->nvertices; vno++) {
    v = &mris->vertices[vno];
    fprintf(fp, "%.9f  %.9f  %.9f\n", v->x, v->y, v->z);
  }
  fprintf(fp, "POLYGONS %d %d\n", mris->nfaces, mris->nfaces * 4);
  for (fno = 0; fno < mris->nfaces; fno++) {
    face = &mris->faces[fno];
    fprintf(fp, "%d ", VERTICES_PER_FACE);
    for (n = 0; n < VERTICES_PER_FACE; n++) {
      fprintf(fp, "%d ", face->v[n]);
    }
    fprintf(fp, "\n");
  }

  fclose(fp);
  return (NO_ERROR);
}

/*-----------------------------------------------------
  Parameters:

  Returns value:

  Description: Append the curv data to 'fname', which
  is assumed to have been written with point and face
  data via the MRISwriteVTK routine.
  ------------------------------------------------------*/
int MRISwriteCurvVTK(MRI_SURFACE *mris, const char *fname)
{
  FILE *fp = fopen(fname, "a");
  if (!fp) ErrorReturn(ERROR_NOFILE, (ERROR_NOFILE, "MRISwriteScalarVTK: could not open file %s", fname));

  fprintf(fp, "POINT_DATA %d\n", mris->nvertices);
  fprintf(fp, "FIELD FieldData 1\n");
  fprintf(fp, "curv 1 %d double\n", mris->nvertices);

  int vno;
  for (vno = 0; vno < mris->nvertices; vno++) {
    VERTEX *v = &mris->vertices[vno];
    fprintf(fp, "%.9f\n", v->curv);
  }

  fclose(fp);
  return (NO_ERROR);
}

/*-----------------------------------------------------
  Parameters:

  Returns value:

  Description
  ------------------------------------------------------*/
MRI_SURFACE *MRISreadVTK(MRI_SURFACE *mris, const char *fname)
{
  char line[STRLEN], *cp = NULL;

  FILE *fp = fopen(fname, "r");
  if (!fp) {
    ErrorReturn(NULL, (ERROR_NOFILE, "MRISreadVTK: could not open file %s\n", fname));
  }

  /* a valid file must have these three lines (see MRISwriteVTK):
  vtk output
  ASCII
  DATASET POLYDATA
  */
  int checks = 0;
  while ((cp = fgetl(line, STRLEN, fp))) {
    // handle both upper and lower case
    if (strncmp(cp, "VTK OUTPUT", 10) == 0) {
      checks++;
    }
    if (strncmp(cp, "vtk output", 10) == 0) {
      checks++;
    }
    if (strncmp(cp, "ASCII", 5) == 0) {
      checks++;
    }
    if (strncmp(cp, "ascii", 5) == 0) {
      checks++;
    }
    if (strncmp(cp, "DATASET POLYDATA", 16) == 0) {
      checks++;
    }
    if (strncmp(cp, "dataset polydata", 16) == 0) {
      checks++;
    }
    // printf("%s\n",cp);
    if (checks == 3) {
      break;
    }
  }
  if (!cp || (checks != 3)) {
    fclose(fp);
    ErrorReturn(NULL, (ERROR_NOFILE, "MRISreadVTK: error reading file %s\n", fname));
  }

  /* now the next line should look like this (get the number of vertices):
  POINTS 142921 float
  */
  int nvertices = 0;
  cp = fgetl(line, STRLEN, fp);
  if (!cp) {
    fclose(fp);
    ErrorReturn(NULL, (ERROR_NOFILE, "MRISreadVTK: error parsing POINTS from file %s\n", fname));
  }
  if ((sscanf(cp, "POINTS %d float\n", &nvertices)) || (sscanf(cp, "points %d float\n", &nvertices))) {
    if (nvertices <= 0) {
      fclose(fp);
      ErrorReturn(NULL, (ERROR_NOFILE, "MRISreadVTK: error reading file %s, invalid nvertices=%d\n", fname, nvertices));
    }
  }
  else {
    fclose(fp);
    ErrorReturn(NULL, (ERROR_NOFILE, "MRISreadVTK: error reading file %s, no POINTS field\n", fname));
  }

  /* if needed, alloc MRIS structure (we'll handle faces later in the file) */
  int newMris = 0;  // flag to indicate vertices and face data are empty
  if (NULL == mris) {
    mris = MRISalloc(nvertices, 0);  // note: nfaces=0 for now...
    mris->type = MRIS_TRIANGULAR_SURFACE;
    newMris = 1;  // flag indicating need to fill-in vertex and face data
  }
  else {
    // confirm that the mris structure we've been passed has the same
    // number of vertices
    if (mris->nvertices != nvertices) {
      fclose(fp);
      ErrorReturn(NULL,
                  (ERROR_NOFILE,
                   "MRISreadVTK: error reading file %s, mismatched nvertices=%d/%d\n",
                   fname,
                   mris->nvertices,
                   nvertices));
    }
  }

  /* read vertices... */
  MRISfreeDistsButNotOrig(mris);
    // MRISsetXYZ will invalidate all of these,
    // so make sure they are recomputed before being used again!

  int vno;
  for (vno = 0; vno < mris->nvertices; vno++) {
    float x,y,z;
    fscanf(fp, "%f %f %f", &x, &y, &z);
    if (newMris)  // if passed an mris struct, dont overwrite x,y,z
    {
      MRISsetXYZ(mris,vno,x,y,z);
    }
  }

  /* now, if we're lucky, we've read all the vertices, and the next line
     should be something like this:
  POLYGONS 285838 1143352
  */
  cp = fgetl(line, STRLEN, fp);
  if (!cp) {
    fclose(fp);
    ErrorReturn(NULL, (ERROR_NOFILE, "MRISreadVTK: error parsing POLYGONS in file %s", fname));
  }
  int nfaces = 0;
  int somenum = 0;  // should be nfaces * 4
  if ((sscanf(cp, "POLYGONS %d %d\n", &nfaces, &somenum)) || (sscanf(cp, "polygons %d %d\n", &nfaces, &somenum))) {
    if (nfaces <= 0) {
      fclose(fp);
      ErrorReturn(NULL, (ERROR_NOFILE, "MRISreadVTK: error reading file %s, invalid nfaces=%d\n", fname, nfaces));
    }
    if (somenum != (nfaces * 4))  // check for 3-vertex face data
    {
      fclose(fp);
      ErrorReturn(NULL, (ERROR_NOFILE, "MRISreadVTK: error reading file %s, invalid POLYGON data\n", fname));
    }
  }
  else {
    fclose(fp);
    ErrorReturn(NULL, (ERROR_NOFILE, "MRISreadVTK: error parsing POLYGONS in file %s", fname));
  }
  // POLYGONS field looks valid....

  /* now we can book some face space (if we have a new mris structure) */
  if (newMris) {
    if (!MRISallocateFaces(mris, nfaces)) {
      fclose(fp);
      ErrorExit(ERROR_NO_MEMORY, "MRISreadVTK(%d, %d): could not allocate faces", nfaces, sizeof(FACE));
    }
  }
  else {
    // confirm that the mris structure passed to us has the expected num faces
    if (mris->nfaces != nfaces) {
      fclose(fp);
      ErrorReturn(
          NULL,
          (ERROR_NOFILE, "MRISreadVTK: error reading file %s, mismatched nfaces=%d/%d\n", fname, mris->nfaces, nfaces));
    }
  }

  /* finally, read the face data...*/
  int fno, facepoints = 0;
  for (fno = 0; fno < mris->nfaces; fno++) {
    FACE *face = &mris->faces[fno];
    fscanf(fp, "%d ", &facepoints);
    if (facepoints != 3) {
      fclose(fp);
      ErrorReturn(NULL, (ERROR_NOFILE, "MRISreadVTK: error reading file %s, facepoints != 3\n", fname));
    }
    int n;
    for (n = 0; n < 3; n++) {
      vno = -1;
      fscanf(fp, "%d", &vno);
      if ((vno < 0) || (vno >= nvertices)) {
        fclose(fp);
        ErrorReturn(NULL, (ERROR_NOFILE, "MRISreadVTK: invalid vertex num in %s, vno = %d\n", fname, vno));
      }
      if (newMris)  // dont overwrite face data if passed an mris struct
      {
        // fill-in the face data to our new mris struct
        face->v[n] = vno;
        mris->vertices_topology[vno].num++;
      }
      else {
        // confirm that the mris structure passed to us has the same face num
        if (face->v[n] != vno) {
          fclose(fp);
          ErrorReturn(
              NULL,
              (ERROR_NOFILE, "MRISreadVTK: error reading file %s, mismatched faces=%d/%d\n", fname, face->v[n], vno));
        }
      }
    }
  }
  if (fno != mris->nfaces) {
    fclose(fp);
    ErrorReturn(NULL, (ERROR_NOFILE, "MRISreadVTK: failure reading %s, fno=%d != nfaces\n", fname, fno, mris->nfaces));
  }

  /* at this point in the file, we're at the end, or there is possibly
     curv or scalar data fields to read */
  cp = fgetl(line, STRLEN, fp);
  // printf("%s\n",cp);
  int nvertices_data = 0;
  if (cp)  // it appears we have another line...
  {
    if ((sscanf(cp, "POINT_DATA %d\n", &nvertices_data)) || (sscanf(cp, "point_data %d\n", &nvertices_data))) {
      if (nvertices != nvertices_data) {
        fclose(fp);
        ErrorReturn(NULL,
                    (ERROR_NOFILE,
                     "MRISreadVTK: error reading file %s, invalid nvertices=%d "
                     "in POINT_DATA field, expected %d vertices\n",
                     fname,
                     nvertices_data,
                     nvertices));
      }
      int nfields = 0;
      cp = fgetl(line, STRLEN, fp);
      // printf("%s\n",cp);
      if ((sscanf(cp, "FIELD %*s %d\n", &nfields)) || (sscanf(cp, "field %*s %d\n", &nfields))) {
        int num_fields;
        for (num_fields = 0; num_fields < nfields; num_fields++) {
          // parse each data field
          char fieldName[STRLEN];
          int fieldNum = 0;
          cp = fgetl(line, STRLEN, fp);
          // printf("%s\n",cp);
          if (sscanf(cp, "%s %d %d %*s\n", fieldName, &fieldNum, &nvertices_data)) {
            if (nvertices != nvertices_data) {
              fclose(fp);
              ErrorReturn(NULL,
                          (ERROR_NOFILE,
                           "MRISreadVTK: error reading file %s, invalid nvertices=%d "
                           "in %s field, expected %d vertices\n",
                           fname,
                           nvertices_data,
                           fieldName,
                           nvertices));
            }
            // read either scalar or curv data
            int isCurvData = 0;
            if (strncmp(fieldName, "curv", 4) == 0) {
              isCurvData = 1;
            }
            if (strncmp(fieldName, "CURV", 4) == 0) {
              isCurvData = 1;
            }
            float curvmin = 10000.0f;
            float curvmax = -10000.0f; /* for compiler warnings */
            for (vno = 0; vno < mris->nvertices; vno++) {
              VERTEX *v = &mris->vertices[vno];
              float f = 0.0;
              if (fscanf(fp, "%f", &f)) {
                v->curv = f;  // fill-in both curvature and scalar data fields
                v->val = f;
                if (isCurvData) {
                  // printf("%f\n",v->curv);
                  if (vno == 0) {
                    curvmin = curvmax = v->curv;
                  }
                  if (v->curv > curvmax) {
                    curvmax = v->curv;
                  }
                  if (v->curv < curvmin) {
                    curvmin = v->curv;
                  }
                }
              }
              else {
                fclose(fp);
                ErrorReturn(NULL, (ERROR_NOFILE, "MRISreadVTK: error parsing %s FIELD in file %s", fieldName, fname));
              }
            }
            if (isCurvData) {
              mris->max_curv = curvmax;
              mris->min_curv = curvmin;
              // printf("maxcurv=%f, mincurv=%f\n",curvmax, curvmin);
            }
          }
          else {
            fclose(fp);
            ErrorReturn(NULL, (ERROR_NOFILE, "MRISreadVTK: error parsing FIELDs in file %s", fname));
          }
        }
      }
    }
  }

  fclose(fp);
  
  return (mris);
}

/*-----------------------------------------------------
  Parameters:

  Returns value:

  Description
  ------------------------------------------------------*/
int MRISwriteGeo(MRI_SURFACE *mris, const char *fname)
{
  int vno, fno, n, actual_vno, toggle, nfaces, nvertices, vnos[300000];
  VERTEX *v;
  FACE *face;
  FILE *fp;

  nfaces = mrisValidFaces(mris);
  nvertices = MRISvalidVertices(mris);
  fp = fopen(fname, "w");
  if (!fp) ErrorReturn(ERROR_NOFILE, (ERROR_NOFILE, "MRISwriteGeo: could not open file %s", fname));

  fprintf(fp, "    1 %d %d %d\n", nvertices, nfaces, VERTICES_PER_FACE * nfaces);
  fprintf(fp, "    1 %d\n", nfaces);
  for (actual_vno = vno = 0; vno < mris->nvertices; vno++) {
    v = &mris->vertices[vno];
    if (v->ripflag) {
      continue;
    }
    vnos[vno] = actual_vno++;
  }

  for (toggle = vno = 0; vno < mris->nvertices; vno++) {
    v = &mris->vertices[vno];
    if (v->ripflag) {
      continue;
    }
    fprintf(fp, "%12.5e %12.5e %12.5e", v->x, v->y, v->z);
    if (toggle) {
      toggle = 0;
      fprintf(fp, "\n");
    }
    else {
      toggle = 1;
      fprintf(fp, " ");
    }
  }
  if (toggle) {
    fprintf(fp, "\n");
  }

  for (fno = 0; fno < mris->nfaces; fno++) {
    face = &mris->faces[fno];
    if (face->ripflag) {
      continue;
    }
    for (n = 0; n < VERTICES_PER_FACE - 2; n++) {
      fprintf(fp, "%d ", vnos[face->v[n]] + 1); /* 1-based */
    }

    /* swap order on output to conform to movie.byu convention */
    fprintf(fp, "%d ", vnos[face->v[VERTICES_PER_FACE - 1]] + 1);
    fprintf(fp, "-%d\n", vnos[face->v[VERTICES_PER_FACE - 2]] + 1);
  }

  fclose(fp);
  return (NO_ERROR);
}

/*-----------------------------------------------------
  Parameters: MRI_SURFACE *mris, char *fname

  Returns value: int

  Description: write ascii icosahedron data (vertices and face vertices info)
  ------------------------------------------------------*/
/* note that .tri or .ico file.  numbering is 1-based output.*/
int MRISwriteICO(MRI_SURFACE *mris, const char *fname)
{
  int vno, fno, nfaces, nvertices;
  int actual_fno, actual_vno;
  VERTEX *v;
  FACE *face;
  FILE *fp;
  // get the valid faces and vertices numbers
  nfaces = mrisValidFaces(mris);
  nvertices = MRISvalidVertices(mris);

  fp = fopen(fname, "w");
  if (!fp) ErrorReturn(ERROR_NOFILE, (ERROR_NOFILE, "MRISwriteICO: could not open file %s", fname));

  // write number of vertices
  fprintf(fp, "%8d\n", nvertices);
  // go over all vertices and ignoring bad ones
  actual_vno = 1;  // count from 1 (1-based output)
  for (vno = 0; vno < mris->nvertices; vno++) {
    v = &mris->vertices[vno];
    if (v->ripflag) {
      continue;
    }
    fprintf(fp, "%8d %8.4f %8.4f %8.4f\n", actual_vno, v->x, v->y, v->z);
    actual_vno++;
  }
  // write number of faces
  fprintf(fp, "%8d\n", nfaces);
  // go over all faces and ignoring bad ones
  actual_fno = 1;  // count from 1 (1-based)
  for (fno = 0; fno < mris->nfaces; fno++) {
    face = &mris->faces[fno];
    if (face->ripflag) {
      continue;
    }
    // make the vertex number 1 based
    // the vertex ordering flipped to clockwise (see icosahedron.c)
    fprintf(fp, "%8d %8d %8d %8d\n", actual_fno, face->v[0] + 1, face->v[2] + 1, face->v[1] + 1);
    actual_fno++;
  }
  fclose(fp);
  return (NO_ERROR);
}

/*-----------------------------------------------------
  Parameters:

  Returns value:

  Description
  ------------------------------------------------------*/
int MRISwritePatchAscii(MRI_SURFACE *mris, const char *fname)
{
  FILE *fp;
  int vno, fno, n, nvertices, nfaces, type;
  VERTEX *v;
  FACE *face;
  int i;

  type = MRISfileNameType(fname);
#if 0
  if (type == MRIS_ASCII_TRIANGLE_FILE)
  {
    return(MRISwriteAscii(mris, fname)) ;
  }
#endif

  fp = fopen(fname, "w");
  if (!fp) ErrorReturn(ERROR_NOFILE, (ERROR_NOFILE, "MRISwritePatchAscii: could not open file %s", fname));

  for (nvertices = vno = 0; vno < mris->nvertices; vno++) {
    v = &mris->vertices[vno];
    if (v->ripflag) {
      continue;
    }
    nvertices++;
  }
  for (nfaces = fno = 0; fno < mris->nfaces; fno++) {
    face = &mris->faces[fno];
    if (face->ripflag) {
      continue;
    }
    nfaces++;
  }
  fprintf(fp,
          "#!ascii version of patch %s. "
          "The 1st index is not a vertex number\n",
          mris->fname);
  fprintf(fp, "%d %d\n", nvertices, nfaces);
  fprintf(stdout, "nvertices=%d (valid=%d) nfaces=%d\n", nvertices, MRISvalidVertices(mris), nfaces);

  for (vno = 0; vno < mris->nvertices; vno++) {
    v = &mris->vertices[vno];
    if (!v->ripflag) {
      // patch file uses border to change vertex index written to a file
      i = (v->border) ? (-(vno + 1)) : (vno + 1);
      fprintf(fp, "%d vno=%d\n", i, vno);
      fprintf(fp, "%f  %f  %f\n", v->x, v->y, v->z);
    }
  }
  // face vertex info
  for (fno = 0; fno < mris->nfaces; fno++) {
    face = &mris->faces[fno];
    if (!face->ripflag) {
      fprintf(fp, "%d\n", fno);
      for (n = 0; n < VERTICES_PER_FACE; n++) {
        fprintf(fp, "%d ", face->v[n]);
      }
      fprintf(fp, "\n");
    }
  }
  fclose(fp);
  return (NO_ERROR);
}

/*-----------------------------------------------------
  Parameters: MRI_SURFACE *mris, char *fname

  Returns value: int

  Description: write ascii STL (stereolithography) format
  ------------------------------------------------------*/
int MRISwriteSTL(MRI_SURFACE *mris, const char *fname)
{
  int vno, fno;
  VERTEX *v;
  FACE *face;
  FILE *fp;

  fp = fopen(fname, "w");
  if (!fp) ErrorReturn(ERROR_NOFILE, (ERROR_NOFILE, "MRISwriteSTL: could not open file %s", fname));

  fprintf(fp, "solid %s\n", fname);

  // go over all faces, ignoring bad ones
  for (fno = 0; fno < mris->nfaces; fno++) {
    face = &mris->faces[fno];
    if (face->ripflag) {
      continue;
    }

    FaceNormCacheEntry const * const fNorm = getFaceNorm(mris, fno);
    fprintf(fp, "facet normal %f %f %f\n", fNorm->nx, fNorm->ny, fNorm->nz);
    fprintf(fp, "  outer loop\n");

    for (vno = 0; vno < VERTICES_PER_FACE; vno++) {
      v = &mris->vertices[face->v[vno]];
      fprintf(fp, "    vertex %f %f %f\n", v->x, v->y, v->z);
    }

    fprintf(fp, "  endloop\n");
    fprintf(fp, "endfacet\n");
  }

  fprintf(fp, "endsolid %s\n", fname);

  fclose(fp);

  return (NO_ERROR);
}

/*-----------------------------------------------------
  Parameters:

  Returns value:

  Description
  ------------------------------------------------------*/
static MRI_SURFACE *mrisReadAsciiFile(const char *fname)
{
  MRI_SURFACE *mris;
  char line[STRLEN], *cp;
  int vno, fno, n, nvertices, nfaces, patch, rip;
  FACE *face;
  FILE *fp;

  fp = fopen(fname, "r");
  if (!fp) ErrorReturn(NULL, (ERROR_NOFILE, "MRISreadAsciiFile: could not open file %s", fname));

  patch = 0;
  cp = fgetl(line, STRLEN, fp);
  sscanf(cp, "%d %d\n", &nvertices, &nfaces);
  mris = MRISalloc(nvertices, nfaces);
#if 0
  mris->type = MRIS_ASCII_TRIANGLE_FILE ;
#else
  mris->type = MRIS_TRIANGULAR_SURFACE;
#endif
  for (vno = 0; vno < mris->nvertices; vno++) {
    VERTEX * v = &mris->vertices[vno];
    float x,y,z;
    fscanf(fp, "%f  %f  %f  %d\n", &x, &y, &z, &rip);
    MRISsetXYZ(mris, vno,x,y,z);
    v->ripflag = rip;
    if (v->ripflag) {
      patch = 1;
    }
  }
  for (fno = 0; fno < mris->nfaces; fno++) {
    face = &mris->faces[fno];
    if (fno == Gdiag_no) DiagBreak();
    for (n = 0; n < VERTICES_PER_FACE; n++) {
      fscanf(fp, "%d ", &face->v[n]);
      if (face->v[n] < 0 || face->v[n] >= mris->nvertices)
        ErrorExit(ERROR_BADPARM,
                  "%s: face %d vertex %d: %d -- out of range!!! Should be in [0 %d]",
                  Progname,
                  fno,
                  n,
                  face->v[n],
                  mris->nvertices - 1);
      mris->vertices_topology[face->v[n]].num++;
    }
    fscanf(fp, "%d\n", &rip);
    face->ripflag = rip;
  }

  mris->patch = patch;
  if (patch) {
    mris->status = MRIS_PLANE;
  }
  fclose(fp);
  
  return (mris);
}

/*-----------------------------------------------------
  Parameters:

  Returns value:

  Description
  ------------------------------------------------------*/
static MRI_SURFACE *mrisReadGeoFile(const char *fname)
{
  MRI_SURFACE *mris;
  char line[202], *cp;
  int vno, fno, n, nvertices, nfaces, patch, vertices_per_face, nedges;
  FACE *face;
  FILE *fp;

  fp = fopen(fname, "r");
  if (!fp) ErrorReturn(NULL, (ERROR_NOFILE, "mrisReadGeoFile: could not open file %s", fname));

  patch = 0;
  cp = fgetl(line, 100, fp);
  if (sscanf(cp, "%*d %d %d %d\n", &nvertices, &nfaces, &nedges) != 3) {
    fclose(fp);
    ErrorReturn(NULL,
                (ERROR_BADFILE,
                 "mrisReadGeoFile(%s): could not scan "
                 "dimensions from '%s'",
                 fname,
                 cp));
  }
  vertices_per_face = nedges / nfaces;
  if (vertices_per_face != VERTICES_PER_FACE) {
    fclose(fp);
    ErrorReturn(NULL, (ERROR_BADFILE, "mrisReadGeoFile(%s): unsupported vertices/face %d.", fname, vertices_per_face));
  }

  cp = fgetl(line, 200, fp); /* nfaces again */
  mris = MRISalloc(nvertices, nfaces);
  mris->type = MRIS_GEO_TRIANGLE_FILE;
  for (vno = 0; vno < mris->nvertices; vno++) {
    float x,y,z;
    fscanf(fp, "%e %e %e", &x, &y, &z);
    MRISsetXYZ(mris,vno,x,y,z);
    if (ISODD(vno)) {
      fscanf(fp, "\n");
    }
  }
  for (fno = 0; fno < mris->nfaces; fno++) {
    int tmp;
    face = &mris->faces[fno];
    for (n = 0; n < VERTICES_PER_FACE - 1; n++) {
      fscanf(fp, "%d ", &face->v[n]);
      face->v[n]--; /* make it 0-based */
      if (face->v[n] < 0) {
        DiagBreak();
      }
      mris->vertices_topology[face->v[n]].num++;
    }
    n = VERTICES_PER_FACE - 1; /* already true - but make it explicit */
    fscanf(fp, "-%d\n", &face->v[n]);
    face->v[n]--; /* make it 0-based */
    mris->vertices_topology[face->v[n]].num++;

    /* swap positions so normal (via cross-product) will point outwards */
    tmp = face->v[1];
    face->v[1] = face->v[2];
    face->v[2] = tmp;
  }

  fclose(fp);
  
  return (mris);
}

/*-----------------------------------------------------
  Parameters:

  Returns value:

  Description
  ------------------------------------------------------*/
static int mrisReadGeoFilePositions(MRI_SURFACE *mris, const char *fname)
{
  char line[202], *cp;
  int vno, nvertices, nfaces, patch, vertices_per_face, nedges;
  FILE *fp;

  fp = fopen(fname, "r");
  if (!fp) ErrorReturn(ERROR_NOFILE, (ERROR_NOFILE, "mrisReadGeoFile: could not open file %s", fname));

  patch = 0;
  cp = fgetl(line, 100, fp);
  if (sscanf(cp, "%*d %d %d %d\n", &nvertices, &nfaces, &nedges) != 3) {
    fclose(fp);
    ErrorReturn(ERROR_BADFILE,
                (ERROR_BADFILE,
                 "mrisReadGeoFile(%s): could not scan "
                 "dimensions from '%s'",
                 fname,
                 cp));
  }
  vertices_per_face = nedges / nfaces;
  if (vertices_per_face != VERTICES_PER_FACE) {
    fclose(fp);
    ErrorReturn(ERROR_BADFILE,
                (ERROR_BADFILE, "mrisReadGeoFile(%s): unsupported vertices/face %d.", fname, vertices_per_face));
  }

  cp = fgetl(line, 200, fp); /* nfaces again */
  for (vno = 0; vno < mris->nvertices; vno++) {
    float x,y,z;
    fscanf(fp, "%e %e %e", &x, &y, &z);
    MRISsetXYZ(mris,vno, x,y,z);
    if (ISODD(vno)) {
      fscanf(fp, "\n");
    }
  }

  fclose(fp);
  return (NO_ERROR);
}

#if 0
/*-----------------------------------------------------
  Parameters:

  Returns value:

  Description
  ------------------------------------------------------*/
static MRI_SURFACE *
mrisReadAsciiPatchFile(char *fname)
{
  MRI_SURFACE   *mris ;
  char    line[STRLEN], *cp ;
  int     vno, fno, n, nvertices, nfaces ;
  VERTEX  *v ;
  FACE    *face ;
  FILE    *fp ;

  fp = fopen(fname, "r") ;
  if (!fp)
    ErrorReturn(NULL,
                (ERROR_NOFILE,
                 "MRISreadAsciiFile: could not open file %s",fname));

  cp = fgetl(line, 100, fp) ;
  sscanf(cp, "%d %d\n", &nvertices, &nfaces) ;
  mris = MRISalloc(nvertices, nfaces) ;
  for (vno = 0 ; vno < mris->nvertices ; vno++)
  {
    v = &mris->vertices[vno] ;
    fscanf(fp, "%f  %f  %f\n", &v->x, &v->y, &v->z) ;
  }
  for (fno = 0 ; fno < mris->nfaces ; fno++)
  {
    face = &mris->faces[fno] ;
    for (n = 0 ; n < VERTICES_PER_FACE ; n++)
    {
      fscanf(fp, "%d ", &face->v[n]) ;
      mris->vertices[face->v[n]].num++;
    }
    fscanf(fp, "\n") ;
  }

  fclose(fp) ;
  return(mris) ;
}
#endif

/*-----------------------------------------------------
  Parameters:    input file name of STL file

  Returns value: freesurfer surface structure

  Description:   reads an ascii stereolithography (STL)
                 formatted file, putting vertices, faces,
                 and face normals into an MRIS_SURFACE
                 structure.
  ------------------------------------------------------*/

#define mrisReadSTLfile_hashTableSize (1024*1024)
static int mrisReadSTLfile_hash(float x, float y, float z) {
  int hx = (int)( 1000.0f*logf(abs(x)+1.0f) );	// a hashing function that preserves many of the bits in the float
  int hy = (int)( 1000.0f*logf(abs(y)+1.0f) ); 	// and doesn't care much about their range
  int hz = (int)( 1000.0f*logf(abs(z)+1.0f) );	// Cost is not very important compared to all the other work done
  int hash = (hx*2017) ^ (hy*1029) ^ (hz*1159);	// No good reason behind these multipliers
  return hash % mrisReadSTLfile_hashTableSize;
}

static const int mrisReadSTLfile_debugging = 0;


static MRI_SURFACE *mrisReadSTLfile(const char *fname) 
{

  MRI_SURFACE *mris = NULL;

  {
    // Scanning them twice is 2x cost of scanning them once, because there is so little other work.
    // Instead scan them once into the hashTable and into the vector of vertices, checking there is
    // only one solid with 3 vertices per facet
    //
    typedef struct Key  { struct Key*  next; float x,y,z; int vertexNo; } Key;
    Key** const hashTable = (Key**)calloc(mrisReadSTLfile_hashTableSize,sizeof(Key*));
    if (!hashTable) ErrorReturn(NULL, (ERROR_NOFILE, "MRISreadSTLfile: could not calloc hash table"));

 #define mrisReadSTLfile_bevin_someKeysSize 100000
    typedef struct Keys { struct Keys* next; Key someKeys[mrisReadSTLfile_bevin_someKeysSize]; } Keys;
    Keys* keys = NULL;
    int keysInUse = mrisReadSTLfile_bevin_someKeysSize;

    size_t verticesCapacity 	  = 500000;
    size_t verticesSize     	  =      0;
    Key**  vertices         	  = (Key**)malloc(sizeof(Key*)*verticesCapacity);

    typedef struct XYZ { float x,y,z; } XYZ;
    size_t faceNormalXYZsCapacity = 150000;
    size_t faceNormalXYZsSize     =      0;
    XYZ* faceNormalXYZs           = (XYZ*)malloc(sizeof(XYZ)*faceNormalXYZsCapacity);

    {
      FILE *fp = fopen(fname, "r");
      if (!fp) ErrorReturn(NULL, (ERROR_NOFILE, "MRISreadSTLfile: could not open file %s", fname));

      char line[STRLEN], *cp;
      int lineNo       = 0;
      int solidNo      = 0;
      int nextVertexNo = 0;
      int faceVertexNo = 3; 

      while ((cp = fgetl(line, STRLEN, fp))) {

        lineNo++;
        if (lineNo == 2 && solidNo != 1) {
          ErrorReturn(NULL, (ERROR_NOFILE, "MRISreadSTLfile: file %s does not appear to be an STL file",    fname));
        }

        switch (*cp) {	// avoid unnecessary strncmp's

	  case 's': {
    	    if (strncmp(cp, "solid", 5) == 0) { 
	      solidNo++; 
              if (solidNo > 1) {
	        ErrorReturn(NULL, (ERROR_NOFILE, "MRISreadSTLfile: file %s at line %d contains a second solid\n",
                  fname,
                  lineNo));
	      }
	      continue; 
	    }
          } break;

	  case 'f': {
      	    if (strncmp(cp, "facet ", 6) == 0) {
  	      if (faceNormalXYZsSize == faceNormalXYZsCapacity) {
	        faceNormalXYZsCapacity *= 2;
                faceNormalXYZs = (XYZ*)realloc(faceNormalXYZs, sizeof(XYZ)*faceNormalXYZsCapacity);
	      }
              sscanf(cp, "facet normal %f %f %f", 
	        &faceNormalXYZs[faceNormalXYZsSize].x, 
	        &faceNormalXYZs[faceNormalXYZsSize].y,
	        &faceNormalXYZs[faceNormalXYZsSize].z);
	      faceNormalXYZsSize++;
  	      faceVertexNo = 0;			// checking 3 vertices per face
  	      continue;	// endfacet increments facetNo
  	    }
          } break;

	  case 'o': {
            if (strncmp(cp, "outer loop", 10) == 0) continue;
          } break;

          case 'v': {
      	    if (strncmp(cp, "vertex ", 7) == 0) {

  	      float x,y,z;
   	      sscanf(cp, "vertex %f %f %f", &x, &y, &z);

  	      // allocate a vertexNo - those already seen reuse their previously assigned number
	      int hash = mrisReadSTLfile_hash(x,y,z);
  	      Key** keyPtrPtr = &hashTable[hash];
  	      Key* keyPtr;
  	      for (; (keyPtr = *keyPtrPtr); keyPtrPtr=&keyPtr->next) {
  	        if (keyPtr->x == x && keyPtr->y == y && keyPtr->z == z) break;
  	      }
  	      if (!keyPtr) {
	        if (mrisReadSTLfile_bevin_someKeysSize == keysInUse) {
		  Keys* moreKeys = (Keys*)malloc(sizeof(Keys));
		  moreKeys->next = keys;
		  keys = moreKeys;
		  keysInUse = 0;
	        }
  	        keyPtr = &keys->someKeys[keysInUse++];
  	        keyPtr->next = NULL;
  	        keyPtr->x = x; keyPtr->y = y; keyPtr->z = z;
  	        keyPtr->vertexNo = nextVertexNo++;
  	        *keyPtrPtr = keyPtr;
  	      }

	      if (faceVertexNo > 2) {
      	        ErrorReturn(NULL, (ERROR_NOFILE, "MRISreadSTLfile: file %s at line %d contains more than 3 vertices for the face\n",
                  fname,
                  lineNo));
  	      }
	      faceVertexNo++;

	      // store it	    
  	      if (verticesSize == verticesCapacity) {
	        verticesCapacity *= 2;
                vertices = (Key**)realloc(vertices, sizeof(Key*)*verticesCapacity);
	      }
	      vertices[verticesSize++] = keyPtr;

  	      continue;
  	    }
          } break;

          case 'e': {
            switch (cp[3]) {        
      	    case 'f': {
  	      if (strncmp(cp, "endfacet", 8) == 0) { 
  	        if (faceVertexNo != 3) {
      	          ErrorReturn(NULL, (ERROR_NOFILE, "MRISreadSTLfile: file %s at line %d contains less than 3 vertices for the face\n",
                      fname,
                      lineNo));
  	        }
  	        continue; 
  	       }
              } break;
              case 'l': {
      	      if (strncmp(cp, "endloop", 7) == 0) continue;
              } break;
              case 's': {
      	      if (strncmp(cp, "endsolid", 8) == 0) continue;
              } break;
            } // switch
          } break;
        } // switch

        ErrorReturn(NULL, (ERROR_NOFILE, "MRISreadSTLfile: file %s at line %d contains bad line %s\n",
          fname,
          lineNo,
          cp));
      } // while getl

      fclose(fp);

      printf("\nFound %d unique vertices and %d faces\n", nextVertexNo, (int)faceNormalXYZsSize);
      mris = MRISalloc(nextVertexNo, faceNormalXYZsSize);
      if (!mris) {
        ErrorReturn(NULL, (ERROR_NOMEMORY, "MRISreadSTLfile: could not alloc memory for mris"));
      }
      mris->type = MRIS_TRIANGULAR_SURFACE;

    } // scanned the file and made the mris

    { // fill in the mris
      int nfaces = mris->nfaces;
      int faceNo;
      int nextVertexNo = 0;
      for (faceNo = 0; faceNo < nfaces; faceNo++) {

        FACE* face = &mris->faces   [faceNo];
	XYZ*  xyz  = &faceNormalXYZs[faceNo];

        setFaceNorm(mris, faceNo, xyz->x, xyz->y, xyz->z);

	int faceVertexNo;
	for (faceVertexNo = 0; faceVertexNo < 3; faceVertexNo++) {
	  int undupVertexNo = 3*faceNo + faceVertexNo;
	  Key* keyPtr = vertices[undupVertexNo];
          int vertexNo = keyPtr->vertexNo;
  	  if (vertexNo == nextVertexNo) { 
  	    MRISsetXYZ(mris,vertexNo,
  	      keyPtr->x, 
              keyPtr->y, 
              keyPtr->z);
  	    nextVertexNo++;
	  }
       	  face->v[faceVertexNo] = vertexNo;
  	  if (mrisReadSTLfile_debugging && undupVertexNo < 10) {
	    fprintf(stdout, "Mapping undupVertexNo:%d to vertexNo:%d (%f, %f, %f)\n",
	       undupVertexNo, vertexNo, keyPtr->x, keyPtr->y, keyPtr->z);
	  }
        }	  
      } // for
    } // filled in the mris

    free(faceNormalXYZs);
    free(vertices);
    free(hashTable);
    while (keys) {
      Keys* next = keys->next;
      free(keys);
      keys = next;
    }
 #undef mrisReadSTLfile_bevin_someKeysSize
  }

  int fno, vno, fvno, n2;
  FACE *face = NULL;
  
#if 1
  {
    int fvno2, vn;

    /* count # of faces each vertex is part of */
    for (fno = 0; fno < mris->nfaces; fno++) {
      face = &mris->faces[fno];
      for (fvno = 0; fvno < VERTICES_PER_FACE; fvno++) {
        VERTEX_TOPOLOGY * const v = &mris->vertices_topology[face->v[fvno]];
        v->num++;
        v->vnum += 2;
      }
    }

    // alloc mem for neighbor list for each vertex
    for (vno = 0; vno < mris->nvertices; vno++) {
      VERTEX_TOPOLOGY * const v = &mris->vertices_topology[vno];
      v->v = (int *)calloc(v->vnum, sizeof(int));
      if (!v->v) ErrorExit(ERROR_NOMEMORY, "MRISreadSTLfile: could not allocate %dth vertex list.", vno);
      v->vnum = 0;
    }

    /* now build list of neighbors */
    for (fno = 0; fno < mris->nfaces; fno++) {
      face = &mris->faces[fno];
      for (fvno = 0; fvno < VERTICES_PER_FACE; fvno++) {
        VERTEX_TOPOLOGY * const v = &mris->vertices_topology[face->v[fvno]];

        /* now add an edge to other 2 vertices if not already in list */
        for (fvno2 = 0; fvno2 < VERTICES_PER_FACE; fvno2++) {
          if (fvno2 == fvno) /* don't connect vertex to itself */
          {
            continue;
          }

          vn = mris->faces[fno].v[fvno2];

          /* now check to make sure it's not a duplicate */
          for (n2 = 0; n2 < v->vnum; n2++) {
            if (v->v[n2] == vn) {
              vn = -1; /* mark it as a duplicate */
              break;
            }
          }
          if (vn >= 0) {
            v->v[v->vnum++] = vn;
          }
        }
      }
    }

    /* now allocate face arrays in vertices */
    for (vno = 0; vno < mris->nvertices; vno++) {
      VERTEX_TOPOLOGY * const vt = &mris->vertices_topology[vno];
      vt->f = (int *)calloc(vt->num, sizeof(int));
      if (!vt->f) ErrorExit(ERROR_NO_MEMORY, "MRISreadSTLfileICOread: could not allocate %d faces", vt->num);
      vt->n = (unsigned char *)calloc(vt->num, sizeof(unsigned char));
      if (!vt->n) ErrorExit(ERROR_NO_MEMORY, "MRISreadSTLfile: could not allocate %d nbrs", vt->n);
      vt->num = 0; /* for use as counter in next section */
      vt->vtotal = vt->vnum;
    }

    /* fill in face indices in vertex structures */
    for (fno = 0; fno < mris->nfaces; fno++) {
      face = &mris->faces[fno];
      for (fvno = 0; fvno < VERTICES_PER_FACE; fvno++) {
        VERTEX_TOPOLOGY * const v = &mris->vertices_topology[face->v[fvno]];
        v->n[v->num] = fvno;
        v->f[v->num++] = fno;
      }
    }
  }
#endif

  return (mris);
}

/*-----------------------------------------------------
  ------------------------------------------------------*/
static MRIS* MRISreadOverAlloc_new(const char *fname, double nVFMultiplier);
static MRIS* MRISreadOverAlloc_old(const char *fname, double nVFMultiplier);

MRIS* MRISreadOverAlloc(const char *fname, double nVFMultiplier)
{
<<<<<<< HEAD
  bool useOldBehaviour = false;
  if (useOldBehaviour) {
    switch (copeWithLogicProblem("FREESURFER_fix_MRISreadOverAlloc",
      "was creating triangles with vertices that were the same vno when reading quad files")) {
    case LogicProblemResponse_old: 
      break;
    case LogicProblemResponse_fix:
      useOldBehaviour = false;
    }
  }
  
=======
#if 1
  bool useOldBehaviour = false;
#else
  bool useOldBehaviour = true;
  switch (copeWithLogicProblem("FREESURFER_fix_MRISreadOverAlloc",
    "was creating triangles with vertices that were the same vno when reading quad files")) {
  case LogicProblemResponse_old: 
    break;
  case LogicProblemResponse_fix:
    useOldBehaviour = false;
  }
#endif

>>>>>>> 531005af
  return 
    useOldBehaviour 
    ? MRISreadOverAlloc_old(fname, nVFMultiplier)
    : MRISreadOverAlloc_new(fname, nVFMultiplier);
}

static MRIS* MRISreadOverAlloc_new(const char *fname, double nVFMultiplier)
{
  int const type = MRISfileNameType(fname);  /* using extension to get type */
  
  MRIS* mris    = NULL;
  int   version = -3;
  {
    FILE* fp = NULL;

    // default:

    chklc();                              /* check to make sure license.dat is present */

    if (type == MRIS_ASCII_TRIANGLE_FILE) /* .ASC */
    {
      mris = mrisReadAsciiFile(fname);
      if (!mris) {
        return (NULL);
      }
      version = -3;
    }
    else if (type == MRIS_ICO_FILE) /* .TRI, .ICO */
    {
      mris = ICOreadOverAlloc(fname, nVFMultiplier, 1.0);
      if (!mris) {
        return (NULL);
      }
      return (mris);
      version = -2;
    }
    else if (type == MRIS_GEO_TRIANGLE_FILE) /* .GEO */
    {
      mris = mrisReadGeoFile(fname);
      if (!mris) {
        return (NULL);
      }
      version = -4;
    }
    else if (type == MRIS_STL_FILE) /* .STL */
    {
      mris = mrisReadSTLfile(fname);
      if (!mris) {
        return (NULL);
      }
      version = -3;
    }
    else if (type == MRIS_VTK_FILE) /* .vtk */
    {
      mris = MRISreadVTK(mris, fname);
      if (!mris) {
        return (NULL);
      }
      version = -3;
    }
    else if (type == MRIS_GIFTI_FILE) /* .gii */
    {
      mris = mrisReadGIFTIfile(fname, NULL);
      if (!mris) {
        return (NULL);
      }
      version = -3; /* Not really sure what is appropriate here */
    }
    else if (type == MRI_MGH_FILE) /* .mgh */
    {
      ErrorExit(ERROR_BADFILE, "ERROR: MRISread: cannot read surface data from file %s!\n", fname);
    }
    else  // default type MRIS_BINARY_QUADRANGLE_FILE ... use magic number
    {
      fp = fopen(fname, "rb");
      if (!fp) ErrorReturn(NULL, (ERROR_NOFILE, "MRISread(%s): could not open file", fname));

      int magic = 0;
      int nread = fread3(&magic, fp);
      if (nread != 1) {
        printf("ERROR: reading %s\n", fname);
        printf("Read %d bytes, expected 1\n", nread);
        fclose(fp);
        return (NULL);
      }
      if (magic == QUAD_FILE_MAGIC_NUMBER) {
        version = -1;
        if (Gdiag & DIAG_SHOW && DIAG_VERBOSE_ON) {
          fprintf(stdout, "new surface file format\n");
        }
      }
      else if (magic == NEW_QUAD_FILE_MAGIC_NUMBER) {
        version = -2;
      }
      else if (magic == TRIANGLE_FILE_MAGIC_NUMBER) {
        fclose(fp);
        mris = mrisReadTriangleFile(fname, nVFMultiplier);
        if (!mris) {
          ErrorReturn(NULL, (Gerror, "mrisReadTriangleFile failed.\n"));
        }
        version = -3;
      }
      else /* no magic number assigned */
      {
        rewind(fp);
        version = 0;
        if (Gdiag & DIAG_SHOW && DIAG_VERBOSE_ON) {
          printf("surfer: old surface file format\n");
        }
      }
    }

    /* some type of quadrangle file processing */
    if (version >= -2) {
      int nvertices, nquads;
      
      fread3(&nvertices, fp);
      fread3(&nquads, fp); /* # of quadrangles - not triangles */

      if (nvertices <= 0) /* sanity-checks */
        ErrorExit(ERROR_BADFILE,
                  "ERROR: MRISread: file '%s' has %d vertices!\n"
                  "Probably trying to use a scalar data file as a surface!\n",
                  fname,
                  nvertices);
      
      if (nquads > 4 * nvertices) /* sanity-checks */
      {
        fprintf(stderr, "nquads=%d,  nvertices=%d\n", nquads, nvertices);
        ErrorExit(ERROR_BADFILE,
                  "ERROR: MRISread: file '%s' has many more faces than vertices!\n"
                  "Probably trying to use a scalar data file as a surface!\n",
                  fname);
      }

      if (Gdiag & DIAG_SHOW && DIAG_VERBOSE_ON)
        fprintf(stdout, "reading %d vertices and %d faces.\n", nvertices, 2 * nquads);

      mris = MRISoverAlloc(nVFMultiplier * nvertices, nVFMultiplier * 2 * nquads, nvertices, 0);    // don't know yet how many faces there will be
      mris->type = MRIS_BINARY_QUADRANGLE_FILE;

      /* read vertices *************************************************/
      int vno;
      for (vno = 0; vno < nvertices; vno++) {
        VERTEX_TOPOLOGY * const vertext = &mris->vertices_topology[vno];    
        if (version == -1) /* QUAD_FILE_MAGIC_NUMBER */
        {
          int ix,iy,iz;
          fread2(&ix, fp);
          fread2(&iy, fp);
          fread2(&iz, fp);
          MRISsetXYZ(mris,vno,
            ix / 100.0,
            iy / 100.0,
            iz / 100.0);
        }
        else /* version == -2 */ /* NEW_QUAD_FILE_MAGIC_NUMBER */
        {
          float x = freadFloat(fp);
          float y = freadFloat(fp);
          float z = freadFloat(fp);
          MRISsetXYZ(mris,vno, x,y,z);
        }
  #if 0
        vertex->label = NO_LABEL ;
  #endif
        if (version == 0) /* old surface format */
        {
          int num;
          fread1(&num, fp); /* # of faces we are part of */
          vertext->num = num;
          vertext->f = (int *)calloc(vertext->num, sizeof(int));
          if (!vertext->f) ErrorExit(ERROR_NO_MEMORY, "MRISread: could not allocate %d faces", vertext->num);
          vertext->n = (uchar *)calloc(vertext->num, sizeof(uchar));
          if (!vertext->n) ErrorExit(ERROR_NO_MEMORY, "MRISread: could not allocate %d nbrs", vertext->n);
          
          int n;
          for (n = 0; n < vertext->num; n++) {
            fread3(&vertext->f[n], fp);
          }
        }
        else {
          vertext->num = 0; /* will figure it out */
        }
      }
      
      /* read face vertices *******************************************/
      int fno = 0;
      int quad;
      for (quad = 0; quad < nquads; quad++) {

        cheapAssert(VERTICES_PER_FACE == 3);
        int vertices[4];
        
        int n;
        for (n = 0; n < 4; n++) /* read quandrangular face */ {
          fread3(&vertices[n], fp);
        }

        /* if we're going to be arbitrary,
           we might as well be really arbitrary */
        /*
          NOTE: for this to work properly in the write, the first two
          vertices in the first face (EVEN and ODD) must be 0 and 1.
        */
        int which = WHICH_FACE_SPLIT(vertices[0], vertices[1]);

        /* 1st triangle */
        int va_0, va_1, va_2, vb_0, vb_1, vb_2;
        
        if (EVEN(which)) {
          va_0 = vertices[0];   vb_0 = vertices[2];
          va_1 = vertices[1];   vb_1 = vertices[3];
          va_2 = vertices[3];   vb_2 = vertices[1];
        } else {
          va_0 = vertices[0];   vb_0 = vertices[0];
          va_1 = vertices[1];   vb_1 = vertices[2];
          va_2 = vertices[2];   vb_2 = vertices[3];
        }

        // make faces for the true triangles        
        for (n = 0; n < 2; n++) {
          if (va_0 == va_1 || va_0 == va_2 || va_1 == va_2) continue;   // degenerate
          mris->faces[fno].v[0] = va_0;
          mris->faces[fno].v[1] = va_1;
          mris->faces[fno].v[2] = va_2;
          int m;
          for (m = 0; m < VERTICES_PER_FACE; m++) {
            mris->vertices_topology[mris->faces[fno].v[m]].num++;
          }
          fno++;
          va_0 = vb_0; va_1 = vb_1; va_2 = vb_2;
        }
      }
      cheapAssert(fno <= mris->max_faces);
      MRISgrowNFaces(mris, fno);
      
      mris->useRealRAS = 0;

      // read tags
      {
        long long len;

        int tag;
        while ((tag = TAGreadStart(fp, &len)) != 0) {
          switch (tag) {
            case TAG_GROUP_AVG_SURFACE_AREA:
              mris->group_avg_surface_area = freadFloat(fp);
              fprintf(
                  stdout, "reading group avg surface area %2.0f cm^2 from file\n", mris->group_avg_surface_area / 100.0);
              break;
            case TAG_OLD_SURF_GEOM:
              readVolGeom(fp, &mris->vg);
              break;
            case TAG_OLD_USEREALRAS:
            case TAG_USEREALRAS:
              if (!freadIntEx(&mris->useRealRAS, fp))  // set useRealRAS
              {
                mris->useRealRAS = 0;  // if error, set to default
              }
              break;
            case TAG_CMDLINE:
              if (mris->ncmds > MAX_CMDS)
                ErrorExit(ERROR_NOMEMORY, "mghRead(%s): too many commands (%d) in file", fname, mris->ncmds);
              mris->cmdlines[mris->ncmds] = calloc(len + 1, sizeof(char));
              fread(mris->cmdlines[mris->ncmds], sizeof(char), len, fp);
              mris->cmdlines[mris->ncmds][len] = 0;
              mris->ncmds++;
              break;
            default:
              TAGskip(fp, tag, (long long)len);
              break;
          }
        }
      }
      fclose(fp);
      fp = NULL;
    }
    /* end of quadrangle file processing */
    /* file is closed now for all types ***********************************/
  }
  
  /* find out if this surface is lh or rh from fname */
  strcpy(mris->fname, fname);
  {
    const char *surf_name;

    surf_name = strrchr(fname, '/');
    if (surf_name == NULL) {
      surf_name = fname;
    }
    else {
      surf_name++; /* past the last slash */
    }
    if (toupper(*surf_name) == 'R') {
      mris->hemisphere = RIGHT_HEMISPHERE;
    }
    else if (toupper(*surf_name) == 'L') {
      mris->hemisphere = LEFT_HEMISPHERE;
    }
    else if (toupper(*surf_name) == 'B') {
      mris->hemisphere = BOTH_HEMISPHERES;
    }
    else {
      mris->hemisphere = NO_HEMISPHERE;
    }
  }

  /***********************************************************************/
  /* build members of mris structure                                     */
  /***********************************************************************/
  if ((version < 0) || type == MRIS_ASCII_TRIANGLE_FILE) {
    int vno;
    for (vno = 0; vno < mris->nvertices; vno++) {
      mris->vertices_topology[vno].f = (int *)calloc(mris->vertices_topology[vno].num, sizeof(int));
      if (!mris->vertices_topology[vno].f)
        ErrorExit(ERROR_NOMEMORY,
                  "MRISread(%s): could not allocate %d faces at %dth vertex",
                  fname,
                  vno,
                  mris->vertices_topology[vno].num);

      mris->vertices_topology[vno].n = (uchar *)calloc(mris->vertices_topology[vno].num, sizeof(uchar));
      if (!mris->vertices_topology[vno].n)
        ErrorExit(ERROR_NOMEMORY,
                  "MRISread(%s): could not allocate %d indices at %dth vertex",
                  fname,
                  vno,
                  mris->vertices_topology[vno].num);
      mris->vertices_topology[vno].num = 0;
    }
    
    // This is probably unnecessary, given the mrisCompleteTopology below
    // but I am worried that code won't get them in the same, and hence get equivalent but different results
    //
    int fno;
    for (fno = 0; fno < mris->nfaces; fno++) {
      FACE* face = &mris->faces[fno];
      int n;
      for (n = 0; n < VERTICES_PER_FACE; n++) mris->vertices_topology[face->v[n]].f[mris->vertices_topology[face->v[n]].num++] = fno;
    }
  }

  {
    int vno;
    for (vno = 0; vno < mris->nvertices; vno++) {

      if (vno == Gdiag_no) {
        DiagBreak();
      }

      mris->vertices[vno].curv     = 0;
      mris->vertices[vno].origarea = -1;
      mris->vertices[vno].border   = 0;

      // This is probably unnecessary, given the mrisCompleteTopology below
      // but I am worried that code won't get them in the same, and hence get equivalent but different results
      //
      int n;
      for (n = 0; n < mris->vertices_topology[vno].num; n++) {
        int m;
        for (m = 0; m < VERTICES_PER_FACE; m++) {
          if (mris->faces[mris->vertices_topology[vno].f[n]].v[m] == vno) {
            mris->vertices_topology[vno].n[n] = m;
          }
        }
      }
    }
  }
  
  mrisCompleteTopology(mris);
  
  mrisCheckVertexFaceTopology(mris);

  mrisComputeSurfaceDimensions(mris);
  mrisComputeVertexDistances(mris);
  MRIScomputeNormals(mris);

  mrisReadTransform(mris, fname);

  mris->radius = MRISaverageRadius(mris);

  MRIScomputeMetricProperties(mris);

  MRISstoreCurrentPositions(mris);

  // Check whether there is an area file for group average
  char tmpstr[2000];
  sprintf(tmpstr, "%s.avg.area.mgh", fname);

  if (Gdiag_no >= 0 && DIAG_VERBOSE_ON) {
    printf("Trying to read average area %s\n", tmpstr);
  }

  if (fio_FileExistsReadable(tmpstr)) {
    if (Gdiag_no >= 0 && DIAG_VERBOSE_ON) {
      printf("Reading in average area %s\n", tmpstr);
    }
    MRI* mri = MRIread(tmpstr);
    if (!mri) {
      printf("ERROR: reading in average area %s\n", tmpstr);
      return (NULL);
    }
    MRIScopyMRI(mris, mri, 0, "group_avg_area");
    MRIfree(&mri);
    mris->group_avg_vtxarea_loaded = 1;
  }
  else {
    mris->group_avg_vtxarea_loaded = 0;
  }

  if (Gdiag_no >= 0 && DIAG_VERBOSE_ON) {
    printf("Average area loaded %d\n", mris->group_avg_vtxarea_loaded);
  }

  return (mris);
}

static MRIS* MRISreadOverAlloc_old(const char *fname, double nVFMultiplier)
{
  MRI_SURFACE *mris = NULL;
  int nquads, nvertices, magic, version, ix, iy, iz, vno, fno, n, m;
  int imnr, imnr0, imnr1, type, vertices[VERTICES_PER_FACE + 1], num;
  float x, y, z, xhi, xlo, yhi, ylo, zhi, zlo;
  FILE *fp = NULL;
  FACE *face;
  int tag, nread;
  char tmpstr[2000];
  MRI *mri;

  // default:
  version = -3;

  chklc();                              /* check to make sure license.dat is present */
  type = MRISfileNameType(fname);       /* using extension to get type */
  if (type == MRIS_ASCII_TRIANGLE_FILE) /* .ASC */
  {
    mris = mrisReadAsciiFile(fname);
    if (!mris) {
      return (NULL);
    }
    version = -3;
  }
  else if (type == MRIS_ICO_FILE) /* .TRI, .ICO */
  {
    mris = ICOreadOverAlloc(fname, nVFMultiplier, 1.0);
    if (!mris) {
      return (NULL);
    }
    return (mris);
    version = -2;
  }
  else if (type == MRIS_GEO_TRIANGLE_FILE) /* .GEO */
  {
    mris = mrisReadGeoFile(fname);
    if (!mris) {
      return (NULL);
    }
    version = -4;
  }
  else if (type == MRIS_STL_FILE) /* .STL */
  {
    mris = mrisReadSTLfile(fname);
    if (!mris) {
      return (NULL);
    }
    version = -3;
  }
  else if (type == MRIS_VTK_FILE) /* .vtk */
  {
    mris = MRISreadVTK(mris, fname);
    if (!mris) {
      return (NULL);
    }
    version = -3;
  }
  else if (type == MRIS_GIFTI_FILE) /* .gii */
  {
    mris = mrisReadGIFTIfile(fname, NULL);
    if (!mris) {
      return (NULL);
    }
    version = -3; /* Not really sure what is appropriate here */
  }
  else if (type == MRI_MGH_FILE) /* .mgh */
  {
    ErrorExit(ERROR_BADFILE, "ERROR: MRISread: cannot read surface data from file %s!\n", fname);
  }
  else  // default type MRIS_BINARY_QUADRANGLE_FILE ... use magic number
  {
    fp = fopen(fname, "rb");
    if (!fp) ErrorReturn(NULL, (ERROR_NOFILE, "MRISread(%s): could not open file", fname));

    magic = 0;
    nread = fread3(&magic, fp);
    if (nread != 1) {
      printf("ERROR: reading %s\n", fname);
      printf("Read %d bytes, expected 1\n", nread);
      fclose(fp);
      return (NULL);
    }
    if (magic == QUAD_FILE_MAGIC_NUMBER) {
      version = -1;
      if (Gdiag & DIAG_SHOW && DIAG_VERBOSE_ON) {
        fprintf(stdout, "new surface file format\n");
      }
    }
    else if (magic == NEW_QUAD_FILE_MAGIC_NUMBER) {
      version = -2;
    }
    else if (magic == TRIANGLE_FILE_MAGIC_NUMBER) {
      fclose(fp);
      mris = mrisReadTriangleFile(fname, nVFMultiplier);
      if (!mris) {
        ErrorReturn(NULL, (Gerror, "mrisReadTriangleFile failed.\n"));
      }
      version = -3;
    }
    else /* no magic number assigned */
    {
      rewind(fp);
      version = 0;
      if (Gdiag & DIAG_SHOW && DIAG_VERBOSE_ON) {
        printf("surfer: old surface file format\n");
      }
    }
  }
  /* some type of quadrangle file processing */
  if (version >= -2) {
    fread3(&nvertices, fp);
    fread3(&nquads, fp); /* # of qaudrangles - not triangles */

    if (nvertices <= 0) /* sanity-checks */
      ErrorExit(ERROR_BADFILE,
                "ERROR: MRISread: file '%s' has %d vertices!\n"
                "Probably trying to use a scalar data file as a surface!\n",
                fname,
                nvertices);
    if (nquads > 4 * nvertices) /* sanity-checks */
    {
      fprintf(stderr, "nquads=%d,  nvertices=%d\n", nquads, nvertices);
      ErrorExit(ERROR_BADFILE,
                "ERROR: MRISread: file '%s' has many more faces than vertices!\n"
                "Probably trying to use a scalar data file as a surface!\n",
                fname);
    }

    if (Gdiag & DIAG_SHOW && DIAG_VERBOSE_ON)
      fprintf(stdout, "reading %d vertices and %d faces.\n", nvertices, 2 * nquads);

    mris = MRISoverAlloc(nVFMultiplier * nvertices, nVFMultiplier * 2 * nquads, nvertices, 2 * nquads);
    mris->type = MRIS_BINARY_QUADRANGLE_FILE;

    imnr0 = 1000;
    imnr1 = 0;
    /* read vertices *************************************************/
    for (vno = 0; vno < nvertices; vno++) {
      VERTEX_TOPOLOGY * const vertext = &mris->vertices_topology[vno];    
      VERTEX          * const vertex  = &mris->vertices         [vno];
      if (version == -1) /* QUAD_FILE_MAGIC_NUMBER */
      {
        fread2(&ix, fp);
        fread2(&iy, fp);
        fread2(&iz, fp);
        MRISsetXYZ(mris,vno,
          ix / 100.0,
          iy / 100.0,
          iz / 100.0);
      }
      else /* version == -2 */ /* NEW_QUAD_FILE_MAGIC_NUMBER */
      {
        float x = freadFloat(fp);
        float y = freadFloat(fp);
        float z = freadFloat(fp);
        MRISsetXYZ(mris,vno, x,y,z);
      }
#if 0
      vertex->label = NO_LABEL ;
#endif
      /* brain-dead code and never used again either */
      imnr = (int)((vertex->y - START_Y) / SLICE_THICKNESS + 0.5);
      if (imnr > imnr1) {
        imnr1 = imnr;
      }
      if (imnr < imnr0) {
        imnr0 = imnr;
      }
      if (version == 0) /* old surface format */
      {
        fread1(&num, fp); /* # of faces we are part of */
        vertext->num = num;
        vertext->f = (int *)calloc(vertext->num, sizeof(int));
        if (!vertext->f) ErrorExit(ERROR_NO_MEMORY, "MRISread: could not allocate %d faces", vertext->num);
        vertext->n = (uchar *)calloc(vertext->num, sizeof(uchar));
        if (!vertext->n) ErrorExit(ERROR_NO_MEMORY, "MRISread: could not allocate %d nbrs", vertext->n);
        for (n = 0; n < vertext->num; n++) {
          fread3(&vertext->f[n], fp);
        }
      }
      else {
        vertext->num = 0; /* will figure it out */
      }
    }
    /* read face vertices *******************************************/
    for (fno = 0; fno < mris->nfaces; fno += 2) {
      int which;

      if (fno == 86) {
        DiagBreak();
      }
      for (n = 0; n < 4; n++) /* read quandrangular face */
      {
        fread3(&vertices[n], fp);
        if (vertices[n] == 22) {
          DiagBreak();
        }
      }

      /* if we're going to be arbitrary,
         we might as well be really arbitrary */
      /*
        NOTE: for this to work properly in the write, the first two
        vertices in the first face (EVEN and ODD) must be 0 and 1.
      */
      which = WHICH_FACE_SPLIT(vertices[0], vertices[1]);

      /* 1st triangle */
      if (EVEN(which)) {
        mris->faces[fno].v[0] = vertices[0];
        mris->faces[fno].v[1] = vertices[1];
        mris->faces[fno].v[2] = vertices[3];

        /* 2nd triangle */
        mris->faces[fno + 1].v[0] = vertices[2];
        mris->faces[fno + 1].v[1] = vertices[3];
        mris->faces[fno + 1].v[2] = vertices[1];
      }
      else {
        mris->faces[fno].v[0] = vertices[0];
        mris->faces[fno].v[1] = vertices[1];
        mris->faces[fno].v[2] = vertices[2];

        /* 2nd triangle */
        mris->faces[fno + 1].v[0] = vertices[0];
        mris->faces[fno + 1].v[1] = vertices[2];
        mris->faces[fno + 1].v[2] = vertices[3];
      }
      for (n = 0; n < VERTICES_PER_FACE; n++) {
        mris->vertices_topology[mris->faces[fno    ].v[n]].num++;
        mris->vertices_topology[mris->faces[fno + 1].v[n]].num++;
      }
    }
    mris->useRealRAS = 0;

    // read tags
    {
      long long len;

      while ((tag = TAGreadStart(fp, &len)) != 0) {
        switch (tag) {
          case TAG_GROUP_AVG_SURFACE_AREA:
            mris->group_avg_surface_area = freadFloat(fp);
            fprintf(
                stdout, "reading group avg surface area %2.0f cm^2 from file\n", mris->group_avg_surface_area / 100.0);
            break;
          case TAG_OLD_SURF_GEOM:
            readVolGeom(fp, &mris->vg);
            break;
          case TAG_OLD_USEREALRAS:
          case TAG_USEREALRAS:
            if (!freadIntEx(&mris->useRealRAS, fp))  // set useRealRAS
            {
              mris->useRealRAS = 0;  // if error, set to default
            }
            break;
          case TAG_CMDLINE:
            if (mris->ncmds > MAX_CMDS)
              ErrorExit(ERROR_NOMEMORY, "mghRead(%s): too many commands (%d) in file", fname, mris->ncmds);
            mris->cmdlines[mris->ncmds] = calloc(len + 1, sizeof(char));
            fread(mris->cmdlines[mris->ncmds], sizeof(char), len, fp);
            mris->cmdlines[mris->ncmds][len] = 0;
            mris->ncmds++;
            break;
          default:
            TAGskip(fp, tag, (long long)len);
            break;
        }
      }
    }
    fclose(fp);
    fp = NULL;
  }
  /* end of quadrangle file processing */
  /* file is closed now for all types ***********************************/

  /* find out if this surface is lh or rh from fname */
  strcpy(mris->fname, fname);
  {
    const char *surf_name;

    surf_name = strrchr(fname, '/');
    if (surf_name == NULL) {
      surf_name = fname;
    }
    else {
      surf_name++; /* past the last slash */
    }
    if (toupper(*surf_name) == 'R') {
      mris->hemisphere = RIGHT_HEMISPHERE;
    }
    else if (toupper(*surf_name) == 'L') {
      mris->hemisphere = LEFT_HEMISPHERE;
    }
    else if (toupper(*surf_name) == 'B') {
      mris->hemisphere = BOTH_HEMISPHERES;
    }
    else {
      mris->hemisphere = NO_HEMISPHERE;
    }
  }

  /***********************************************************************/
  /* build members of mris structure                                     */
  /***********************************************************************/
  if ((version < 0) || type == MRIS_ASCII_TRIANGLE_FILE) {
    for (vno = 0; vno < mris->nvertices; vno++) {
      mris->vertices_topology[vno].f = (int *)calloc(mris->vertices_topology[vno].num, sizeof(int));
      if (!mris->vertices_topology[vno].f)
        ErrorExit(ERROR_NOMEMORY,
                  "MRISread(%s): could not allocate %d faces at %dth vertex",
                  fname,
                  vno,
                  mris->vertices_topology[vno].num);

      mris->vertices_topology[vno].n = (uchar *)calloc(mris->vertices_topology[vno].num, sizeof(uchar));
      if (!mris->vertices_topology[vno].n)
        ErrorExit(ERROR_NOMEMORY,
                  "MRISread(%s): could not allocate %d indices at %dth vertex",
                  fname,
                  vno,
                  mris->vertices_topology[vno].num);
      mris->vertices_topology[vno].num = 0;
    }
    for (fno = 0; fno < mris->nfaces; fno++) {
      face = &mris->faces[fno];
      for (n = 0; n < VERTICES_PER_FACE; n++) mris->vertices_topology[face->v[n]].f[mris->vertices_topology[face->v[n]].num++] = fno;
    }
  }

  xhi = yhi = zhi = -10000;
  xlo = ylo = zlo = 10000;
  for (vno = 0; vno < mris->nvertices; vno++) {
    if (vno == Gdiag_no) {
      DiagBreak();
    }
    mris->vertices[vno].curv = 0;
    mris->vertices[vno].origarea = -1;
    mris->vertices[vno].border = 0;

    for (n = 0; n < mris->vertices_topology[vno].num; n++) {
      for (m = 0; m < VERTICES_PER_FACE; m++) {
        if (mris->faces[mris->vertices_topology[vno].f[n]].v[m] == vno) {
          mris->vertices_topology[vno].n[n] = m;
        }
      }
    }
    x = mris->vertices[vno].x;
    y = mris->vertices[vno].y;
    z = mris->vertices[vno].z;
    if (x > xhi) {
      xhi = x;
    }
    if (x < xlo) {
      xlo = x;
    }
    if (y > yhi) {
      yhi = y;
    }
    if (y < ylo) {
      ylo = y;
    }
    if (z > zhi) {
      zhi = z;
    }
    if (z < zlo) {
      zlo = z;
    }
  }
  mris->xlo = xlo;
  mris->ylo = ylo;
  mris->zlo = zlo;
  mris->xhi = xhi;
  mris->yhi = yhi;
  mris->zhi = zhi;
  mris->xctr = (xhi + xlo) / 2;
  mris->yctr = (yhi + ylo) / 2;
  mris->zctr = (zhi + zlo) / 2;
  mrisCompleteTopology(mris);
  
  mrisCheckVertexFaceTopology(mris);
  
  MRIScomputeNormals(mris);
  mrisComputeVertexDistances(mris);

  mrisReadTransform(mris, fname);

  mris->radius = MRISaverageRadius(mris);

  MRIScomputeMetricProperties(mris);

  MRISstoreCurrentPositions(mris);

  // Check whether there is an area file for group average
  sprintf(tmpstr, "%s.avg.area.mgh", fname);
  if (Gdiag_no >= 0 && DIAG_VERBOSE_ON) {
    printf("Trying to read average area %s\n", tmpstr);
  }
  if (fio_FileExistsReadable(tmpstr)) {
    if (Gdiag_no >= 0 && DIAG_VERBOSE_ON) {
      printf("Reading in average area %s\n", tmpstr);
    }
    mri = MRIread(tmpstr);
    if (!mri) {
      printf("ERROR: reading in average area %s\n", tmpstr);
      return (NULL);
    }
    MRIScopyMRI(mris, mri, 0, "group_avg_area");
    MRIfree(&mri);
    mris->group_avg_vtxarea_loaded = 1;
  }
  else {
    mris->group_avg_vtxarea_loaded = 0;
  }

  if (Gdiag_no >= 0 && DIAG_VERBOSE_ON) {
    printf("Average area loaded %d\n", mris->group_avg_vtxarea_loaded);
  }

  return (mris);
}

/*-----------------------------------------------------
  MRISfastRead() just calls MRISRead()
  Parameters:
  Returns value:
  Description
  ------------------------------------------------------*/
MRI_SURFACE *MRISfastRead(const char *fname)
{
  return (MRISread(fname));
}

/*-----------------------------------------------------
  Parameters:

  Returns value:

  Description
  ------------------------------------------------------*/
MRIS * MRISread(const char *fname)
{
  MRIS *mris = MRISreadOverAlloc(fname, 1.0);
  if (mris == NULL) return (NULL);
  MRISsetNeighborhoodSizeAndDist(mris, 3);  // find nbhds out to 3-nbrs
  MRISresetNeighborhoodSize(mris, 1);       // reset current size to 1-nbrs
  return (mris);
}

int MRISwriteVertexLocations(MRIS *mris, char *fname, int which_vertices)
{
  int retval, i;
  float *coords[3];

  for (i = 0; i < 3; i++) {
    coords[i] = (float *)calloc(mris->nvertices, sizeof(float));
    if (coords[i] == NULL) ErrorExit(ERROR_NOMEMORY, "%s: could not allocate %d lh coords", Progname, mris->nvertices);
  }

  MRISextractVertexCoords(mris, coords, CURRENT_VERTICES);
  MRISrestoreVertexPositions(mris, which_vertices);
  retval = MRISwrite(mris, fname);
  MRISimportVertexCoords(mris, coords, CURRENT_VERTICES);

  for (i = 0; i < 3; i++) free(coords[i]);

  return (retval);
}

/*-----------------------------------------------------
  Parameters:

  Returns value:

  Description
  ------------------------------------------------------*/
#define USE_NEW_QUAD_FILE 1  // new style stores float instead of int
static int MRISwrite_new(MRI_SURFACE *mris, const char *name);
static int MRISwrite_old(MRI_SURFACE *mris, const char *name);

int MRISwrite(MRIS *mris, const char *name)
{
<<<<<<< HEAD
  bool useOldBehaviour = false;
  if (useOldBehaviour) {
    switch (copeWithLogicProblem("FREESURFER_fix_MRISwrite",
      "was combining non-abutting triangles into a quad when writing quad files")) {
    case LogicProblemResponse_old: 
      break;
    case LogicProblemResponse_fix:
      useOldBehaviour = false;
    }
=======
#if 1
  bool useOldBehaviour = false;
#else
  bool useOldBehaviour = true;
  switch (copeWithLogicProblem("FREESURFER_fix_MRISwrite",
    "was combining non-abutting triangles into a quad when writing quad files")) {
  case LogicProblemResponse_old: 
    break;
  case LogicProblemResponse_fix:
    useOldBehaviour = false;
>>>>>>> 531005af
  }
#endif
  
  return useOldBehaviour
    ? MRISwrite_old(mris, name)
    : MRISwrite_new(mris, name);
}

static bool quadCombine(int quad[4], int vA[3], int vB[3])
{
  if (0) {  // this has been seen to PASS
  
    static bool laterTime;
    if (!laterTime) { laterTime = true;
      fprintf(stdout, "%s:%d testing quadCombine\n", __FILE__, __LINE__); 
      
      // cases where it should be found
#define QUAD_COMBINE_TEST(A, VA0,VA1,VA2,VB0,VB1,VB2)       \
        {   int va[3] = {VA0,VA1,VA2};                      \
            int vb[3] = {VB0,VB1,VB2};                      \
            cheapAssert(A == quadCombine(quad, va, vb));    \
        }

      QUAD_COMBINE_TEST(TRUE, 0,1,2, 2,1,4);
      QUAD_COMBINE_TEST(TRUE, 0,1,2, 4,2,1);
      QUAD_COMBINE_TEST(TRUE, 0,1,2, 1,4,2);

      QUAD_COMBINE_TEST(TRUE, 1,2,0, 2,1,4);
      QUAD_COMBINE_TEST(TRUE, 1,2,0, 4,2,1);
      QUAD_COMBINE_TEST(TRUE, 1,2,0, 1,4,2);

      QUAD_COMBINE_TEST(TRUE, 2,0,1, 2,1,4);
      QUAD_COMBINE_TEST(TRUE, 2,0,1, 4,2,1);
      QUAD_COMBINE_TEST(TRUE, 2,0,1, 1,4,2);
      
      // cases where it should not be found
      QUAD_COMBINE_TEST(FALSE, 0,1,2, 2,1,0);    // two edges
      QUAD_COMBINE_TEST(FALSE, 0,1,2, 4,1,2);    // one edge the same direction
      QUAD_COMBINE_TEST(FALSE, 0,1,2, 1,2,0);    // two edge the same direction
      QUAD_COMBINE_TEST(FALSE, 0,1,2, 3,4,5);    // no vertices
      QUAD_COMBINE_TEST(FALSE, 1,2,0, 3,1,4);    // one vertex

#undef QUAD_COMBINE_TEST
    }
  }
  
  // Combine into a quad using a shared edge in triangles vA0 vA1 vA2 and vB0 vB1 vB2.
  // Don't combine them when this would flip a triangle - the combined edge must be in reverse order ... vA0 vA1 == vB2 vB1
  //
  int qi = 0;

  int vAi = 0;
  for (vAi = 0; vAi < 3; vAi++) {

    // Get the next edge in A
    //  
    int edge0 = vA[vAi], edge1 = vA[(vAi==2)?0:vAi+1];

    // Put the next vertex from A into quad
    //
    if (qi == 4) return false;              // must have shared two edges!
    quad[qi++] = edge0;
    
    // Is there a shared edge in B?
    //
    int vBi;
    for (vBi = 0; vBi < 3; vBi++) {
      if (edge0 != vB[vBi]) continue;       // not shared vertex
      int prev = vB[(vBi>0)?vBi-1:2];
      if (prev != edge1) break;             // not shared edge
      if (qi == 4) return false;            // must have shared two edges!
      quad[qi++] = vB[(vBi<2)?vBi+1:0];     // put the third vertex of B into the quad
    }
  }
  
  return qi == 4;                           // built a valid quad?
}

static int MRISwrite_new(MRI_SURFACE *mris, const char *name)
{
  int k, type;
  float x, y, z;
  FILE *fp;
  char fname[STRLEN];

  chklc();
  MRISbuildFileName(mris, name, fname);
  type = MRISfileNameType(fname);
  if (type == MRIS_ASCII_TRIANGLE_FILE) {
    return (MRISwriteAscii(mris, fname));
  }
  else if (type == MRIS_VTK_FILE) {
    return (MRISwriteVTK(mris, fname));
  }
  else if (type == MRIS_GEO_TRIANGLE_FILE) {
    return (MRISwriteGeo(mris, fname));
  }
  else if (type == MRIS_ICO_FILE) {
    return MRISwriteICO(mris, fname);
  }
  else if (type == MRIS_STL_FILE) {
    return MRISwriteSTL(mris, fname);
  }
  else if (type == MRIS_GIFTI_FILE) {
    return MRISwriteGIFTI(mris, NIFTI_INTENT_POINTSET, fname, NULL);
  }

  if (mris->type == MRIS_TRIANGULAR_SURFACE) {
    return (MRISwriteTriangularSurface(mris, fname));
  }

  fp = fopen(fname, "w");
  if (fp == NULL) ErrorReturn(ERROR_BADFILE, (ERROR_BADFILE, "MRISwrite(%s): can't create file\n", fname));

#if USE_NEW_QUAD_FILE
  fwrite3(NEW_QUAD_FILE_MAGIC_NUMBER, fp);
#else
  fwrite3(QUAD_FILE_MAGIC_NUMBER, fp);
#endif
  fwrite3(mris->nvertices, fp);

  // Below was combining two adjacent faces without checking whether they had an abutting edge!
  // Calculate how many are really needed
  //
  int quadsNeeded = 0;
  for (k = 0; k < mris->nfaces; k++) {
    FACE* f = &mris->faces[k];

    int quad[4]; 
    if ((k+1 < mris->nfaces) && quadCombine(quad, f->v, mris->faces[k+1].v)) {
      k++;
    }
      
    quadsNeeded++;
  }

  fwrite3(quadsNeeded, fp);

  for (k = 0; k < mris->nvertices; k++) {
    x = mris->vertices[k].x;
    y = mris->vertices[k].y;
    z = mris->vertices[k].z;
#if USE_NEW_QUAD_FILE
    fwriteFloat(x, fp);
    fwriteFloat(y, fp);
    fwriteFloat(z, fp);
#else
    fwrite2((int)(x * 100), fp);
    fwrite2((int)(y * 100), fp);
    fwrite2((int)(z * 100), fp);
#endif
  }

  // This was combining two adjacent faces without checking whether they had an abutting edge!
  // Now it checks, and writes degenerate quads instead if necessary
  //
  int quadsWritten = 0;
  for (k = 0; k < mris->nfaces; k++) {
    FACE* f = &mris->faces[k];

    int quad[4]; 
    if ((k+1 < mris->nfaces) && quadCombine(quad, f->v, mris->faces[k+1].v)) {
      k++;
    } else {
      quad[0] = f->v[0];
      quad[1] = f->v[1];
      quad[2] = f->v[1];
      quad[3] = f->v[2];
    }
      
    fwrite3(quad[0], fp);
    fwrite3(quad[1], fp);
    fwrite3(quad[2], fp);
    fwrite3(quad[3], fp);
    quadsWritten++;
  }
  cheapAssert(quadsNeeded == quadsWritten);

  /* write whether vertex data was using the
     real RAS rather than conformed RAS */
  fwriteInt(TAG_OLD_USEREALRAS, fp);
  fwriteInt(mris->useRealRAS, fp);
  // volume info
  fwriteInt(TAG_OLD_SURF_GEOM, fp);
  writeVolGeom(fp, &mris->vg);

  if (!FZERO(mris->group_avg_surface_area)) {
    long long here;
    printf("writing group avg surface area %2.0f cm^2 into surface file\n", mris->group_avg_surface_area / 100.0);
    TAGwriteStart(fp, TAG_GROUP_AVG_SURFACE_AREA, &here, sizeof(float));
    fwriteFloat(mris->group_avg_surface_area, fp);
    TAGwriteEnd(fp, here);
  }
  // write other tags
  {
    int i;

    for (i = 0; i < mris->ncmds; i++) TAGwrite(fp, TAG_CMDLINE, mris->cmdlines[i], strlen(mris->cmdlines[i]) + 1);
  }
  fclose(fp);
  return (NO_ERROR);
}


static int MRISwrite_old(MRI_SURFACE *mris, const char *name)
{
  int k, type;
  float x, y, z;
  FILE *fp;
  char fname[STRLEN];

  chklc();
  MRISbuildFileName(mris, name, fname);
  type = MRISfileNameType(fname);
  if (type == MRIS_ASCII_TRIANGLE_FILE) {
    return (MRISwriteAscii(mris, fname));
  }
  else if (type == MRIS_VTK_FILE) {
    return (MRISwriteVTK(mris, fname));
  }
  else if (type == MRIS_GEO_TRIANGLE_FILE) {
    return (MRISwriteGeo(mris, fname));
  }
  else if (type == MRIS_ICO_FILE) {
    return MRISwriteICO(mris, fname);
  }
  else if (type == MRIS_STL_FILE) {
    return MRISwriteSTL(mris, fname);
  }
  else if (type == MRIS_GIFTI_FILE) {
    return MRISwriteGIFTI(mris, NIFTI_INTENT_POINTSET, fname, NULL);
  }

  if (mris->type == MRIS_TRIANGULAR_SURFACE) {
    return (MRISwriteTriangularSurface(mris, fname));
  }

  fp = fopen(fname, "w");
  if (fp == NULL) ErrorReturn(ERROR_BADFILE, (ERROR_BADFILE, "MRISwrite(%s): can't create file\n", fname));

#if USE_NEW_QUAD_FILE
  fwrite3(NEW_QUAD_FILE_MAGIC_NUMBER, fp);
#else
  fwrite3(QUAD_FILE_MAGIC_NUMBER, fp);
#endif
  fwrite3(mris->nvertices, fp);
  fwrite3(mris->nfaces / 2, fp); /* # of quadrangles */
  for (k = 0; k < mris->nvertices; k++) {
    x = mris->vertices[k].x;
    y = mris->vertices[k].y;
    z = mris->vertices[k].z;
#if USE_NEW_QUAD_FILE
    fwriteFloat(x, fp);
    fwriteFloat(y, fp);
    fwriteFloat(z, fp);
#else
    fwrite2((int)(x * 100), fp);
    fwrite2((int)(y * 100), fp);
    fwrite2((int)(z * 100), fp);
#endif
  }
  for (k = 0; k < mris->nfaces; k += 2) {
    int which;
    FACE *f;

    f = &mris->faces[k];
    {
      int n;
      for (n = 0; n < VERTICES_PER_FACE; n++) {
        if ((mris->faces[k].v[n] == 22) || (mris->faces[k + 1].v[n] == 22)) {
          DiagBreak();
        }
      }
    }
    which = WHICH_FACE_SPLIT(f->v[0], f->v[1]);
    if (EVEN(which)) {
      fwrite3(mris->faces[k].v[0], fp);
      fwrite3(mris->faces[k].v[1], fp);
      fwrite3(mris->faces[k + 1].v[0], fp);
      fwrite3(mris->faces[k].v[2], fp);
    }
    else {
      fwrite3(mris->faces[k].v[0], fp);
      fwrite3(mris->faces[k].v[1], fp);
      fwrite3(mris->faces[k].v[2], fp);
      fwrite3(mris->faces[k + 1].v[2], fp);
    }
  }
  /* write whether vertex data was using the
     real RAS rather than conformed RAS */
  fwriteInt(TAG_OLD_USEREALRAS, fp);
  fwriteInt(mris->useRealRAS, fp);
  // volume info
  fwriteInt(TAG_OLD_SURF_GEOM, fp);
  writeVolGeom(fp, &mris->vg);

  if (!FZERO(mris->group_avg_surface_area)) {
    long long here;
    printf("writing group avg surface area %2.0f cm^2 into surface file\n", mris->group_avg_surface_area / 100.0);
    TAGwriteStart(fp, TAG_GROUP_AVG_SURFACE_AREA, &here, sizeof(float));
    fwriteFloat(mris->group_avg_surface_area, fp);
    TAGwriteEnd(fp, here);
  }
  // write other tags
  {
    int i;

    for (i = 0; i < mris->ncmds; i++) TAGwrite(fp, TAG_CMDLINE, mris->cmdlines[i], strlen(mris->cmdlines[i]) + 1);
  }
  fclose(fp);
  return (NO_ERROR);
}


/*-----------------------------------------------------
  Parameters:

  Returns value:

  Description
  ------------------------------------------------------*/
// here reads mri/transforms/talairach.xfm (MNI style transform)

MATRIX *getSRASToTalSRAS(LT *lt)
{
  MATRIX *RASFromSRAS = 0;
  MATRIX *sRASFromRAS = 0;
  MATRIX *tmpM = 0;
  MATRIX *SRASToTalSRAS = 0;

  // now calculate transform
  //  conformed -------> surfaceRAS
  //      |                  |
  //      V                  V  RASFromSRAS
  //     src     ------->   RAS
  //      |                  |   xfm
  //      V                  V
  //     tal    ------->   talRAS
  //      |                  |  sRASFromRAS
  //      V                  V
  //  conformed --------> surfaceRAS

  // must convert to RAS first
  RASFromSRAS = MatrixAlloc(4, 4, MATRIX_REAL);
  MatrixIdentity(4, RASFromSRAS);
  *MATRIX_RELT(RASFromSRAS, 1, 4) = lt->src.c_r;
  *MATRIX_RELT(RASFromSRAS, 2, 4) = lt->src.c_a;
  *MATRIX_RELT(RASFromSRAS, 3, 4) = lt->src.c_s;

  sRASFromRAS = MatrixAlloc(4, 4, MATRIX_REAL);
  MatrixIdentity(4, sRASFromRAS);
  *MATRIX_RELT(sRASFromRAS, 1, 4) = -lt->dst.c_r;
  *MATRIX_RELT(sRASFromRAS, 2, 4) = -lt->dst.c_a;
  *MATRIX_RELT(sRASFromRAS, 3, 4) = -lt->dst.c_s;

  tmpM = MatrixMultiply(lt->m_L, RASFromSRAS, NULL);
  SRASToTalSRAS = MatrixMultiply(sRASFromRAS, tmpM, NULL);

  MatrixFree(&RASFromSRAS);
  MatrixFree(&sRASFromRAS);
  MatrixFree(&tmpM);

  return SRASToTalSRAS;
}


int mrisReadTransform(MRIS *mris, const char *mris_fname)
{
  char transform_fname[STRLEN], fpref[300];
  LT *lt = 0;
  MRI *orig = 0;
  struct stat info;
  int rStat;

  // here it is assumed that subjects is set
  FileNamePath(mris_fname, fpref);
  sprintf(transform_fname, "%s/../mri/transforms/talairach.xfm", fpref);
  if (!FileExists(transform_fname)) {
    return (ERROR_NO_FILE);
  }

  if (!(mris->lta = LTAreadEx(transform_fname))) {
    ErrorReturn(ERROR_NO_FILE, (ERROR_NOFILE, "mrisReadTransform: could not read xform file '%s'", transform_fname));
  }
  else {
    if (mris->lta->type != LINEAR_RAS_TO_RAS)
      ErrorExit(ERROR_BADPARM, "the transform is not RAS-TO-RAS.  not supported.");
  }
  
  //////////////////////////////////////////////////////////////////////
  // thus if transform->src is not set, set it to the orig
  lt = &mris->lta->xforms[0];
  // src information
  if (!lt->src.valid) {
    // first try to get it from surface itself
    if (mris->vg.valid) {
      if (Gdiag & DIAG_SHOW && DIAG_VERBOSE_ON)
        fprintf(stderr, "INFO: found the orig volume info on %s in the surface data.\n", mris->vg.fname);
      lt->src.c_r = mris->vg.c_r;
      lt->src.c_a = mris->vg.c_a;
      lt->src.c_s = mris->vg.c_s;
    }
    else {
      // first try to get it from mri/orig
      sprintf(transform_fname, "%s/../mri/orig", fpref);  // reuse of the buffer
      rStat = stat(transform_fname, &info);
      if (!rStat && S_ISREG(info.st_mode)) {
        orig = MRIreadHeader(transform_fname, -1);
      }
      if (orig) {
        getVolGeom(orig, &lt->src);
        getVolGeom(orig, &mris->vg);
        // add orig volume info in the surface
        MRIfree(&orig);
        orig = 0;
        if (Gdiag & DIAG_SHOW && DIAG_VERBOSE_ON) {
          fprintf(stderr,
                  "INFO: found the orig volume (mri/orig) "
                  "to get c_(ras) information for src\n");
          fprintf(stderr, "INFO: added info to the surface.\n");
        }
      }
      else {
        if (Gdiag & DIAG_SHOW && DIAG_VERBOSE_ON) {
          fprintf(stderr,
                  "INFO: cannot find mri/orig volume to "
                  "get c_(ras) information.\n");
          fprintf(stderr,
                  "INFO: transform src volume "
                  "information cannot be found. assume c_(ras) = 0\n");
          fprintf(stderr,
                  "INFO: destination surface "
                  "points may be shifted in the volume.\n");
          fprintf(stderr,
                  "INFO: you should put the "
                  "src info in the transform.\n");
        }
        lt->src.c_r = 0;
        lt->src.c_a = 0;
        lt->src.c_s = 0;
      }
    }
  }
  else  // lt->src.valid == 1
  {
    // verify
    if (mris->vg.valid) {
      if (!FZERO(lt->src.c_r - mris->vg.c_r) || !FZERO(lt->src.c_a - mris->vg.c_a) ||
          !FZERO(lt->src.c_s - mris->vg.c_s)) {
        fprintf(stderr,
                "WARNING: the source volume info "
                "is not consistent between the info contained\n");
        fprintf(stderr,
                "WARNING: in the surface data (%f,%f,%f) and "
                "that of the transform (%f,%f,%f).\n",
                mris->vg.c_r,
                mris->vg.c_a,
                mris->vg.c_s,
                lt->src.c_r,
                lt->src.c_a,
                lt->src.c_s);
      }
    }
  }
  // check dst info
  if (!lt->dst.valid) {
    if (Gdiag & DIAG_SHOW && DIAG_VERBOSE_ON) {
      fprintf(stderr,
              "INFO: transform dst volume information "
              "cannot be found.\n");
      fprintf(stderr,
              "INFO: if the target is MNI average_305, "
              "then you can do 'setenv USE_AVERAGE305 true'\n");
      fprintf(stderr,
              "INFO: otherwise c_(ras) is set to 0. "
              "destination surface points may be shifted.\n");
    }
    if (getenv("USE_AVERAGE305")) {
      lt->dst.c_r = -0.0950;
      lt->dst.c_a = -16.5100;
      lt->dst.c_s = 9.7500;
    }
  }
  // cache the transform
  mris->SRASToTalSRAS_ = getSRASToTalSRAS(lt);
  mris->TalSRASToSRAS_ = MatrixInverse(mris->SRASToTalSRAS_, NULL);

  // mark to make sure it is freed
  mris->free_transform = 1;

#if 0
  if (input_transform_file(transform_fname, &mris->transform) != OK)
  {
    ErrorReturn(ERROR_NO_FILE,
                (ERROR_NOFILE,
                 "mrisReadTransform: could not read xform file '%s'",
                 transform_fname)) ;
  }
  else
  {
    mris->linear_transform = get_linear_transform_ptr(&mris->transform) ;
    mris->inverse_linear_transform =
      get_inverse_linear_transform_ptr(&mris->transform) ;
    mris->free_transform = 1 ;
  }
#endif

  mrisCheckVertexFaceTopology(mris);
  
  return (NO_ERROR);
}

// public
int MRISreadTransform(MRIS *mris, const char *fname) { 
    return mrisReadTransform(mris, fname); 
}

/*-----------------------------------------------------
  Parameters:

  Returns value:

  Description
  ------------------------------------------------------*/
int MRISreadBinaryCurvature(MRI_SURFACE *mris, const char *mris_fname)
{
  char fname[STRLEN], fpref[STRLEN], hemi[20];

  FileNamePath(mris_fname, fpref);
  strcpy(hemi, mris->hemisphere == LEFT_HEMISPHERE ? "lh" : "rh");
  sprintf(fname, "%s/%s.curv", fpref, hemi);
  return (MRISreadCurvatureFile(mris, fname));
}

/*-----------------------------------------------------
  Parameters:

  Returns value:

  Description
  ------------------------------------------------------*/
static int mrisReadAsciiCurvatureFile(MRI_SURFACE *mris, const char *fname)
{
  FILE *fp;
  int vno;
  char line[STRLEN], *cp;
  VERTEX *v;

  fp = fopen(fname, "r");
  if (!fp)
    ErrorReturn(ERROR_BADFILE, (ERROR_BADFILE, "%s could not open file %s.\n", mrisReadAsciiCurvatureFile, fname));
  for (vno = 0; vno < mris->nvertices; vno++) {
    v = &mris->vertices[vno];
    if (v->ripflag) {
      continue;
    }
    cp = fgetl(line, 100, fp);
    if (!cp) {
      break;
    }
    if (sscanf(line, "%*d %*f %*f %*f %f\n", &v->curv) != 1)
      ErrorReturn(ERROR_BADFILE,
                  (ERROR_BADFILE,
                   "mrisReadAsciiCurvatureFile(%s): "
                   "could not scan curvature from line '%s'",
                   fname,
                   line));
  }

  fclose(fp);
  return (NO_ERROR);
}

int MRISreadCurvatureFile(MRI_SURFACE *mris, const char *sname)
{
  int k, i, vnum, fnum;
  float curv = 0, curvmin, curvmax;
  FILE *fp;
  char *cp, path[STRLEN], fname[STRLEN], type;
  int mritype, frame, nv, c, r, s, vno;
  MRI *TempMRI;

  cp = strchr(sname, '/');
  if (!cp) /* no path - use same one as mris was read from */
  {
    if (getenv("FS_POSIX")) {
      // PW 2017/05/15: If FS_POSIX is set, write to cwd (as per POSIX:4.11)
      sprintf(fname, "./%s", sname);
    }
    else {
      cp = strchr(sname, '.');
      FileNamePath(mris->fname, path);
      if (cp && ((strncmp(cp - 2, "lh", 2) == 0) || (strncmp(cp - 2, "rh", 2) == 0))) {
        sprintf(fname, "%s/%s", path, sname);
      }
      else /* no hemisphere specified */
      {
        sprintf(fname, "%s/%s.%s", path, mris->hemisphere == LEFT_HEMISPHERE ? "lh" : "rh", sname);
      }
    }
  }
  else {
    strcpy(fname, sname); /* path specified explicitly */
  }
  mritype = mri_identify(sname);
  if (mritype == GIFTI_FILE) {
    mris = mrisReadGIFTIfile(fname, mris);
    if (mris) {
      return (NO_ERROR);
    }
    else {
      return (ERROR_BADFILE);
    }
  }
  if (mritype == VTK_FILE) {
    mris = MRISreadVTK(mris, fname);
    return (NO_ERROR);
  }
  if (mritype != MRI_VOLUME_TYPE_UNKNOWN) {
    frame = MRISgetReadFrame();
    TempMRI = MRIreadHeader(fname, mritype);
    if (TempMRI == NULL) {
      return (ERROR_BADFILE);
    }
    if (TempMRI->nframes <= frame) {
      printf("ERROR: attempted to read frame %d from %s\n", frame, fname);
      printf("  but this file only has %d frames.\n", TempMRI->nframes);
      return (ERROR_BADFILE);
    }
    nv = TempMRI->width * TempMRI->height * TempMRI->depth;
    if (nv != mris->nvertices) {
      printf("ERROR: number of vertices in %s does not match surface (%d,%d)\n", sname, nv, mris->nvertices);
      return (1);
    }
    MRIfree(&TempMRI);
    TempMRI = MRIread(fname);
    if (TempMRI == NULL) {
      return (ERROR_BADFILE);
    }
    vno = 0;
    curvmin = 10000.0f;
    curvmax = -10000.0f; /* for compiler warnings */
    for (s = 0; s < TempMRI->depth; s++) {
      for (r = 0; r < TempMRI->height; r++) {
        for (c = 0; c < TempMRI->width; c++) {
          curv = MRIgetVoxVal(TempMRI, c, r, s, frame);
          if (s == 0 && r == 0 && c == 0) {
            curvmin = curvmax = curv;
          }
          if (curv > curvmax) {
            curvmax = curv;
          }
          if (curv < curvmin) {
            curvmin = curv;
          }
          mris->vertices[vno].curv = curv;
          vno++;
        }
      }
    }
    MRIfree(&TempMRI);
    mris->max_curv = curvmax;
    mris->min_curv = curvmin;
    return (NO_ERROR);
  }

  type = MRISfileNameType(fname);
  if (type == MRIS_ASCII_TRIANGLE_FILE) {
    return (mrisReadAsciiCurvatureFile(mris, fname));
  }
  else if (type == MRIS_GIFTI_FILE) {
    mris = mrisReadGIFTIfile(fname, mris);
    if (mris) {
      return (NO_ERROR);
    }
    else {
      return (ERROR_BADFILE);
    }
  }

  if (Gdiag & DIAG_SHOW && DIAG_VERBOSE_ON) {
    fprintf(stdout, "reading curvature file...");
  }

  fp = fopen(fname, "r");
  if (fp == NULL) ErrorReturn(ERROR_NOFILE, (ERROR_NOFILE, "MRISreadCurvature: could not open %s", fname));

  fread3(&vnum, fp);
  if (vnum == NEW_VERSION_MAGIC_NUMBER) {
    fclose(fp);
    return (MRISreadNewCurvatureFile(mris, fname));
  }

  fread3(&fnum, fp);
  if (vnum != mris->nvertices) {
    fclose(fp);
    ErrorReturn(ERROR_NOFILE,
                (ERROR_NOFILE,
                 "MRISreadBinaryCurvature: incompatible vertex "
                 "number in file %s",
                 fname));
  }
  curvmin = 10000.0f;
  curvmax = -10000.0f; /* for compiler warnings */
  for (k = 0; k < vnum; k++) {
    fread2(&i, fp);
    curv = i / 100.0;

    if (k == 0) {
      curvmin = curvmax = curv;
    }
    if (curv > curvmax) {
      curvmax = curv;
    }
    if (curv < curvmin) {
      curvmin = curv;
    }
    mris->vertices[k].curv = curv;
  }
  mris->max_curv = curvmax;
  mris->min_curv = curvmin;
  if (Gdiag & DIAG_SHOW && DIAG_VERBOSE_ON) {
    fprintf(stdout, "done. min=%2.3f max=%2.3f\n", curvmin, curvmax);
  }
  fclose(fp);
  return (NO_ERROR);
}

/*-----------------------------------------------------
  Parameters:

  Returns value:

  Description
  ------------------------------------------------------*/
float *MRISreadCurvatureVector(MRI_SURFACE *mris, const char *sname)
{
  char *cp, path[STRLEN], fname[STRLEN];
  float *cvec = NULL;
  int return_code = ERROR_NONE;

  cp = strchr(sname, '/');
  if (!cp) /* no path - use same one as mris was read from */
  {
    cp = strchr(sname, '.');
    FileNamePath(mris->fname, path);
    if (cp) {
      sprintf(fname, "%s/%s", path, sname);
    }
    else /* no hemisphere specified */
      sprintf(fname, "%s/%s.%s", path, mris->hemisphere == LEFT_HEMISPHERE ? "lh" : "rh", sname);
  }
  else {
    strcpy(fname, sname); /* path specified explcitly */
  }

  /* Try to read an array of values from this file. If we get an
     error, return NULL. */
  return_code = MRISreadCurvatureIntoArray(fname, mris->nvertices, &cvec);
  if (NO_ERROR != return_code) {
    return NULL;
  }

  /* Return the array we read. */
  return cvec;
}

int MRISreadCurvatureIntoArray(const char *sname, int in_array_size, float **out_array)
{
  int k, i, vnum, fnum;
  float *cvec;
  FILE *fp;

  if (Gdiag & DIAG_SHOW && DIAG_VERBOSE_ON) {
    fprintf(stdout, "reading curvature file...");
  }

  fp = fopen(sname, "r");
  if (fp == NULL)
    ErrorReturn(ERROR_BADFILE, (ERROR_BADFILE, "MRISreadCurvatureVectorIntoArray(%s): fopen failed", sname));

  fread3(&vnum, fp);
  if (vnum == NEW_VERSION_MAGIC_NUMBER) {
    fclose(fp);
    return (MRISreadNewCurvatureIntoArray(sname, in_array_size, out_array));
  }

  /* If that wasn't the magic number, it should be our number of
     vertices, and should match the array size we were passed. */
  if (vnum != in_array_size) {
    fclose(fp);
    return (ERROR_BADFILE);
  }

  /* This value is ignored. */
  fread3(&fnum, fp);

  /* Allocate vector to size of vnum. */
  cvec = (float *)calloc(in_array_size, sizeof(float));
  if (!cvec) {
    fclose(fp);
    ErrorReturn(ERROR_NOMEMORY, (ERROR_NOMEMORY, "MRISreadCurvatureVectorIntoArray(%s): calloc failed", sname));
  }

  for (k = 0; k < vnum; k++) {
    fread2(&i, fp);
    cvec[k] = i / 100.0;
  }
  fclose(fp);

  /* Return what we read. */
  *out_array = cvec;

  return (ERROR_NONE);
}

/*-----------------------------------------------------
  Parameters:

  Returns value:

  Description
  ------------------------------------------------------*/
int MRISreadFloatFile(MRI_SURFACE *mris, const char *sname)
{
  int k, vnum, fnum;
  float f;
  FILE *fp;
  char *cp, path[STRLEN], fname[STRLEN];

  cp = strchr(sname, '/');
  if (!cp) /* no path - use same one as mris was read from */
  {
    cp = strchr(sname, '.');
    FileNamePath(mris->fname, path);
    if (cp) {
      sprintf(fname, "%s/%s", path, sname);
    }
    else /* no hemisphere specified */
      sprintf(fname, "%s/%s.%s", path, mris->hemisphere == LEFT_HEMISPHERE ? "lh" : "rh", sname);
  }
  else {
    strcpy(fname, sname); /* path specified explcitly */
  }

  if (Gdiag & DIAG_SHOW && DIAG_VERBOSE_ON) {
    fprintf(stdout, "reading float file...");
  }

  fp = fopen(fname, "r");
  if (fp == NULL) ErrorReturn(ERROR_NOFILE, (ERROR_NOFILE, "MRISreadFloatFile: could not open %s", fname));

  vnum = freadInt(fp);
  fnum = freadInt(fp);
  if (vnum != mris->nvertices) {
    fclose(fp);
    ErrorReturn(ERROR_NOFILE,
                (ERROR_NOFILE,
                 "MRISreadFloatFile: incompatible # of vertices "
                 "in file %s",
                 fname));
  }
  if (fnum != mris->nfaces) {
    fclose(fp);
    ErrorReturn(ERROR_NOFILE,
                (ERROR_NOFILE,
                 "MRISreadFloatFile: incompatible # of faces "
                 "file %s",
                 fname));
  }
  for (k = 0; k < vnum; k++) {
    f = freadFloat(fp);
    mris->vertices[k].val = f;
  }
  fclose(fp);
  return (NO_ERROR);
}

/*-----------------------------------------------------
  Parameters:

  Returns value:

  Description
  ------------------------------------------------------*/
int MRISreadBinaryAreas(MRI_SURFACE *mris, const char *mris_fname)
{
  int k, vnum, fnum;
  float f;
  FILE *fp;
  char fname[STRLEN], fpref[STRLEN], hemi[20];

  if (Gdiag & DIAG_SHOW && DIAG_VERBOSE_ON) {
    fprintf(stdout, "reading area file...");
  }

  FileNamePath(mris_fname, fpref);
  strcpy(hemi, mris->hemisphere == LEFT_HEMISPHERE ? "lh" : "rh");
  sprintf(fname, "%s/%s.area", fpref, hemi);

  /*  mris->orig_area = 0.0f ;*/
  fp = fopen(fname, "r");
  if (fp == NULL) ErrorReturn(ERROR_BADPARM, (ERROR_BADPARM, "MRISreadBinaryAreas: no area file %s\n", fname));
  fread3(&vnum, fp);
  fread3(&fnum, fp);
  if (vnum != mris->nvertices) {
    fclose(fp);
    ErrorReturn(ERROR_NOFILE,
                (ERROR_NOFILE,
                 "MRISreadBinaryAreas: incompatible vertex "
                 "number in file %s",
                 fname));
  }

  for (k = 0; k < vnum; k++) {
    f = freadFloat(fp);
    mris->vertices[k].origarea = f;
    /*    mris->orig_area += f;*/
  }
  fclose(fp);

/* hack to correct for overestimation of area in compute_normals */
#if 0
  mris->orig_area /= 2;
  if (Gdiag & DIAG_SHOW)
  {
    fprintf(stdout, "total area = %2.0f.\n", mris->orig_area) ;
  }
#endif
  return (NO_ERROR);
}

SMALL_SURFACE *MRISreadVerticesOnly(char *fname)
{
  SMALL_SURFACE *mriss = NULL;
  int type, magic, version, ix, iy, iz, nquads, nvertices, vno;
  SMALL_VERTEX *vertex;
  FILE *fp;

  type = MRISfileNameType(fname);
  switch (type) {
    case MRIS_ASCII_TRIANGLE_FILE:
    case MRIS_ICO_FILE:
    case MRIS_GEO_TRIANGLE_FILE:
      ErrorReturn(NULL, (ERROR_UNSUPPORTED, "MRISreadVerticesOnly: file type %d not supported", type));
      break; /* not used */
    default:
      break;
  }

  fp = fopen(fname, "rb");
  if (!fp) ErrorReturn(NULL, (ERROR_NOFILE, "MRISread(%s): could not open file", fname));

  fread3(&magic, fp);
  if (magic == QUAD_FILE_MAGIC_NUMBER) {
    version = -1;
    if (Gdiag & DIAG_SHOW && DIAG_VERBOSE_ON) {
      fprintf(stdout, "new surface file format\n");
    }
  }
  else if (magic == NEW_QUAD_FILE_MAGIC_NUMBER) {
    version = -2;
  }
  else if (magic == TRIANGLE_FILE_MAGIC_NUMBER) {
    fclose(fp);
    mriss = mrisReadTriangleFileVertexPositionsOnly(fname);
    if (!mriss) {
      ErrorReturn(NULL, (Gerror, "mrisReadTriangleFile failed.\n"));
    }
    version = -3;
  }
  else {
    rewind(fp);
    version = 0;
    if (Gdiag & DIAG_SHOW && DIAG_VERBOSE_ON) {
      printf("surfer: old surface file format\n");
    }
  }
  if (version >= -2) /* some type of quadrangle file */
  {
    fread3(&nvertices, fp);
    fread3(&nquads, fp); /* # of qaudrangles - not triangles */

    if (Gdiag & DIAG_SHOW && DIAG_VERBOSE_ON)
      fprintf(stdout, "reading %d vertices and %d faces.\n", nvertices, 2 * nquads);

    mriss = (SMALL_SURFACE *)calloc(1, sizeof(SMALL_SURFACE));
    if (!mriss) ErrorReturn(NULL, (ERROR_NOMEMORY, "MRISreadVerticesOnly: could not allocate surface"));

    mriss->nvertices = nvertices;
    mriss->vertices = (SMALL_VERTEX *)calloc(nvertices, sizeof(SMALL_VERTEX));
    if (!mriss->nvertices) {
      free(mriss);
      ErrorReturn(NULL, (ERROR_NOMEMORY, "MRISreadVerticesOnly: could not allocate surface"));
    }
    for (vno = 0; vno < nvertices; vno++) {
      vertex = &mriss->vertices[vno];
      if (version == -1) {
        fread2(&ix, fp);
        fread2(&iy, fp);
        fread2(&iz, fp);
        vertex->x = ix / 100.0;
        vertex->y = iy / 100.0;
        vertex->z = iz / 100.0;
      }
      else /* version == -2 */
      {
        vertex->x = freadFloat(fp);
        vertex->y = freadFloat(fp);
        vertex->z = freadFloat(fp);
      }
    }
  }

  return (mriss);
}


/*-----------------------------------------------------
  Parameters:

  Returns value:

  Description
  ------------------------------------------------------*/
int MRISwriteTriangularSurface(MRI_SURFACE *mris, const char *fname)
{
  int k, n;
  FILE *fp;
  const char *user, *time_str;

  user = getenv("USER");
  if (!user) {
    user = getenv("LOGNAME");
  }
  if (!user) {
    user = "UNKNOWN";
  }
  time_str = current_date_time();
  if (Gdiag & DIAG_SHOW && DIAG_VERBOSE_ON)
    fprintf(stdout, "writing surface file %s, created by %s on %s.\n", fname, user, time_str);
  fp = fopen(fname, "w");
  if (fp == NULL) ErrorReturn(ERROR_BADFILE, (ERROR_BADFILE, "MRISwrite(%s): can't create file\n", fname));
  fwrite3(TRIANGLE_FILE_MAGIC_NUMBER, fp);
  fprintf(fp, "created by %s on %s\n", user, time_str);
  fwriteInt(mris->nvertices, fp);
  fwriteInt(mris->nfaces, fp); /* # of triangles */
  for (k = 0; k < mris->nvertices; k++) {
    fwriteFloat(mris->vertices[k].x, fp);
    fwriteFloat(mris->vertices[k].y, fp);
    fwriteFloat(mris->vertices[k].z, fp);
  }
  for (k = 0; k < mris->nfaces; k++) {
    for (n = 0; n < VERTICES_PER_FACE; n++) {
      fwriteInt(mris->faces[k].v[n], fp);
    }
  }
  /* write whether vertex data was using
     the real RAS rather than conformed RAS */
  fwriteInt(TAG_OLD_USEREALRAS, fp);
  fwriteInt(mris->useRealRAS, fp);

  fwriteInt(TAG_OLD_SURF_GEOM, fp);
  writeVolGeom(fp, &mris->vg);

  // write other tags
  if (!FZERO(mris->group_avg_surface_area)) {
    long long here;
    printf("writing group avg surface area %2.0f cm^2 into surface file\n", mris->group_avg_surface_area / 100.0);
    TAGwriteStart(fp, TAG_GROUP_AVG_SURFACE_AREA, &here, sizeof(float));
    fwriteFloat(mris->group_avg_surface_area, fp);
    TAGwriteEnd(fp, here);
  }
  {
    int i;

    for (i = 0; i < mris->ncmds; i++) TAGwrite(fp, TAG_CMDLINE, mris->cmdlines[i], strlen(mris->cmdlines[i]) + 1);
  }
  fclose(fp);
  return (NO_ERROR);
}
/*-----------------------------------------------------
  Parameters:

  Returns value:

  Description
  ------------------------------------------------------*/
static SMALL_SURFACE *mrisReadTriangleFileVertexPositionsOnly(const char *fname)
{
  SMALL_VERTEX *v;
  int nvertices, nfaces, magic, vno;
  char line[STRLEN];
  FILE *fp;
  SMALL_SURFACE *mriss;

  fp = fopen(fname, "rb");
  if (!fp) ErrorReturn(NULL, (ERROR_NOFILE, "mrisReadTriangleFile(%s): could not open file", fname));

  fread3(&magic, fp);
  fgets(line, 200, fp);
  fscanf(fp, "\n");
  /*  fscanf(fp, "\ncreated by %s on %s\n", user, time_str) ;*/
  nvertices = freadInt(fp);
  nfaces = freadInt(fp);

  if (Gdiag & DIAG_SHOW && DIAG_VERBOSE_ON)
    fprintf(stdout, "surface %s: %d vertices and %d faces.\n", fname, nvertices, nfaces);

  mriss = (SMALL_SURFACE *)calloc(1, sizeof(SMALL_SURFACE));
  if (!mriss) ErrorReturn(NULL, (ERROR_NOMEMORY, "MRISreadVerticesOnly: could not allocate surface"));

  mriss->nvertices = nvertices;
  mriss->vertices = (SMALL_VERTEX *)calloc(nvertices, sizeof(SMALL_VERTEX));
  if (!mriss->nvertices) {
    free(mriss);
    ErrorReturn(NULL, (ERROR_NOMEMORY, "MRISreadVerticesOnly: could not allocate surface"));
  }
  for (vno = 0; vno < nvertices; vno++) {
    v = &mriss->vertices[vno];
    if (vno == Gdiag_no) {
      DiagBreak();
    }
    v->x = freadFloat(fp);
    v->y = freadFloat(fp);
    v->z = freadFloat(fp);
#if 0
    v->label = NO_LABEL ;
#endif
    if (fabs(v->x) > 10000 || !isfinite(v->x))
      ErrorExit(ERROR_BADFILE, "%s: vertex %d x coordinate %f!", Progname, vno, v->x);
    if (fabs(v->y) > 10000 || !isfinite(v->y))
      ErrorExit(ERROR_BADFILE, "%s: vertex %d y coordinate %f!", Progname, vno, v->y);
    if (fabs(v->z) > 10000 || !isfinite(v->z))
      ErrorExit(ERROR_BADFILE, "%s: vertex %d z coordinate %f!", Progname, vno, v->z);
  }
  fclose(fp);
  return (mriss);
}
/*-----------------------------------------------------
  Parameters:

  Returns value:

  Description
  ------------------------------------------------------*/
static int mrisReadTriangleFilePositions(MRI_SURFACE *mris, const char *fname)
{
  int nvertices, nfaces, magic, vno;
  char line[STRLEN];
  FILE *fp;
#if 0
  FACE        *f ;
  int         fno, n ;
#endif

  fp = fopen(fname, "rb");
  if (!fp) ErrorReturn(ERROR_NOFILE, (ERROR_NOFILE, "mrisReadTriangleFile(%s): could not open file", fname));

  fread3(&magic, fp);
  fgets(line, 200, fp);
  fscanf(fp, "\n");
  /*  fscanf(fp, "\ncreated by %s on %s\n", user, time_str) ;*/
  nvertices = freadInt(fp);
  nfaces = freadInt(fp);

  if (nvertices != mris->nvertices || nfaces != mris->nfaces)
    ErrorReturn(ERROR_BADPARM,
                (ERROR_BADPARM,
                 "mrisReadTriangleFile opened %s okay but surface doesn't match %s.  nvertices:%d != "
                 "mris->nvertices:%d || nfaces:%d != mris->nfaces:%d\n",
                 fname,
                 mris->fname,
                 nvertices,
                 mris->nvertices,
                 nfaces,
                 mris->nfaces));

  if (Gdiag & DIAG_SHOW && DIAG_VERBOSE_ON)
    fprintf(stdout, "surface %s: %d vertices and %d faces.\n", fname, nvertices, nfaces);

  MRISfreeDistsButNotOrig(mris);
    // MRISsetXYZ will invalidate all of these,
    // so make sure they are recomputed before being used again!

  for (vno = 0; vno < nvertices; vno++) {
    float x = freadFloat(fp);
    float y = freadFloat(fp);
    float z = freadFloat(fp);
    MRISsetXYZ(mris, vno, x,y,z);
  }

#if 0
  for (fno = 0 ; fno < mris->nfaces ; fno++)
  {
    f = &mris->faces[fno] ;
    for (n = 0 ; n < VERTICES_PER_FACE ; n++)
    {
      f->v[n] = freadInt(fp);
      if (f->v[n] >= mris->nvertices || f->v[n] < 0)
        ErrorExit(ERROR_BADFILE, "f[%d]->v[%d] = %d - out of range!\n",
                  fno, n, f->v[n]) ;
    }
  }
#endif

  fclose(fp);
  return (NO_ERROR);
}
/*-----------------------------------------------------
  Parameters:

  Returns value:

  Description
  ------------------------------------------------------*/
static MRI_SURFACE *mrisReadTriangleFile(const char *fname, double nVFMultiplier)
{
  FACE *f;
  int nvertices, nfaces, magic, vno, fno, n;
  char line[STRLEN];
  FILE *fp;
  int tag;

  fp = fopen(fname, "rb");
  if (!fp) ErrorReturn(NULL, (ERROR_NOFILE, "mrisReadTriangleFile(%s): could not open file", fname));

  fread3(&magic, fp);
  fgets(line, 200, fp);
  fscanf(fp, "\n");
  /*  fscanf(fp, "\ncreated by %s on %s\n", user, time_str) ;*/
  nvertices = freadInt(fp);
  nfaces = freadInt(fp);

  if (Gdiag & DIAG_SHOW && DIAG_VERBOSE_ON)
    fprintf(stdout, "surface %s: %d vertices and %d faces.\n", fname, nvertices, nfaces);

  MRIS * mris = MRISoverAlloc(nVFMultiplier * nvertices, nVFMultiplier * nfaces, nvertices, nfaces);
  mris->type = MRIS_TRIANGULAR_SURFACE;

  for (vno = 0; vno < nvertices; vno++) {
    if (vno % 100 == 0) exec_progress_callback(vno, nvertices, 0, 1);
    VERTEX_TOPOLOGY * const vt = &mris->vertices_topology[vno];
    VERTEX          * const v  = &mris->vertices         [vno];
    if (vno == Gdiag_no) {
      DiagBreak();
    }

    float x = freadFloat(fp);
    float y = freadFloat(fp);
    float z = freadFloat(fp);
    
    MRISsetXYZ(mris,vno, x, y, z);

    vt->num = 0; /* will figure it out */
    if (fabs(v->x) > 10000 || !isfinite(v->x))
      ErrorExit(ERROR_BADFILE, "%s: vertex %d x coordinate %f!", Progname, vno, v->x);
    if (fabs(v->y) > 10000 || !isfinite(v->y))
      ErrorExit(ERROR_BADFILE, "%s: vertex %d y coordinate %f!", Progname, vno, v->y);
    if (fabs(v->z) > 10000 || !isfinite(v->z))
      ErrorExit(ERROR_BADFILE, "%s: vertex %d z coordinate %f!", Progname, vno, v->z);
  }

  for (fno = 0; fno < mris->nfaces; fno++) {
    f = &mris->faces[fno];
    for (n = 0; n < VERTICES_PER_FACE; n++) {
      f->v[n] = freadInt(fp);
      if (f->v[n] >= mris->nvertices || f->v[n] < 0)
        ErrorExit(ERROR_BADFILE, "f[%d]->v[%d] = %d - out of range!\n", fno, n, f->v[n]);
    }

    for (n = 0; n < VERTICES_PER_FACE; n++) {
      mris->vertices_topology[mris->faces[fno].v[n]].num++;
    }
  }
  // new addition
  mris->useRealRAS = 0;

  // read tags
  {
    long long len;

    while ((tag = TAGreadStart(fp, &len)) != 0) {
      switch (tag) {
        case TAG_GROUP_AVG_SURFACE_AREA:
          mris->group_avg_surface_area = freadFloat(fp);
#if 0
        fprintf(stdout,
                "reading group avg surface area %2.0f cm^2 from file\n",
                mris->group_avg_surface_area/100.0) ;
#endif
          break;
        case TAG_OLD_SURF_GEOM:
          readVolGeom(fp, &mris->vg);
          break;
        case TAG_OLD_USEREALRAS:
          if (!freadIntEx(&mris->useRealRAS, fp))  // set useRealRAS
          {
            mris->useRealRAS = 0;  // if error, set to default
          }
          break;
        case TAG_CMDLINE:
          if (mris->ncmds > MAX_CMDS)
            ErrorExit(ERROR_NOMEMORY, "MRISread(%s): too many commands (%d) in file", fname, mris->ncmds);
          mris->cmdlines[mris->ncmds] = calloc(len + 1, sizeof(char));
          if (mris->cmdlines[mris->ncmds] == NULL)
            ErrorExit(ERROR_NOMEMORY, "MRISread(%s): could not allocate %d byte cmdline", fname, len);
          mris->cmdlines[mris->ncmds][len] = 0;
          fread(mris->cmdlines[mris->ncmds], sizeof(char), len, fp);
          mris->ncmds++;
          break;
        default:
          TAGskip(fp, tag, (long long)len);
          break;
      }
    }
  }

  fclose(fp);

  // IT IS NOT YET COMPLETE mrisCheckVertexFaceTopology(mris);

  return (mris);
}
/*-----------------------------------------------------
  Parameters:

  Returns value:

  Description
  ------------------------------------------------------*/
int MRISbuildFileName(MRI_SURFACE *mris, const char *sname, char *fname)
{
  char path[STRLEN], *slash, *dot;

  slash = strchr(sname, '/');
  if (!slash) /* no path - use same one as mris was read from */
  {
    dot = strchr(sname, '.');
    FileNamePath(mris->fname, path);
    if (dot && (*(dot - 1) == 'h') && (*(dot - 2) == 'l' || *(dot - 2) == 'r')) {
      if (getenv("FS_POSIX")) {
        // PW 2017/05/15: If FS_POSIX is set, write to cwd (as per POSIX:4.11)
        sprintf(fname, "./%s", sname);
      }
      else {
        // PW 2017/05/15: Legacy behaviour
        sprintf(fname, "%s/%s", path, sname);
      }
    }
    else /* no hemisphere specified */
        if (getenv("FS_POSIX")) {
      // PW 2017/05/15: If FS_POSIX is set, write to cwd (as per POSIX:4.11)
      sprintf(fname,
              "./%s.%s",
              mris->hemisphere == LEFT_HEMISPHERE ? "lh" : mris->hemisphere == BOTH_HEMISPHERES ? "both" : "rh",
              sname);
    }
    else {
      // PW 2017/05/15: Legacy behaviour
      sprintf(fname,
              "%s/%s.%s",
              path,
              mris->hemisphere == LEFT_HEMISPHERE ? "lh" : mris->hemisphere == BOTH_HEMISPHERES ? "both" : "rh",
              sname);
    }
  }
  else {
    strcpy(fname, sname); /* path specified explicitly */
  }
  return (NO_ERROR);
}

int MRISwriteDecimation(MRI_SURFACE *mris, char *fname)
{
  int k;
  FILE *fptr;

  fptr = fopen(fname, "w");
  if (fptr == NULL) ErrorReturn(ERROR_BADFILE, (ERROR_BADFILE, "MRISwriteDecimation: could not create %s", fname));
  fputc('\0', fptr);
  fwriteInt(mris->nvertices, fptr);
  for (k = 0; k < mris->nvertices; k++) {
    if (mris->vertices[k].d == 0) {
      fputc('\1', fptr);
    }
    else {
      fputc('\0', fptr);
    }
  }
  fclose(fptr);
  return (NO_ERROR);
}
int MRISreadDecimation(MRI_SURFACE *mris, char *fname)
{
  int k, d, ndec;
  char c;
  FILE *fptr;

  ndec = 0;
  for (k = 0; k < mris->nvertices; k++) {
    mris->vertices[k].undefval = TRUE;
    mris->vertices[k].fixedval = FALSE;
  }
  fptr = fopen(fname, "r");
  if (fptr == NULL) ErrorReturn(ERROR_BADFILE, (ERROR_BADFILE, "MRISreadDecimation: could not create %s", fname));
  c = fgetc(fptr);
  if (c == '#') {
    fscanf(fptr, "%*s");
    fscanf(fptr, "%d", &d);
    if (d != mris->nvertices)
      ErrorReturn(0, (ERROR_BADFILE, "%s: decimation file %s has wrong # of vertices\n", Progname, fname, d));
    for (k = 0; k < mris->nvertices; k++) {
      fscanf(fptr, "%d", &d);
      if (d != 0) {
        mris->vertices[k].d = 0;
        mris->vertices[k].fixedval = TRUE;
        mris->vertices[k].undefval = FALSE;
        ndec++;
      }
    }
  }
  else {
    d = freadInt(fptr);
    if (d != mris->nvertices)
      ErrorReturn(0, (ERROR_BADFILE, "%s: decimation file %s has wrong # of vertices\n", Progname, fname, d));
    for (k = 0; k < mris->nvertices; k++) {
      c = fgetc(fptr);
      if (c != '\0') {
        mris->vertices[k].d = 0;
        mris->vertices[k].fixedval = TRUE;
        mris->vertices[k].undefval = FALSE;
        ndec++;
      }
    }
  }
  fclose(fptr);
  return (ndec);
}

int MRISreadNewCurvatureFile(MRI_SURFACE *mris, const char *sname)
{
  int k, vnum, fnum, vals_per_vertex;
  float curv, curvmin, curvmax;
  FILE *fp;
  char *cp, path[STRLEN], fname[STRLEN];

  cp = strchr(sname, '/');
  if (!cp) /* no path - use same one as mris was read from */
  {
    cp = strchr(sname, '.');
    FileNamePath(mris->fname, path);
    if (cp) {
      sprintf(fname, "%s/%s", path, sname);
    }
    else /* no hemisphere specified */
      sprintf(fname, "%s/%s.%s", path, mris->hemisphere == LEFT_HEMISPHERE ? "lh" : "rh", sname);
  }
  else {
    strcpy(fname, sname); /* path specified explcitly */
  }

  if (Gdiag & DIAG_SHOW && DIAG_VERBOSE_ON) {
    fprintf(stdout, "reading curvature file...");
  }

  fp = fopen(fname, "r");
  if (fp == NULL) ErrorReturn(ERROR_NOFILE, (ERROR_NOFILE, "MRISreadBinaryCurvature: could not open %s", fname));

  fread3(&vnum, fp);
  if (vnum != NEW_VERSION_MAGIC_NUMBER) {
    fclose(fp);
    return (MRISreadCurvatureFile(mris, fname));
  }

  vnum = freadInt(fp);
  fnum = freadInt(fp);
  if (vnum != mris->nvertices) {
    fclose(fp);
    ErrorReturn(ERROR_NOFILE,
                (ERROR_NOFILE,
                 "MRISreadNewCurvature: incompatible vertex "
                 "number in file %s",
                 fname));
  }
  vals_per_vertex = freadInt(fp);
  if (vals_per_vertex != 1) {
    fclose(fp);
    ErrorReturn(
        ERROR_NOFILE,
        (ERROR_NOFILE, "MRISreadNewCurvature(%s): vals/vertex %d unsupported (must be 1) ", fname, vals_per_vertex));
  }

  curvmin = 10000.0f;
  curvmax = -10000.0f; /* for compiler warnings */
  for (k = 0; k < vnum; k++) {
    curv = freadFloat(fp);
    if (k == 0) {
      curvmin = curvmax = curv;
    }
    if (curv > curvmax) {
      curvmax = curv;
    }
    if (curv < curvmin) {
      curvmin = curv;
    }
    mris->vertices[k].curv = curv;
  }
  mris->max_curv = curvmax;
  mris->min_curv = curvmin;
  if (Gdiag & DIAG_SHOW && DIAG_VERBOSE_ON) {
    fprintf(stdout, "done. min=%2.3f max=%2.3f\n", curvmin, curvmax);
  }
  fclose(fp);
  return (NO_ERROR);
}
float *MRISreadNewCurvatureVector(MRI_SURFACE *mris, const char *sname)
{
  char *cp, path[STRLEN], fname[STRLEN];
  float *cvec = NULL;
  int return_code = ERROR_NONE;

  cp = strchr(sname, '/');
  if (!cp) /* no path - use same one as mris was read from */
  {
    cp = strchr(sname, '.');
    FileNamePath(mris->fname, path);
    if (cp) {
      sprintf(fname, "%s/%s", path, sname);
    }
    else /* no hemisphere specified */
      sprintf(fname, "%s/%s.%s", path, mris->hemisphere == LEFT_HEMISPHERE ? "lh" : "rh", sname);
  }
  else {
    strcpy(fname, sname); /* path specified explcitly */
  }

  /* Try to read an array of values from this file. If we get an
     error, return NULL. */
  return_code = MRISreadNewCurvatureIntoArray(fname, mris->nvertices, &cvec);
  if (NO_ERROR != return_code) {
    return NULL;
  }

  /* Return the array we read. */
  return cvec;
}

int MRISreadNewCurvatureIntoArray(const char *sname, int in_array_size, float **out_array)
{
  int k, vnum, fnum;
  float *cvec;
  FILE *fp;
  int vals_per_vertex;

  if (Gdiag & DIAG_SHOW && DIAG_VERBOSE_ON) {
    fprintf(stdout, "reading curvature file...");
  }

  fp = fopen(sname, "r");
  if (fp == NULL) ErrorReturn(ERROR_BADFILE, (ERROR_BADFILE, "MRISreadNewCurvatureIntoArray(%s): fopen failed"));

  /* This is the version number. */
  fread3(&vnum, fp);
  if (vnum != NEW_VERSION_MAGIC_NUMBER) {
    fclose(fp);
    return (MRISreadCurvatureIntoArray(sname, in_array_size, out_array));
  }

  /* Read number of vertices and faces. */
  vnum = freadInt(fp);
  fnum = freadInt(fp);

  /* Make sure the number of vertices mathces what we're expecting. */
  if (vnum != in_array_size) {
    fclose(fp);
    ErrorReturn(ERROR_BADFILE,
                (ERROR_BADFILE,
                 "MRISreadNewCurvatureIntoArray(%s): number of vertices (%d) doesn't match what was expected (%d)",
                 sname,
                 vnum,
                 in_array_size));
  }

  /* Number of values per vertex. */
  vals_per_vertex = freadInt(fp);
  if (vals_per_vertex != 1) {
    fclose(fp);
    ErrorReturn(ERROR_BADFILE, (ERROR_BADFILE, "MRISreadNewCurvatureIntoArray(%s): vals_per_vertex was not 1", sname));
  }

  /* Allocate to size of vnum.*/
  cvec = (float *)calloc(in_array_size, sizeof(float));
  if (!cvec) ErrorExit(ERROR_NOMEMORY, "MRISreadNewCurvatureVector(%s): calloc failed", sname);

  /* Read in values. */
  for (k = 0; k < vnum; k++) {
    cvec[k] = freadFloat(fp);
  }
  fclose(fp);

  /* Return what we read. */
  *out_array = cvec;

  return (ERROR_NONE);
}


int MRISwriteCropped(MRI_SURFACE *mris, char *fname)
{
  float *vals;

  vals = (float *)calloc(mris->nvertices, sizeof(*vals));
  MRISexportValVector(mris, vals);

  MRIScopyFromCropped(mris, VERTEX_VALS);
  MRISwriteValues(mris, fname);
  MRISimportValVector(mris, vals);

  free(vals);
  return (NO_ERROR);
}


int MRISwriteMarked(MRI_SURFACE *mris, const char *sname)
{
  float *curv_save;

  curv_save = (float *)calloc(mris->nvertices, sizeof(float));
  if (!curv_save) ErrorExit(ERROR_NOMEMORY, "MRISwriteMarked: could not alloc %d vertex curv storage", mris->nvertices);

  MRISextractCurvatureVector(mris, curv_save);
  MRISmarkedToCurv(mris);
  MRISwriteCurvature(mris, sname);
  MRISimportCurvatureVector(mris, curv_save);
  free(curv_save);
  return (NO_ERROR);
}

int MRISreadMarked(MRI_SURFACE *mris, const char *sname)
{
  float *curv_save;

  curv_save = (float *)calloc(mris->nvertices, sizeof(float));
  if (!curv_save) ErrorExit(ERROR_NOMEMORY, "MRISwriteMarked: could not alloc %d vertex curv storage", mris->nvertices);

  MRISextractCurvatureVector(mris, curv_save);
  if (MRISreadCurvatureFile(mris, sname) != NO_ERROR) {
    return (Gerror);
  }
  MRIScurvToMarked(mris);
  MRISimportCurvatureVector(mris, curv_save);
  free(curv_save);
  return (NO_ERROR);
}

/*-----------------------------------------------------
  Parameters:

  Returns value:

  Description
  ------------------------------------------------------*/
int MRISwriteArea(MRI_SURFACE *mris, const char *sname)
{
  float *curv_save;

  curv_save = (float *)calloc(mris->nvertices, sizeof(float));
  if (!curv_save) ErrorExit(ERROR_NOMEMORY, "MRISwriteArea: could not alloc %d vertex curv storage", mris->nvertices);

  MRISextractCurvatureVector(mris, curv_save);
  MRISareaToCurv(mris);
  MRISwriteCurvature(mris, sname);
  MRISimportCurvatureVector(mris, curv_save);
  free(curv_save);
  return (NO_ERROR);
}


MRI *
MRISreadParameterizationToSurface(MRI_SURFACE *mris, char *fname)
{
  MRI_SP *mrisp ;
  MRI    *mri ;
  int    frame, nframes, vno ;

//  MRISsaveVertexPositions(mris, CANONICAL_VERTICES);
  MRISsaveVertexPositions(mris, TMP_VERTICES);
  MRISrestoreVertexPositions(mris, CANONICAL_VERTICES) ;
  MRIScomputeMetricProperties(mris) ;
  mrisp = MRISPread(fname) ;
  if (mrisp == NULL)
    ErrorReturn(NULL, (ERROR_NOFILE, "MRISreadParameterizationToSurface: could not open file %s",fname));

  nframes = mrisp->Ip->num_frame;
  mri = MRIallocSequence(mris->nvertices, 1, 1, MRI_FLOAT, nframes) ;

  for (frame = 0 ; frame < nframes ; frame++)
  {
    MRISfromParameterizationBarycentric(mrisp, mris, frame) ;
    for (vno = 0 ; vno < mris->nvertices ; vno++)
      MRIsetVoxVal(mri, vno, 0, 0, frame, mris->vertices[vno].curv) ;
  }

  MRISPfree(&mrisp) ;
  MRISrestoreVertexPositions(mris, TMP_VERTICES) ;
  MRIScomputeMetricProperties(mris) ;
  return(mri) ;
}<|MERGE_RESOLUTION|>--- conflicted
+++ resolved
@@ -3865,7 +3865,6 @@
 
 MRIS* MRISreadOverAlloc(const char *fname, double nVFMultiplier)
 {
-<<<<<<< HEAD
   bool useOldBehaviour = false;
   if (useOldBehaviour) {
     switch (copeWithLogicProblem("FREESURFER_fix_MRISreadOverAlloc",
@@ -3877,21 +3876,6 @@
     }
   }
   
-=======
-#if 1
-  bool useOldBehaviour = false;
-#else
-  bool useOldBehaviour = true;
-  switch (copeWithLogicProblem("FREESURFER_fix_MRISreadOverAlloc",
-    "was creating triangles with vertices that were the same vno when reading quad files")) {
-  case LogicProblemResponse_old: 
-    break;
-  case LogicProblemResponse_fix:
-    useOldBehaviour = false;
-  }
-#endif
-
->>>>>>> 531005af
   return 
     useOldBehaviour 
     ? MRISreadOverAlloc_old(fname, nVFMultiplier)
@@ -4793,7 +4777,6 @@
 
 int MRISwrite(MRIS *mris, const char *name)
 {
-<<<<<<< HEAD
   bool useOldBehaviour = false;
   if (useOldBehaviour) {
     switch (copeWithLogicProblem("FREESURFER_fix_MRISwrite",
@@ -4803,20 +4786,6 @@
     case LogicProblemResponse_fix:
       useOldBehaviour = false;
     }
-=======
-#if 1
-  bool useOldBehaviour = false;
-#else
-  bool useOldBehaviour = true;
-  switch (copeWithLogicProblem("FREESURFER_fix_MRISwrite",
-    "was combining non-abutting triangles into a quad when writing quad files")) {
-  case LogicProblemResponse_old: 
-    break;
-  case LogicProblemResponse_fix:
-    useOldBehaviour = false;
->>>>>>> 531005af
-  }
-#endif
   
   return useOldBehaviour
     ? MRISwrite_old(mris, name)
