#define COMPILING_MRISURF_TOPOLOGY_FRIEND_CHECKED

/*
 * @file utilities operating on Original
 *
 */
/*
 * surfaces Author: Bruce Fischl, extracted from mrisurf.c by Bevin Brett
 *
 * $ © copyright-2014,2018 The General Hospital Corporation (Boston, MA) "MGH"
 *
 * Terms and conditions for use, reproduction, distribution and contribution
 * are found in the 'FreeSurfer Software License Agreement' contained
 * in the file 'LICENSE' found in the FreeSurfer distribution, and here:
 *
 * https://surfer.nmr.mgh.harvard.edu/fswiki/FreeSurferSoftwareLicense
 *
 * Reporting: freesurfer@nmr.mgh.harvard.edu
 *
 */
#include "mrisurf_io.h"
#include "mrisp.h"

#define QUAD_FILE_MAGIC_NUMBER (-1 & 0x00ffffff)
#define TRIANGLE_FILE_MAGIC_NUMBER (-2 & 0x00ffffff)
#define NEW_QUAD_FILE_MAGIC_NUMBER (-3 & 0x00ffffff)

#define START_Y (-128)
#define SLICE_THICKNESS 1

static int mrisReadGeoFilePositions     (MRI_SURFACE *mris, const char *fname);
static int mrisReadTriangleFilePositions(MRI_SURFACE *mris, const char *fname);
static MRI_SURFACE *mrisReadTriangleFile(const char *fname, double nVFMultiplier);
static SMALL_SURFACE *mrisReadTriangleFileVertexPositionsOnly(const char *fname);


static int mris_readval_frame = -1;

/*--------------------------------------------------------
  MRISsetReadFrame() - sets frame to read when loading a "volume"
  with MRISreadValues().
  --------------------------------------------------------*/
void MRISsetReadFrame(int frame) { mris_readval_frame = frame; }

/*--------------------------------------------------------
  MRISgetReadFrame() - gets frame to read when loading a "volume"
  with MRISreadValues().
  --------------------------------------------------------*/
int MRISgetReadFrame(void)
{
  int frame = 0;
  char *envframe;
  if (mris_readval_frame >= 0) {
    return (mris_readval_frame);
  }
  envframe = getenv("MRIS_READVAL_FRAME");
  if (envframe == NULL) {
    return (0);
  }
  sscanf(envframe, "%d", &frame);
  return (frame);
}


/*-----------------------------------------------------
  Parameters:

  Returns value:

  Description
  ------------------------------------------------------*/
int MRISreadTriangleProperties(MRI_SURFACE *mris, const char *mris_fname)
{
  int ano, vnum, fnum, fno, vno;
  FACE *face;

  float f;
  FILE *fp;
  char fname[STRLEN], fpref[STRLEN], hemi[20], *cp;

  if (Gdiag & DIAG_SHOW && DIAG_VERBOSE_ON) {
    fprintf(stdout, "reading triangle files...");
  }

  cp = strrchr(mris_fname, '.');
  if (!cp)
    ErrorReturn(ERROR_BADPARM,
                (ERROR_BADPARM,
                 "MRISreadTriangleProperties(%s): could not scan"
                 " hemisphere from fname",
                 mris_fname));
  strncpy(hemi, cp - 2, 2);
  hemi[2] = 0;
  FileNamePath(mris_fname, fpref);

  sprintf(fname, "%s/%s.triangle_area", fpref, hemi);

  fp = fopen(fname, "r");
  if (fp == NULL) {
    fprintf(stdout, "\nno precomputed triangle areas and angles - computing...\n");
    return (1); /* doesn't exist */
  }

  fread4(&f, fp);
  vnum = (int)f;
  fread4(&f, fp);
  fnum = (int)f;
  if (vnum != mris->nvertices) {
    fclose(fp);
    ErrorReturn(ERROR_NOFILE,
                (ERROR_NOFILE,
                 "MRISreadTriangleProperties: incompatible vertex "
                 "number in file %s",
                 fname));
  }

  mris->orig_area = 0.0f;
  for (fno = 0; fno < fnum; fno++) {
    face = &mris->faces[fno];
    f = freadFloat(fp);
    setFaceOrigArea(mris, fno, f);
    mris->orig_area += f;
  }

  /* compute original vertex areas from faces */
  for (vno = 0; vno < vnum; vno++) {
    VERTEX_TOPOLOGY const * const vt = &mris->vertices_topology[vno];
    VERTEX                * const v  = &mris->vertices         [vno];
    v->origarea = 0.0f;
    for (fno = 0; fno < vt->num; fno++) {
      v->origarea += getFaceOrigArea(mris, vt->f[fno]);
    }
  }

  if (Gdiag & DIAG_SHOW && DIAG_VERBOSE_ON) {
    fprintf(stdout, "total area = %2.0f.\n", mris->orig_area);
  }

  /* now open and read the angle file */
  sprintf(fname, "%s/%s.triangle_angle", fpref, hemi);
  fp = fopen(fname, "r");
  if (fp == NULL) {
    return (1); /* doesn't exist */
  }

  fread4(&f, fp);
  vnum = (int)f;
  fread4(&f, fp);
  fnum = (int)f;
  if (vnum != mris->nvertices) {
    fclose(fp);
    ErrorReturn(ERROR_NOFILE,
                (ERROR_NOFILE,
                 "MRISreadTriangleProperties: incompatible vertex "
                 "number in file %s",
                 fname));
  }

  for (fno = 0; fno < fnum; fno++) {
    face = &mris->faces[fno];
    for (ano = 0; ano < ANGLES_PER_TRIANGLE; ano++) {
      f = freadFloat(fp);
      face->orig_angle[ano] = f;
    }
  }

#if 0
  /* read in the distances to all neighboring vertices */
  sprintf(fname, "%s/%s.dist", fpref, hemi) ;
  fp = fopen(fname,"rb");
  if (!fp)
    ErrorReturn(ERROR_NO_FILE,
                (ERROR_NO_FILE,
                 "MRISreadTriangleProperties: could not open %s",
                 fname)) ;

  fread4((float *)&vnum,fp);
  fread4((float *)&fnum,fp);
  for (vno = 0; vno < mris->nvertices ; vno++)
  {
    v = &mris->vertices[vno] ;
    for (n = 0 ; n < v->vtotal ; n++)
    {
      v->dist_orig[n] = freadFloat(fp) ;
    }
  }

  fclose(fp);
#endif

  return (NO_ERROR);
}

/*-----------------------------------------------------
  Parameters:

  Returns value:

  Description
  ------------------------------------------------------*/
int MRISwriteTriangleProperties(MRI_SURFACE *mris, const char *mris_fname)
{
  int fno, ano, vno;
  FACE *face;
  FILE *fp;
  char fname[STRLEN], fpref[STRLEN], hemi[20], *cp;

  MRIScomputeTriangleProperties(mris);

  cp = strrchr(mris_fname, '.');
  if (!cp)
    ErrorReturn(ERROR_BADPARM,
                (ERROR_BADPARM,
                 "MRISwriteTriangleProperties(%s): could not scan"
                 "hemisphere from fname",
                 mris_fname));
  strncpy(hemi, cp - 2, 2);
  hemi[2] = 0;
  FileNamePath(mris_fname, fpref);

  sprintf(fname, "%s/%s.triangle_area", fpref, hemi);
  fp = fopen(fname, "wb");
  if (!fp) ErrorReturn(ERROR_NO_FILE, (ERROR_NO_FILE, "MRISwriteTriangleProperties: could not open %s", fname));

  /* write out the distances to all neighboring vertices */
  fwrite4(mris->nvertices, fp);
  fwrite4(mris->nfaces, fp);
  for (fno = 0; fno < mris->nfaces; fno++) {
    face = &mris->faces[fno];
    fwriteFloat(face->area, fp);
  }

  fclose(fp);

  sprintf(fname, "%s/%s.triangle_angle", fpref, hemi);
  fp = fopen(fname, "wb");
  if (!fp) ErrorReturn(ERROR_NO_FILE, (ERROR_NO_FILE, "MRISwriteTriangleProperties: could not open %s", fname));

  /* write out the area of all the triangles */
  fwrite4(mris->nvertices, fp);
  fwrite4(mris->nfaces, fp);
  for (vno = 0; vno < mris->nfaces; vno++) {
    face = &mris->faces[fno];
    for (ano = 0; ano < ANGLES_PER_TRIANGLE; ano++) {
      fwriteFloat(face->angle[ano], fp);
    }
  }

  fclose(fp);

#if 0
  /* write out the distances to all neighboring vertices */
  sprintf(fname, "%s/%s.dist", fpref, hemi) ;
  fp = fopen(fname,"wb");
  if (!fp)
    ErrorReturn(ERROR_NO_FILE,
                (ERROR_NO_FILE,
                 "MRISwriteTriangleProperties: could not open %s",
                 fname)) ;

  fwrite4(mris->nvertices,fp);
  fwrite4(mris->nfaces,fp);
  for (vno = 0; vno < mris->nvertices ; vno++)
  {
    v = &mris->vertices[vno] ;
    for (n = 0 ; n < v->v2num ; n++)
    {
      fwriteFloat(v->dist[n], fp) ;
    }
  }

  fclose(fp);
#endif

  return (NO_ERROR);
}

/*-----------------------------------------------------
  Parameters:

  Returns value:

  Description
  ------------------------------------------------------*/
int MRISwriteCurvature(MRI_SURFACE *mris, const char *sname)
{
  int k, mritype;
  float curv;
  char fname[STRLEN], *cp, path[STRLEN], name[STRLEN], *hemi;
  FILE *fp;

  switch (mris->hemisphere) {
    case LEFT_HEMISPHERE:
      hemi = "lh";
      break;
    case BOTH_HEMISPHERES:
      hemi = "both";
      break;
    case RIGHT_HEMISPHERE:
      hemi = "rh";
      break;
    default:
      hemi = "unknown";
      break;
  }
  cp = strchr(sname, '/');
  if (!cp) /* no path - use same one as mris was read from */
  {
    FileNamePath(mris->fname, path);
    cp = strchr(sname, '.');
    if (!cp || ((cp - sname) != 2) || *(cp - 1) != 'h' || ((*(cp - 2) != 'l' && *(cp - 2) != 'r'))) {
      if (getenv("FS_POSIX")) {
        // PW 2017/05/15: If FS_POSIX is set, write to cwd (as per POSIX:4.11)
        sprintf(fname, "./%s.%s", hemi, sname);
      }
      else {
        sprintf(fname, "%s/%s.%s", path, hemi, sname);
      }
    }
    else {
      if (getenv("FS_POSIX")) {
        // PW 2017/05/15: If FS_POSIX is set, write to cwd (as per POSIX:4.11)
        sprintf(fname, "./%s", sname);
      }
      else {
        sprintf(fname, "%s/%s", path, sname);
      }
    }
  }
  else {
    FileNamePath(sname, path);
    FileNameOnly(sname, name);
    cp = strchr(name, '.');
    if (!cp || ((cp - name) != 2) || *(cp - 1) != 'h' || ((*(cp - 2) != 'l' && *(cp - 2) != 'r'))) {
      sprintf(fname, "%s/%s.%s", path, hemi, name);
    }
    else {
      sprintf(fname, "%s/%s", path, name);
    }
  }
  if (Gdiag & DIAG_SHOW) {
    fprintf(stdout, "writing curvature file %s\n", fname);
  }

  mritype = mri_identify(sname);

  if (mritype == MRI_MGH_FILE) {
    int vno;
    MRI *TempMRI;
    VERTEX *v;

    TempMRI = MRIalloc(mris->nvertices, 1, 1, MRI_FLOAT);
    if (TempMRI == NULL) {
      return (ERROR_NOMEMORY);
    }
    vno = 0;
    for (vno = 0; vno < mris->nvertices; vno++) {
      v = &mris->vertices[vno];
      if (vno == Gdiag_no) {
        DiagBreak();
      }
      MRIsetVoxVal(TempMRI, vno, 0, 0, 0, v->curv);
    }

    MRIwrite(TempMRI, fname);
    MRIfree(&TempMRI);
    return (NO_ERROR);
  }
  else if (mritype == VTK_FILE) {
    MRISwriteVTK(mris, fname);
    MRISwriteCurvVTK(mris, fname);
    return (NO_ERROR);
  }

  fp = fopen(fname, "wb");
  if (fp == NULL) ErrorReturn(ERROR_NOFILE, (ERROR_NOFILE, "MRISwriteCurvature: could not open %s", fname));

  fwrite3(-1, fp); /* same old trick - mark it as new format */
  fwriteInt(mris->nvertices, fp);
  fwriteInt(mris->nfaces, fp);
  fwriteInt(1, fp); /* 1 value per vertex */
  for (k = 0; k < mris->nvertices; k++) {
    curv = mris->vertices[k].curv;
    fwriteFloat(curv, fp);
  }
  fclose(fp);
  return (NO_ERROR);
}
/*-----------------------------------------------------
  Parameters:

  Returns value:

  Description
  ------------------------------------------------------*/
int MRISwriteDists(MRI_SURFACE *mris, const char *sname)
{
  int k, i;
  float dist;
  char fname[STRLEN], *cp, path[STRLEN];
  FILE *fp;

  cp = strchr(sname, '/');
  if (!cp) /* no path - use same one as mris was read from */
  {
    FileNamePath(mris->fname, path);
    cp = strchr(sname, '.');
    if (!cp)
      if (getenv("FS_POSIX")) {
        // PW 2017/05/15: If FS_POSIX is set, write to cwd (as per POSIX:4.11)
        sprintf(fname, "./%s.%s", mris->hemisphere == LEFT_HEMISPHERE ? "lh" : "rh", sname);
      }
      else {
        // PW 2017/05/15: Legacy behaviour
        sprintf(fname, "%s/%s.%s", path, mris->hemisphere == LEFT_HEMISPHERE ? "lh" : "rh", sname);
      }
    else {
      if (getenv("FS_POSIX")) {
        // PW 2017/05/15: If FS_POSIX is set, write to cwd (as per POSIX:4.11)
        sprintf(fname, "./%s", sname);
      }
      else {
        // PW 2017/05/15: Legacy behaviour
        sprintf(fname, "%s/%s", path, sname);
      }
    }
  }
  else {
    strcpy(fname, sname); /* path specified explcitly */
  }
  fp = fopen(fname, "wb");
  if (fp == NULL) ErrorReturn(ERROR_NOFILE, (ERROR_NOFILE, "MRISwriteDists: could not open %s", fname));

  fwrite3(mris->nvertices, fp);
  fwrite3(mris->nfaces, fp);
  for (k = 0; k < mris->nvertices; k++) {
    dist = mris->vertices[k].d;
    i = nint(dist * 100.0);
    fwrite2((int)i, fp);
  }
  fclose(fp);
  return (NO_ERROR);
}
/*-----------------------------------------------------
  Parameters:

  Returns value:

  Description
  ------------------------------------------------------*/
MRI *MRISwriteIntoVolume(MRI_SURFACE *mris, MRI *mri, int which)
{
  int vno;
  VERTEX *v;
  float val = 0;

  if (mri == NULL) {
    mri = MRIalloc(1, 1, mris->nvertices, MRI_FLOAT);
  }

  for (vno = 0; vno < mris->nvertices; vno++) {
    v = &mris->vertices[vno];
    if (v->ripflag) {
      continue;
    }
    switch (which) {
      case VERTEX_DX:
        val = v->dx;
        break;
      case VERTEX_DY:
        val = v->dy;
        break;
      case VERTEX_DZ:
        val = v->dz;
        break;
      case VERTEX_LOGODDS:
      case VERTEX_VAL:
        val = v->val;
        break;
      case VERTEX_CURV:
        val = v->curv;
        break;
      case VERTEX_ANNOTATION:
        val = v->annotation;
        break;
      case VERTEX_AREA:
        val = v->area;
        break;
      default:
        ErrorExit(ERROR_UNSUPPORTED, "MRISwriteIntoVolume: unsupported type %d", which);
        break;
    }
    if (mri->width == mris->nvertices)
      MRIsetVoxVal(mri, vno, 0, 0, 0, val);
    else if (mri->nframes == mris->nvertices)
      MRIsetVoxVal(mri, 0, 0, 0, vno, val);
    else {
      ErrorReturn(NULL,
                  (ERROR_BADPARM,
                   "MRISwriteIntoVolume: nvertices %d doesn't match with in MRI %d x %d x %d x %d\n",
                   mris->nvertices,
                   mri->width,
                   mri->height,
                   mri->depth,
                   mri->nframes));
    }
  }
  return (mri);
}
/*-----------------------------------------------------
  Parameters:

  Returns value:

  Description
  ------------------------------------------------------*/
MRI_SURFACE *MRISreadFromVolume(MRI *mri, MRI_SURFACE *mris, int which)
{
  int vno;
  VERTEX *v;
  float val;

  if (mris->nvertices != mri->width)
    ErrorReturn(NULL,
                (ERROR_BADPARM,
                 "MRISreadFromVolume: nvertices %d doesn't match with in MRI %d x %d x %d x %d\n",
                 mris->nvertices,
                 mri->width,
                 mri->height,
                 mri->depth,
                 mri->nframes));
  for (vno = 0; vno < mris->nvertices; vno++) {
    v = &mris->vertices[vno];
    if (v->ripflag) continue;
    val = MRIgetVoxVal(mri, vno, 0, 0, 0);
    switch (which) {
      case VERTEX_DX:
        v->dx = val;
        break;
      case VERTEX_DY:
        v->dy = val;
        break;
      case VERTEX_DZ:
        v->dz = val;
        break;
      case VERTEX_LOGODDS:
      case VERTEX_VAL:
        v->val = val;
        break;
      case VERTEX_CURV:
        v->curv = val;
        break;
      case VERTEX_ANNOTATION:
        v->annotation = val;
        break;
      case VERTEX_AREA:
        v->area = val;
        break;
      default:
        ErrorExit(ERROR_UNSUPPORTED, "MRISreadFromVolume: unsupported type %d", which);
        break;
    }
  }
  return (mris);
}

/*-----------------------------------------------------
  Parameters:

  Returns value:

  Description
  ------------------------------------------------------*/
int MRISwriteAreaError(MRI_SURFACE *mris, const char *name)
{
  int vno, fi, i;
  float area, orig_area;
  FACE *face;
  FILE *fp;
  char fname[STRLEN];

  MRISbuildFileName(mris, name, fname);
  if (Gdiag & DIAG_SHOW && DIAG_VERBOSE_ON) {
    fprintf(stdout, "writing area error file %s...", fname);
  }

  fp = fopen(fname, "wb");
  if (fp == NULL) ErrorReturn(ERROR_NOFILE, (ERROR_NOFILE, "MRISwriteAreaError: could not open %s", fname));

  fwrite3(mris->nvertices, fp);
  fwrite3(mris->nfaces, fp);
  for (vno = 0; vno < mris->nvertices; vno++) {
    VERTEX_TOPOLOGY const * const vertex = &mris->vertices_topology[vno];
    area = orig_area = 0.0f;

    /* use average area of all faces this vertex is part of -
       this is not really correct, but should be good enough for
       visualization purposes.
    */
    for (fi = 0; fi < vertex->num; fi++) {
      face = &mris->faces[vertex->f[fi]];
      FaceNormCacheEntry const * const fNorm = getFaceNorm(mris, vertex->f[fi]);
      area += face->area;
      orig_area += fNorm->orig_area;
    }
    i = nint((area - orig_area) * 100.0f / (float)(vertex->num));
    fwrite2((int)i, fp);
  }
  fclose(fp);
  if (Gdiag & DIAG_SHOW && DIAG_VERBOSE_ON) {
    fprintf(stdout, "done.\n");
  }

  return (NO_ERROR);
}

/*-----------------------------------------------------
  Parameters:

  Returns value:

  Description
  ------------------------------------------------------*/
int MRISwriteAreaErrorToValFile(MRI_SURFACE *mris, const char *name)
{
  int vno, fno;
  float area, orig_area;
  FACE *face;

  for (vno = 0; vno < mris->nvertices; vno++) {
    VERTEX_TOPOLOGY const * const vt = &mris->vertices_topology[vno];
    VERTEX                * const v  = &mris->vertices         [vno];
    if (v->ripflag) {
      continue;
    }

    area = orig_area = 0.0f;

    /* use average area of all faces this vertex is part of -
       this is not really correct, but should be good enough for
       visualization purposes.
    */
    for (fno = 0; fno < vt->num; fno++) {
      face = &mris->faces[vt->f[fno]];
      area += face->area;
      FaceNormCacheEntry const * const fNorm = getFaceNorm(mris, fno);
      orig_area += fNorm->orig_area;
    }
    v->val = (area - orig_area) / (float)(vt->num);
  }

  MRISwriteValues(mris, name);
  return (NO_ERROR);
}

/*-----------------------------------------------------
  Parameters:

  Returns value:

  Description
  ------------------------------------------------------*/
int MRISwriteAngleError(MRI_SURFACE *mris, const char *fname)
{
  int vno, fno, ano, i;
  float error;
  FILE *fp;
  FACE *face;

  if (Gdiag & DIAG_SHOW && DIAG_VERBOSE_ON) {
    fprintf(stdout, "writing angular error file %s...", fname);
  }

  fp = fopen(fname, "wb");
  if (fp == NULL) ErrorReturn(ERROR_NOFILE, (ERROR_NOFILE, "MRISwriteAngleError: could not open %s", fname));

  fwrite3(mris->nvertices, fp);
  fwrite3(mris->nfaces, fp);
  for (vno = 0; vno < mris->nvertices; vno++) {
    VERTEX_TOPOLOGY const * const v = &mris->vertices_topology[vno];
    error = 0.0f;
    for (fno = 0; fno < v->num; fno++) {
      face = &mris->faces[v->f[fno]];
      for (ano = 0; ano < ANGLES_PER_TRIANGLE; ano++) {
        error += fabs(deltaAngle(face->angle[ano], face->orig_angle[ano]));
      }
      error /= (float)(v->num * ANGLES_PER_TRIANGLE);
    }
    i = DEGREES(error) * 100.0;
    fwrite2((int)i, fp);
  }
  fclose(fp);
  if (Gdiag & DIAG_SHOW && DIAG_VERBOSE_ON) {
    fprintf(stdout, "done.\n");
  }
  return (NO_ERROR);
}

/*-----------------------------------------------------
  Parameters:

  Returns value:

  Description
  ------------------------------------------------------*/
int MRISwriteCurvatureToWFile(MRI_SURFACE *mris, const char *fname)
{
  int k, num; /* loop counters */
  float f;
  FILE *fp;
  double sum = 0, sum2 = 0, max = -1000, min = 1000;

  if (Gdiag & DIAG_SHOW) {
    fprintf(stdout, "writing out surface values to %s.\n", fname);
  }

  fp = fopen(fname, "wb");
  if (fp == NULL) {
    ErrorExit(ERROR_NOFILE, "Can't create file %s\n", fname);
  }

  num = mris->nvertices;
  fwrite2(0, fp);
  fwrite3(num, fp);
  for (k = 0; k < mris->nvertices; k++) {
    fwrite3(k, fp);
    f = mris->vertices[k].curv;
    if (!isfinite(f))
      ErrorPrintf(ERROR_BADPARM,
                  "MRISwriteCurvatureToWFile(%s): val at vertex %d is not"
                  "finite",
                  fname,
                  k);

    fwriteFloat(f, fp);
    sum += f;
    sum2 += f * f;
    if (f > max) {
      max = f;
    }
    if (f < min) {
      min = f;
    }
  }
  fclose(fp);
  sum /= num;
  sum2 = sqrt(sum2 / num - sum * sum);
  if (Gdiag & DIAG_SHOW) fprintf(stdout, "avg = %2.3f, stdev = %2.3f, min = %2.3f, max = %2.3f\n", sum, sum2, min, max);
  return (NO_ERROR);
}

/*-----------------------------------------------------
  Parameters:

  Returns value:

  Description
  ------------------------------------------------------*/
int MRISwriteValues(MRI_SURFACE *mris, const char *sname)
{
  int k, num; /* loop counters */
  float f;
  char fname[STRLEN], *cp;
  FILE *fp;
  double sum = 0, sum2 = 0, max = -1000, min = 1000;
  int ftype, err;
  MRI *TempMRI;

#if 1
  MRISbuildFileName(mris, sname, fname);
#else
  strcpy(fname, sname);
#endif

  // Try saving it in a "volume" format -- but not img or nifti
  // as they use shorts for the number of vertices. Should add
  // a reshape.
  ftype = mri_identify(sname);
  if (ftype != MRI_VOLUME_TYPE_UNKNOWN) {
    TempMRI = MRIcopyMRIS(NULL, mris, 0, "val");
    if (TempMRI == NULL) {
      printf("ERROR: MRISwriteValues: could not alloc MRI\n");
      return (1);
    }
    if (Gdiag & DIAG_SHOW && DIAG_VERBOSE_ON) {
      printf("Saving surf vals in 'volume' format to %s\n", sname);
    }
    err = MRIwrite(TempMRI, sname);
    return (err);
  }

  cp = strrchr(fname, '.');
  if (!cp || *(cp + 1) != 'w') {
    strcat(fname, ".w");
  }
  if (Gdiag & DIAG_SHOW) {
    fprintf(stdout, "writing surface values to %s.\n", fname);
  }

  fp = fopen(fname, "wb");
  if (fp == NULL) {
    ErrorExit(ERROR_NOFILE, "Can't create file %s\n", fname);
  }

  for (k = 0, num = 0; k < mris->nvertices; k++)
    if (mris->vertices[k].val != 0) {
      num++;
    }
  if (Gdiag & DIAG_SHOW && DIAG_VERBOSE_ON) {
    printf("num = %d\n", num);
  }
  fwrite2(0, fp);
  fwrite3(num, fp);

  for (k = 0; k < mris->nvertices; k++) {
    if (mris->vertices[k].val != 0) {
      fwrite3(k, fp);
      f = mris->vertices[k].val;
      if (!isfinite(f)) ErrorPrintf(ERROR_BADPARM, "MRISwriteValues(%s): val at vertex %d is not finite", fname, k);

      fwriteFloat(f, fp);
      sum += f;
      sum2 += f * f;
      if (f > max) {
        max = f;
      }
      if (f < min) {
        min = f;
      }
    }
  }
  fclose(fp);

  if (num > 0) {
    sum /= num;
    sum2 = (sum2 / num - sum * sum);
    if (sum2 > 0) {
      sum2 = sqrt(sum2);
    }
    else {
      sum2 = 0;
    }
    printf("avg = %2.3f, stdev = %2.3f, min = %2.3f, max = %2.3f\n", sum, sum2, min, max);
  }
  else {
    printf("Warning: all vertex values are zero\n");
  }

  return (NO_ERROR);
}

int MRISwriteD(MRI_SURFACE *mris, const char *sname)
{
  float *curv_save;

  curv_save = (float *)calloc(mris->nvertices, sizeof(float));
  if (!curv_save) ErrorExit(ERROR_NOMEMORY, "MRISwriteD: could not alloc %d vertex curv storage", mris->nvertices);

  MRISextractCurvatureVector(mris, curv_save);
  MRISdToCurv(mris);
  MRISwriteCurvature(mris, sname);
  MRISimportCurvatureVector(mris, curv_save);
  free(curv_save);
  return (NO_ERROR);
}

/*-----------------------------------------------------
  Parameters:

  Returns value:

  Description
  ------------------------------------------------------*/
int MRISreadInflatedCoordinates(MRI_SURFACE *mris, const char *sname)
{
  if (!sname) {
    sname = "inflated";
  }
  MRISsaveVertexPositions(mris, TMP_VERTICES);
  if (MRISreadVertexPositions(mris, sname) != NO_ERROR) {
    return (Gerror);
  }
  MRISsaveVertexPositions(mris, INFLATED_VERTICES);
  MRISrestoreVertexPositions(mris, TMP_VERTICES);
  return (NO_ERROR);
}

/*-----------------------------------------------------
  Parameters:

  Returns value:

  Description
  ------------------------------------------------------*/
int MRISreadFlattenedCoordinates(MRI_SURFACE *mris, const char *sname)
{
  int vno, fno;
  VERTEX *v;
  FACE *f;

  if (!sname) {
    sname = "patch";
  }
  MRISsaveVertexPositions(mris, TMP_VERTICES);
  if (MRISreadPatchNoRemove(mris, sname) != NO_ERROR) {
    return (Gerror);
  }
  MRISsaveVertexPositions(mris, FLATTENED_VERTICES);
  
  MRISfreeDistsButNotOrig(mris);
    // MRISsetXYZ will invalidate all of these,
    // so make sure they are recomputed before being used again!

  for (vno = 0; vno < mris->nvertices; vno++) {
    v = &mris->vertices[vno];
    if (v->ripflag) {
      MRISsetXYZ(mris,vno, v->x, v->y, -10000);
      v->ripflag = 0;
    }
  }
  for (fno = 0; fno < mris->nfaces; fno++) {
    f = &mris->faces[fno];
    if (f->ripflag) {
      f->ripflag = 0;
    }
  }
  MRISrestoreVertexPositions(mris, TMP_VERTICES);
  MRIScomputeMetricProperties(mris);

  return (NO_ERROR);
}

/*-----------------------------------------------------
  Parameters:

  Returns value:

  Description
  ------------------------------------------------------*/
int MRISreadWhiteCoordinates(MRI_SURFACE *mris, const char *sname)
{
  if (!sname) {
    sname = "white";
  }
  MRISsaveVertexPositions(mris, TMP_VERTICES);
  if (MRISreadVertexPositions(mris, sname) != NO_ERROR) {
    return (Gerror);
  }
  MRISsaveVertexPositions(mris, WHITE_VERTICES);
  MRISrestoreVertexPositions(mris, TMP_VERTICES);
  return (NO_ERROR);
}

/*-----------------------------------------------------
  Parameters:

  Returns value:

  Description
  ------------------------------------------------------*/
int MRISreadPialCoordinates(MRI_SURFACE *mris, const char *sname)
{
  if (!sname) {
    sname = "pial";
  }
  MRISsaveVertexPositions(mris, TMP_VERTICES);
  if (MRISreadVertexPositions(mris, sname) != NO_ERROR) {
    return (Gerror);
  }
  MRISsaveVertexPositions(mris, PIAL_VERTICES);
  MRISrestoreVertexPositions(mris, TMP_VERTICES);
  return (NO_ERROR);
}

/*-----------------------------------------------------
  Parameters:

  Returns value:

  Description
  ------------------------------------------------------*/
int MRISreadCanonicalCoordinates(MRI_SURFACE *mris, const char *sname)
{
  MRISsaveVertexPositions(mris, TMP_VERTICES);
  if (MRISreadVertexPositions(mris, sname) != NO_ERROR) {
    return (Gerror);
  }
  MRISsaveVertexPositions(mris, CANONICAL_VERTICES);
  MRISrestoreVertexPositions(mris, TMP_VERTICES);
  MRIScomputeCanonicalCoordinates(mris);
  return (NO_ERROR);
}

/*-----------------------------------------------------
  Parameters:

  Returns value:

  Description
  ------------------------------------------------------*/
int MRISreadPatchNoRemove(MRI_SURFACE *mris, const char *pname)
{
  char fname[STRLEN];
  MRISbuildFileName(mris, pname, fname);

  int const type = MRISfileNameType(fname); /* using extension to get type */

  int ix, iy, iz, k, i, j, npts;
  double rx, ry, rz;
  FILE *fp = NULL;
  char line[256];
  char *cp;

  MRISfreeDistsButNotOrig(mris);
    // MRISsetXYZ will invalidate all of these,
    // so make sure they are recomputed before being used again!

  // check whether the patch file is ascii or binary
  if (type == MRIS_GIFTI_FILE)    /* .gii */
  {
    mris = MRISread(fname);
  }
  else if (type == MRIS_ASCII_TRIANGLE_FILE) /* .ASC */
  {
    fp = fopen(fname, "r");
    if (!fp) ErrorReturn(ERROR_NOFILE, (ERROR_NOFILE, "MRISreadPatch(%s): could not open file", fname));
    cp = fgetl(line, 256, fp);    // this would skip # lines
    sscanf(cp, "%d %*s", &npts);  // get points
    if (Gdiag & DIAG_SHOW)
      fprintf(stdout,
              "reading .ASC patch %s with %d vertices (%2.1f%% of total)\n",
              pname,
              npts,
              100.0f * (float)npts / (float)mris->nvertices);

    // set all vertices ripflag to be true
    for (k = 0; k < mris->nvertices; k++) {
      mris->vertices[k].ripflag = TRUE;
    }

    // go through points
    for (j = 0; j < npts; j++) {
      // read int
      if ((cp = fgetl(line, 256, fp))) {
        sscanf(cp, "%d %*s", &i);
      }
      else
        ErrorReturn(ERROR_BADPARM, (ERROR_BAD_PARM, "MRISreadPatch(%s): could not read line for point %d\n", fname, j));

      // if negative, flip it
      if (i < 0) {
        k = -i - 1;  // convert it to zero based number
        if (k < 0 || k >= mris->nvertices)
          ErrorExit(ERROR_BADFILE, "MRISreadPatch: bad vertex # (%d) found in patch file", k);
        // negative -> set the border to be true
        mris->vertices[k].border = TRUE;
      }
      // if positive
      else {
        k = i - 1;  // vertex number is zero based
        if (k < 0 || k >= mris->nvertices)
          ErrorExit(ERROR_BADFILE, "MRISreadPatch: bad vertex # (%d) found in patch file", k);
        // positive -> set the border to be false
        mris->vertices[k].border = FALSE;
      }
      // rip flag for this vertex to be false
      mris->vertices[k].ripflag = FALSE;
      // read 3 positions
      if ((cp = fgetl(line, 256, fp))) {
        sscanf(cp, "%lf %lf %lf", &rx, &ry, &rz);
      }
      else
        ErrorReturn(ERROR_BADPARM,
                    (ERROR_BADPARM,
                     "MRISreadPatch(%s): could not read 3 floating "
                     "values line for point %d\n",
                     fname,
                     j));

      // convert it to mm, i.e. change the vertex position
      MRISsetXYZ(mris,k,
        rx,
        ry,
        rz);
      if (k == Gdiag_no && Gdiag & DIAG_SHOW)
        fprintf(stdout,
                "vertex %d read @ (%2.2f, %2.2f, %2.2f)\n",
                k,
                mris->vertices[k].x,
                mris->vertices[k].y,
                mris->vertices[k].z);
    }
  }
  /////////////////////////////////////////////////////////////////////////
  // here file was binary
  /////////////////////////////////////////////////////////////////////////
  else {
    fp = fopen(fname, "rb");
    if (!fp) ErrorReturn(ERROR_NOFILE, (ERROR_NOFILE, "MRISreadPatch(%s): could not open file", fname));

    // read number of vertices
    npts = freadInt(fp);
    if (npts >= 0) {
      if (Gdiag & DIAG_SHOW)
        fprintf(stdout,
                "reading binary patch %s with %d vertices (%2.1f%% of total)\n",
                pname,
                npts,
                100.0f * (float)npts / (float)mris->nvertices);
      // set all vertices ripflag to be true
      for (k = 0; k < mris->nvertices; k++) {
        mris->vertices[k].ripflag = TRUE;
      }

      // go through points
      for (j = 0; j < npts; j++) {
        // read int
        i = freadInt(fp);
        // if negative, flip it
        if (i < 0) {
          k = -i - 1;  // convert it to zero based number
          if (k < 0 || k >= mris->nvertices)
            ErrorExit(ERROR_BADFILE, "MRISreadPatch: bad vertex # (%d) found in patch file", k);
          // negative -> set the border to be true
          mris->vertices[k].border = TRUE;
        }
        // if positive
        else {
          k = i - 1;  // vertex number is zero based
          if (k < 0 || k >= mris->nvertices)
            ErrorExit(ERROR_BADFILE, "MRISreadPatch: bad vertex # (%d) found in patch file", k);
          // positive -> set the border to be false
          mris->vertices[k].border = FALSE;
        }
        // rip flag for this vertex to be false
        mris->vertices[k].ripflag = FALSE;
        // read 3 positions
        fread2(&ix, fp);
        fread2(&iy, fp);
        fread2(&iz, fp);
        // convert it to mm, i.e. change the vertex position
        MRISsetXYZ(mris,k,
          ix / 100.0,
          iy / 100.0,
          iz / 100.0);
        if (k == Gdiag_no && Gdiag & DIAG_SHOW)
          fprintf(stdout,
                  "vertex %d read @ (%2.2f, %2.2f, %2.2f)\n",
                  k,
                  mris->vertices[k].x,
                  mris->vertices[k].y,
                  mris->vertices[k].z);
      }
    }
    else  // new surface format
    {
      // read number of vertices
      npts = freadInt(fp);
      if (Gdiag & DIAG_SHOW)
        fprintf(stdout,
                "reading new surface format patch %s with %d vertices (%2.1f%% of total)\n",
                pname,
                npts,
                100.0f * (float)npts / (float)mris->nvertices);
      // set all vertices ripflag to be true
      for (k = 0; k < mris->nvertices; k++) {
        mris->vertices[k].ripflag = TRUE;
      }

      // go through points
      for (j = 0; j < npts; j++) {
        // read int
        i = freadInt(fp);
        // if negative, flip it
        if (i < 0) {
          k = -i - 1;  // convert it to zero based number
          if (k < 0 || k >= mris->nvertices)
            ErrorExit(ERROR_BADFILE, "MRISreadPatch: bad vertex # (%d) found in patch file", k);
          // negative -> set the border to be true
          mris->vertices[k].border = TRUE;
        }
        // if positive
        else {
          k = i - 1;  // vertex number is zero based
          if (k < 0 || k >= mris->nvertices)
            ErrorExit(ERROR_BADFILE, "MRISreadPatch: bad vertex # (%d) found in patch file", k);
          // positive -> set the border to be false
          mris->vertices[k].border = FALSE;
        }
        // rip flag for this vertex to be false
        mris->vertices[k].ripflag = FALSE;
        // read 3 positions
        // convert it to mm, i.e. change the vertex position
        float x = freadFloat(fp);
        float y = freadFloat(fp);
        float z = freadFloat(fp);
        MRISsetXYZ(mris,k,x,y,z);
        if (k == Gdiag_no && Gdiag & DIAG_SHOW)
          fprintf(stdout,
                  "vertex %d read @ (%2.2f, %2.2f, %2.2f)\n",
                  k,
                  mris->vertices[k].x,
                  mris->vertices[k].y,
                  mris->vertices[k].z);
      }
    }
  }
  if (fp) {
    fclose(fp);
  }
  for (k = 0; k < mris->nvertices; k++)
    if (mris->vertices_topology[k].num == 0 || mris->vertices_topology[k].vnum == 0) {
      mris->vertices[k].ripflag = 1;
    }

  // remove ripflag set vertices
  MRISremoveRipped(mris);
  mrisComputeSurfaceDimensions(mris);
  // set the patch flag
  mris->patch = 1;
  mris->status = MRIS_CUT;
  // recalculate properties
  mrisComputeBoundaryNormals(mris);
  mrisSmoothBoundaryNormals(mris, 10);
  MRISupdateSurface(mris);
  return (NO_ERROR);
}

/*-----------------------------------------------------
  Parameters:

  Returns value:

  Description
  ------------------------------------------------------*/
int MRISreadPatch(MRI_SURFACE *mris, const char *pname)
{
  int ret;

  // update the vertices in patch file
  ret = MRISreadPatchNoRemove(mris, pname);
  if (ret != NO_ERROR) {
    return (ret);
  }
  // remove ripflag set vertices
  MRISremoveRipped(mris);

  {
    int k;
    for (k = 0; k < mris->nvertices; k++)
      if (mris->vertices_topology[k].num == 0 || mris->vertices_topology[k].vnum == 0) {
        mris->vertices[k].ripflag = 1;
      }
  }

  // recalculate properties
  MRISupdateSurface(mris);

  return (NO_ERROR);
}

/*-----------------------------------------------------
  Parameters:

  Returns value:

  Description
  ------------------------------------------------------*/
int MRISwritePatch(MRI_SURFACE *mris, const char *fname)
{
  int k, i, npts, type;
  float x, y, z;
  FILE *fp;

  type = MRISfileNameType(fname);
  if (type == MRIS_ASCII_TRIANGLE_FILE)  // extension is ASC
  {
    return (MRISwritePatchAscii(mris, fname));
  }
  else if (type == MRIS_GEO_TRIANGLE_FILE)  // extension is GEO
  {
    return (MRISwriteGeo(mris, fname));
  }
  else if (type == MRIS_STL_FILE) {
    return (MRISwriteSTL(mris, fname));
  }

  // binary file write
  // count number of points
  npts = 0;
  for (k = 0; k < mris->nvertices; k++)
    if (!mris->vertices[k].ripflag) {
      npts++;
    }
  if (Gdiag & DIAG_SHOW && DIAG_VERBOSE_ON) {
    fprintf(stdout, "writing surface patch with npts=%d to %s\n", npts, fname);
  }
  // binary write
  fp = fopen(fname, "wb");
  if (fp == NULL) ErrorReturn(ERROR_NOFILE, (ERROR_NOFILE, "MRISwritePatch: can't create file %s\n", fname));
  // write num points
  fwriteInt(-1, fp);  // "version" #
  fwriteInt(npts, fp);
  // go through all points
  for (k = 0; k < mris->nvertices; k++)
    if (!mris->vertices[k].ripflag) {
      i = (mris->vertices[k].border) ? (-(k + 1)) : (k + 1);
      fwriteInt(i, fp);
      x = mris->vertices[k].x;
      y = mris->vertices[k].y;
      z = mris->vertices[k].z;
      fwriteFloat(x, fp);
      fwriteFloat(y, fp);
      fwriteFloat(z, fp);
      /*
        printf("k=%d, i=%d\n",k,i);
      */
    }
  fclose(fp);
  return (NO_ERROR);
}

/*-----------------------------------------------------
  Parameters:

  Returns value:

  Description
  File Format is:

  name x y z
  ------------------------------------------------------*/
static int mrisLabelVertices(MRI_SURFACE *mris, float cx, float cy, float cz, int label, float radius)
{
  VERTEX *v;
  float xd, yd, zd, d;
  int vno;

  for (vno = 0; vno < mris->nvertices; vno++) {
    v = &mris->vertices[vno];
    xd = cx - v->x;
    yd = cy - v->y;
    zd = cz - v->z;
    d = sqrt(xd * xd + yd * yd + zd * zd);
#if 0                                               // weird - see comment below
    if (d <= radius)
    {
      v->label = label ;
    }
#endif
  }

  return (NO_ERROR);
}

/*-----------------------------------------------------
  Parameters:

  Returns value:

  Description
  File Format is:

  name x y z
  ------------------------------------------------------*/
int MRISreadTetherFile(MRI_SURFACE *mris, const char *fname, float radius)
{
  int l;
  float cx, cy, cz;
  FILE *fp;
  char line[STRLEN], *cp;

  fp = fopen(fname, "r");
  if (!fp) ErrorReturn(ERROR_NOFILE, (ERROR_NOFILE, "MRISreadTetherFile(%s): could not open file", fname));

  /* first count # of labels in file */
  mris->nlabels = 0;
  while ((cp = fgetl(line, 199, fp)) != NULL) {
    mris->nlabels++;
  }
  mris->labels = (MRIS_AREA_LABEL *)calloc(mris->nlabels, sizeof(MRIS_AREA_LABEL));
  if (!mris->labels) ErrorExit(ERROR_NOMEMORY, "MRISreadTetherFile: could not allocate %d labels", mris->nlabels);

  for (l = 0; l < mris->nlabels; l++) {
    cp = fgetl(line, 199, fp);
    if (sscanf(cp, "%s %f %f %f", mris->labels[l].name, &cx, &cy, &cz) != 4) {
      fclose(fp);
      ErrorReturn(ERROR_BADFILE, (ERROR_BADFILE, "MRISreadTetherFile(%s): could not scan parms from %s", fname, line));
    }
    mris->labels[l].cx = cx;
    mris->labels[l].cy = cy;
    mris->labels[l].cz = cz;
    mrisLabelVertices(mris, cx, cy, cz, l, radius); // weirdly this is currently a no-op!
  }

  fclose(fp);
  return (NO_ERROR);
}


/*-----------------------------------------------------
  Parameters:

  Returns value:

  Description
  ------------------------------------------------------*/
int MRISreadAnnotation(MRI_SURFACE *mris, const char *sname)
{
  int vno, need_hemi;
  int return_code;
  char *cp, fname[STRLEN], path[STRLEN], fname_no_path[STRLEN];
  int *array;
#if 0
  int   numannothist;
  float f;
  char  histfname[STRLEN], freqfname[STRLEN];
#endif

  // first attempt to read as gifti file
  int mritype = mri_identify(sname);
  if (mritype == GIFTI_FILE) {
    mris = mrisReadGIFTIfile(sname, mris);
    if (mris) {
      return (NO_ERROR);
    }
    else {
      return (ERROR_BADFILE);
    }
  }
  // else fall-thru with default .annot processing...

  cp = strchr(sname, '/');
  if (!cp) /* no path - use same one as mris was read from */
  {
    FileNameOnly(sname, fname_no_path);
    cp = strstr(fname_no_path, ".annot");
    if (!cp) {
      strcat(fname_no_path, ".annot");
    }

    need_hemi = stricmp(fname_no_path, mris->hemisphere == LEFT_HEMISPHERE ? "lh" : "rh");

    FileNamePath(mris->fname, path);
    if (!need_hemi) {
      sprintf(fname, "%s/../label/%s", path, fname_no_path);
    }
    else /* no hemisphere specified */
      sprintf(fname, "%s/../label/%s.%s", path, mris->hemisphere == LEFT_HEMISPHERE ? "lh" : "rh", fname_no_path);
  }
  else {
    strcpy(fname, sname); /* full path specified */
    cp = strstr(fname, ".annot");
    if (!cp) {
      strcat(fname, ".annot");
    }
  }

  // As a last resort, just assume the sname is the path
  if (!fio_FileExistsReadable(fname) && fio_FileExistsReadable(sname)) {
    sprintf(fname, "%s", sname);
  }

  /* Try to read it into an array. */
  return_code = MRISreadAnnotationIntoArray(fname, mris->nvertices, &array);
  if (NO_ERROR != return_code) {
    return return_code;
  }

  /* If we got an array, fill in our annotation values. */
  MRISclearAnnotations(mris);
  for (vno = 0; vno < mris->nvertices; vno++) {
    if (vno == Gdiag_no) {
      DiagBreak();
    }
    mris->vertices[vno].annotation = array[vno];
  }

  /* Try to read in a color table. If we read one, it will be
     allocated, otherwise it will stay NULL. */
  return_code = MRISreadCTABFromAnnotationIfPresent(fname, &mris->ct);
  if (NO_ERROR != return_code) {
    return return_code;
  }

#if 0
  for (vno=0; vno<vertex_index; vno++)
  {
    vertex[vno].annotfreq=1;
  }

  sprintf(freqfname,"%s.freq",fname);
  fp = fopen(freqfname,"r");
  if (fp!=NULL)
  {
    printf("file %s read\n",freqfname);
    for (vno=0; vno<vertex_index; vno++)
    {
      vertex[vno].annotfreq=0;
    }
    fread(&num,1,sizeof(int),fp);
    printf("surfer: num=%d\n",num);
    for (j=0; j<num; j++)
    {
      fread(&vno,1,sizeof(int),fp);
      fread(&f,1,sizeof(float),fp);
      if (vno>=vertex_index||vno<0)
      {
        printf("surfer: vertex index out of range: %d f=%f\n",vno,f);
      }
      else
      {
        vertex[vno].annotfreq = f;
      }
    }
    fclose(fp);
  }

  sprintf(histfname,"%s.hist",fname);
  fp = fopen(histfname,"r");
  if (fp!=NULL)
  {
    printf("file %s read\n",histfname);
    for (vno=0; vno<vertex_index; vno++)
    {
      vertex[vno].numannothist=0;
    }
    fread(&num,1,sizeof(int),fp);
    printf("surfer: num=%d\n",num);
    for (j=0; j<num; j++)
    {
      fread(&vno,1,sizeof(int),fp);
      fread(&numannothist,1,sizeof(int),fp);
      if (vno>=vertex_index||vno<0)
      {
        printf("surfer: vertex index out of range: %d f=%f\n",vno,f);
      }
      else
      {
        vertex[vno].numannothist = numannothist;
        vertex[vno].annothistlabel = calloc(numannothist,sizeof(int));
        vertex[vno].annothistcount = calloc(numannothist,sizeof(int));
        for (i=0; i<numannothist; i++)
        {
          fread(&vertex[vno].annothistlabel[i],1,sizeof(int),fp);
        }
        for (i=0; i<numannothist; i++)
        {
          fread(&vertex[vno].annothistcount[i],1,sizeof(int),fp);
        }
      }
    }
    fclose(fp);
  }
#endif

  return (NO_ERROR);
}

/*-----------------------------------------------------

  Parameters: fname is the file name of the annotation. in_array_size
    is the size of the array to allocate, but also a 'hint' as to the
    number of vertices expected in the file. This will return the
    allocated array in *out_array.

  Returns value: Standard error code.

  Description: Opens an annotation file and attempts to read label
    indices from it. If successful, will allocate an array of ints,
    populate it, and return a pointer to it. Will return an error code
    if not succesful. This could be due to an invalid file, or an
    incorrect number of vertices in the annotation file.

 ------------------------------------------------------*/
int MRISreadAnnotationIntoArray(const char *fname, int in_array_size, int **out_array)
{
  int i, j, vno, num;
  FILE *fp;
  int *array = NULL;

  if (fname == NULL || out_array == NULL) ErrorReturn(ERROR_BADPARM, (ERROR_BADPARM, "Parameter was NULL."));
  if (in_array_size < 0) ErrorReturn(ERROR_BADPARM, (ERROR_BADPARM, "in_array_size was negative."));

  /* Initialize our array. Note that we do it to the size that we got
     passed in, which might be different than the number of values in
     the file. */
  array = (int *)calloc(in_array_size, sizeof(int));
  if (NULL == array)
    ErrorReturn(ERROR_BADPARM,
                (ERROR_BADPARM,
                 "ERROR: Reading annot value file %s\n"
                 "  Couldn't allocate array of size %s\n",
                 fname,
                 in_array_size));

  /* Open the file. */
  fp = fopen(fname, "r");
  if (fp == NULL) ErrorReturn(ERROR_NOFILE, (ERROR_NOFILE, "could not read annot file %s", fname));

  /* First int is the number of elements. */
  num = freadInt(fp);

  /* For each one, read in a vno and an int for the annotation
     value. Check the vno. */
  for (j = 0; j < num; j++) {
    vno = freadInt(fp);
    i = freadInt(fp);
    if (vno == Gdiag_no) {
      DiagBreak();
    }

    /* Check the index we read to make sure it's less than the size
       we're expecting. */
    if (vno >= in_array_size || vno < 0) {
      fprintf(stderr,
              "MRISreadAnnotationIntoArray: vertex index out of range: "
              "%d i=%8.8X, in_array_size=%d\n",
              vno,
              i,
              in_array_size);
      fprintf(stderr, "    annot file: %s\n", fname);
      
      static int vertexIndexOutOfRangeCounter = 0;
      if (++vertexIndexOutOfRangeCounter > 200000) {
        // this check prevents creating 100GB error files
        ErrorExit(ERROR_BADFILE,
                  "ERROR: Too many out-of-range vertex indices in "
                  "MRISreadAnnotationIntoArray!\n");
      }
    }
    else {
      array[vno] = i;
    }
  }

  fclose(fp);

  /* Set the outgoing array. */
  *out_array = array;

  return (NO_ERROR);
}

/*-----------------------------------------------------

  Parameters: fname is the file name of the annotation. This will
    return the allocated table in *out_table.

  Returns value: Standard error code. If the file is fine but no color
    table is present, it will return NO_ERROR, but out_table will not
    be set.

  Description: Opens an annotation file and skips to the tag section
    of the file, after the values. Looks for the TAG_OLD_COLORTABLE
    value, and if present, reads in a color table.

*/
int MRISreadCTABFromAnnotationIfPresent(const char *fname, COLOR_TABLE **out_table)
{
  int skip, j, num;
  FILE *fp;
  COLOR_TABLE *ctab = NULL;
  int tag;

  if (fname == NULL || out_table == NULL) ErrorReturn(ERROR_BADPARM, (ERROR_BADPARM, "Parameter was NULL."));

  /* Open the file. */
  fp = fopen(fname, "r");
  if (fp == NULL) ErrorReturn(ERROR_NOFILE, (ERROR_NOFILE, "could not read annot file %s", fname));

  /* First int is the number of elements. */
  num = freadInt(fp);

  /* Skip two ints per num, to the end of the values section, where
     the tags are. */
  for (j = 0; j < num; j++) {
    skip = freadInt(fp);
    skip = freadInt(fp);
  }

  /* Check for tags. Right now we only have one possibility for tags,
     but if we add in more tags, we'll have to skip past other tags
     and their data sections here. Of course, we don't have an easy
     way to determine the length of the data section for the tag. If
     we hit EOF here, there is no tag. */
  tag = freadInt(fp);
  if (feof(fp)) {
    fclose(fp);
    return ERROR_NONE;
  }

  if (TAG_OLD_COLORTABLE == tag) {
    /* We have a color table, read it with CTABreadFromBinary. If it
    fails, it will print its own error message. */
    fprintf(stderr, "reading colortable from annotation file...\n");
    ctab = CTABreadFromBinary(fp);
    if (NULL != ctab) fprintf(stderr, "colortable with %d entries read (originally %s)\n", ctab->nentries, ctab->fname);
  }

  fclose(fp);

  /* Return the table if we got one. */
  if (NULL != ctab) {
    *out_table = ctab;
  }

  return ERROR_NONE;
}

/*-----------------------------------------------------

  Parameters: fname is the file name of the annotation. On successful
    return, *present will be set to 1 if the CTAB has an annotation,
    and 0 if not.

  Returns value: Standard error code.

  Description: Opens an annotation file and skips to the tag section
    of the file, after the values. Looks for the TAG_OLD_COLORTABLE
    value, and if present, sets *present to 1, or 0 if not present.

*/
int MRISisCTABPresentInAnnotation(const char *fname, int *present)
{
  int skip, j, num;
  FILE *fp;
  int tag;

  if (fname == NULL || present == NULL) ErrorReturn(ERROR_BADPARM, (ERROR_BADPARM, "Parameter was NULL."));

  /* Open the file. */
  fp = fopen(fname, "r");
  if (fp == NULL) ErrorReturn(ERROR_NOFILE, (ERROR_NOFILE, "could not read annot file %s", fname));

  /* First int is the number of elements. */
  num = freadInt(fp);

  /* Skip two ints per num, to the end of the values section, where
     the tags are. */
  for (j = 0; j < num; j++) {
    skip = freadInt(fp);
    skip = freadInt(fp);
  }

  /* No tag found yet. */
  *present = 0;

  /* Check for tags. Right now we only have one possibility for tags,
     but if we add in more tags, we'll have to skip past other tags
     and their data sections here. Of course, we don't have an easy
     way to determine the length of the data section for the tag. If
     we hit EOF here, there is no tag. */
  tag = freadInt(fp);
  if (feof(fp)) {
    fclose(fp);
    return ERROR_NONE;
  }

  if (TAG_OLD_COLORTABLE == tag) {
    *present = 1;
  }

  fclose(fp);

  return ERROR_NONE;
}

/*-----------------------------------------------------
  Parameters:

  Returns value:

  Description
  ------------------------------------------------------*/
int MRISwriteAnnotation(MRI_SURFACE *mris, const char *sname)
{
  int i, vno, need_hemi;
  FILE *fp;
  const char *cp;
  char fname[STRLEN], path[STRLEN], fname_no_path[STRLEN];

  cp = strchr(sname, '/');
  if (!cp) /* no path - use same one as mris was read from */
  {
    FileNameOnly(sname, fname_no_path);
    cp = strstr(fname_no_path, ".annot");
    if (!cp) {
      strcat(fname_no_path, ".annot");
    }

    need_hemi = strncmp(fname_no_path, mris->hemisphere == LEFT_HEMISPHERE ? "lh" : "rh", 2);

    FileNamePath(mris->fname, path);

    if (!need_hemi) {
      if (getenv("FS_POSIX")) {
        // PW 2017/05/15: If FS_POSIX is set, write to cwd (as per POSIX:4.11)
        sprintf(fname, "./%s", fname_no_path);
      }
      else {
        // PW 2017/05/15: Legacy behaviour
        sprintf(fname, "%s/../label/%s", path, fname_no_path);
      }
    }
    else { /* no hemisphere specified */
      if (getenv("FS_POSIX")) {
        // PW 2017/05/15: If FS_POSIX is set, write to cwd (as per POSIX:4.11)
        sprintf(fname, "./%s.%s", mris->hemisphere == LEFT_HEMISPHERE ? "lh" : "rh", fname_no_path);
      }
      else {
        // PW 2017/05/15: Legacy behaviour
        sprintf(fname, "%s/../label/%s.%s", path, mris->hemisphere == LEFT_HEMISPHERE ? "lh" : "rh", fname_no_path);
      }
    }
  }
  else {
    strcpy(fname, sname); /* full path specified */
    cp = strstr(fname, ".annot");
    if (!cp) {
      strcat(fname, ".annot");
    }
  }

  fp = fopen(fname, "wb");
  if (fp == NULL) ErrorReturn(ERROR_NOFILE, (ERROR_NOFILE, "could not write annot file %s", fname));
  fwriteInt(mris->nvertices, fp);
  for (vno = 0; vno < mris->nvertices; vno++) {
    if (vno == Gdiag_no) {
      DiagBreak();
    }
    i = mris->vertices[vno].annotation;
    fwriteInt(vno, fp);
    i = fwriteInt(i, fp);
  }

  if (mris->ct) /* also write annotation in */
  {
    if (Gdiag & DIAG_SHOW && DIAG_VERBOSE_ON) {
      printf("writing colortable into annotation file...\n");
    }
    fwriteInt(TAG_OLD_COLORTABLE, fp);
    CTABwriteIntoBinary(mris->ct, fp);
  }

  fclose(fp);

  return (NO_ERROR);
}
/*-----------------------------------------------------
  Parameters:

  Returns value:

  Description
  ------------------------------------------------------*/
int MRISreadValues(MRI_SURFACE *mris, const char *sname)
{
  float *array = NULL;
  int return_code = 0;
  int vno;

  /* Try to read an array of values from this file. If we get an
     error, pass the code back up. */
  return_code = MRISreadValuesIntoArray(sname, mris->nvertices, &array);
  if (NO_ERROR != return_code) {
    return return_code;
  }

  /* Read all the values from the array into our val field. */
  for (vno = 0; vno < mris->nvertices; vno++) {
    if (vno == Gdiag_no) {
      DiagBreak();
    }
    mris->vertices[vno].val = array[vno];
  }

  /* MRISreadValuesIntoArray allocates its own array, so free it
     here. */
  free(array);

  return (NO_ERROR);
}

int MRISreadValuesIntoArray(const char *sname, int in_array_size, float **out_array)
{
  int i, k, num, ilat, vno;
  float f = 0;
  float lat;
  FILE *fp;
  char *cp, fname[STRLEN];
  int type, frame, nv, c, r, s;
  MRI *TempMRI;
  float *array;
  int return_code;

  if (sname == NULL || out_array == NULL) ErrorReturn(ERROR_BADPARM, (ERROR_BADPARM, "Parameter was NULL."));
  if (in_array_size < 0) ErrorReturn(ERROR_BADPARM, (ERROR_BADPARM, "in_array_size was negative."));

  /* First try to load it as a volume */
  strncpy(fname, sname, sizeof(fname));
  type = mri_identify(fname);
  if (type != MRI_VOLUME_TYPE_UNKNOWN) {
    frame = MRISgetReadFrame();
    if (Gdiag & DIAG_SHOW && DIAG_VERBOSE_ON) {
      printf("MRISreadValues: frame=%d\n", frame);
    }
    TempMRI = MRIreadHeader(fname, type);
    if (TempMRI == NULL) {
      return (ERROR_BADFILE);
    }
    if (TempMRI->nframes <= frame) {
      MRIfree(&TempMRI);
      ErrorReturn(ERROR_BADFILE,
                  (ERROR_BADFILE,
                   "ERROR: attempted to read frame %d from %s\n"
                   "but this file only has %d frames.\n",
                   frame,
                   fname,
                   TempMRI->nframes));
    }
    nv = TempMRI->width * TempMRI->height * TempMRI->depth;
    MRIfree(&TempMRI);

    /* Make sure the size is what we're expecting. */
    if (nv != in_array_size) {
      ErrorReturn(ERROR_BADFILE,
                  (ERROR_BADFILE,
                   "ERROR: Reading %s as volume encoded scalar file,"
                   " but size doesn't match expected size of %d\n",
                   sname,
                   in_array_size));
    }

    /* Read the MRI of values. */
    TempMRI = MRIread(fname);
    if (TempMRI == NULL) {
      return (ERROR_BADFILE);
    }

    /* Initialize our array. */
    array = (float *)calloc(in_array_size, sizeof(float));
    if (NULL == array)
      ErrorReturn(ERROR_BADPARM,
                  (ERROR_BADPARM,
                   "ERROR: Reading file value file %s\n"
                   "  Couldn't allocate array of size %s\n",
                   fname,
                   nv));

    /* Read all the values into the array. */
    vno = 0;
    for (s = 0; s < TempMRI->depth; s++) {
      for (r = 0; r < TempMRI->height; r++) {
        for (c = 0; c < TempMRI->width; c++) {
          array[vno] = MRIgetVoxVal(TempMRI, c, r, s, frame);
          vno++;
        }
      }
    }
    MRIfree(&TempMRI);

    /* Set the outgoing array and size. */
    *out_array = array;

    return (NO_ERROR);
  }

  /* Next, try reading a curvature file. If we don't get an error, the
     array is filled out, so we can return now.*/
  return_code = MRISreadCurvatureIntoArray(sname, in_array_size, out_array);
  if (ERROR_NONE == return_code) {
    printf("reading values from curvature-format file...\n");
    return ERROR_NONE;
  }

  /* Now we try an old .w file. If the file name doesn't have .w on
     it, append it now. */
  strcpy(fname, sname);
  cp = strrchr(fname, '.');
  if (!cp || *(cp + 1) != 'w') {
    strcat(fname, ".w");
  }

  /* Try opening the file. */
  fp = fopen(fname, "rb");
  if (fp == NULL) ErrorReturn(ERROR_NOFILE, (ERROR_NOFILE, "MRISreadValuesIntoArray: File %s not found\n", fname));

  /* Read something... Seems to be ignored now. */
  fread2(&ilat, fp);
  lat = ilat / 10.0;

  /* Read the number of values. */
  if (fread3(&num, fp) < 1) {
    fclose(fp);
    ErrorReturn(ERROR_BADFILE, (ERROR_BADFILE, "MRISreadValues(%s): could not read # of vertices", fname));
  }

  /* The .w format, being sparse, doesn't require the number of values
     in the file to match the expected amount (usually
     mris->vertices), so we don't test that here. We'll test each
     index invidiually later. */

  /* Initialize our array. Note that we do it to the size that we got
     passed in, which might be different than num. */
  array = (float *)calloc(in_array_size, sizeof(float));
  if (NULL == array) {
    fclose(fp);
    ErrorReturn(ERROR_BADPARM,
                (ERROR_BADPARM,
                 "ERROR: Reading file value file %s\n"
                 "  Couldn't allocate array of size %s\n",
                 sname,
                 num));
  }

  /* Read the values into the array. */
  for (i = 0; i < num; i++) {
    /* Read the value index. */
    if (fread3(&k, fp) < 1)
      ErrorReturn(ERROR_BADFILE, (ERROR_BADFILE, "MRISreadValues(%s): could not read %dth vno", fname, i));

    /* Check the index we read to make sure it's less than the size
    we're expecting. */
    if (k >= in_array_size || k < 0) {
      printf("MRISreadValues: vertex index out of range: %d f=%f\n", k, f);
      continue;
    }

    if (k == Gdiag_no) {
      DiagBreak();
    }

    /* Read the value. */
    f = freadFloat(fp);

    /* Set it in the array. */
    array[k] = f;
  }

  fclose(fp);

  /* Set the outgoing array. */
  *out_array = array;

  return (NO_ERROR);
}
/*-----------------------------------------------------
  Parameters:

  Returns value:

  Description
  ------------------------------------------------------*/
int MRISreadValuesBak(MRI_SURFACE *mris, const char *fname)
{
  int i, k, num, ilat;
  float f;
  float lat;
  FILE *fp;

  fp = fopen(fname, "r");
  if (fp == NULL) ErrorReturn(ERROR_NOFILE, (ERROR_NOFILE, "MRISreadValuesBak: File %s not found\n", fname));
  fread2(&ilat, fp);
  lat = ilat / 10.0;

  for (k = 0; k < mris->nvertices; k++) {
    mris->vertices[k].valbak = 0;
  }
  fread3(&num, fp);
  for (i = 0; i < num; i++) {
    fread3(&k, fp);
    f = freadFloat(fp);
    if (k >= mris->nvertices || k < 0) {
      printf("MRISreadValuesBak: vertex index out of range: %d f=%f\n", k, f);
    }
    else {
      mris->vertices[k].valbak = f;
    }
  }
  fclose(fp);
  return (NO_ERROR);
}

/*-----------------------------------------------------
  Parameters:

  Returns value:

  Description
  ------------------------------------------------------*/
int MRISreadImagValues(MRI_SURFACE *mris, const char *fname)
{
  int i, k, num, ilat;
  float f;
  float lat;
  FILE *fp;

  fp = fopen(fname, "r");
  if (fp == NULL) ErrorReturn(ERROR_NOFILE, (ERROR_NOFILE, "MRISreadImagValues: File %s not found\n", fname));
  fread2(&ilat, fp);
  lat = ilat / 10.0;

  for (k = 0; k < mris->nvertices; k++) {
    mris->vertices[k].imag_val = 0;
  }
  fread3(&num, fp);
  for (i = 0; i < num; i++) {
    fread3(&k, fp);
    f = freadFloat(fp);
    if (k >= mris->nvertices || k < 0) {
      printf("MRISreadImagValues: vertex index out of range: %d f=%f\n", k, f);
    }
    /*
      else if (mris->vertices[k].dist!=0)
      printf("MRISreadImagValues: subsample and data file mismatch\n");
    */
    else {
      mris->vertices[k].imag_val = f;
      /*      mris->vertices[k].dist=0;*/
    }
  }
  fclose(fp);
  return (NO_ERROR);
}
int MRIScopyMarksToAnnotation(MRI_SURFACE *mris)
{
  int vno, nvertices;
  VERTEX *v;

  nvertices = mris->nvertices;
  for (vno = 0; vno < nvertices; vno++) {
    v = &mris->vertices[vno];
    if (v->ripflag) {
      continue;
    }
    v->annotation = v->marked;
  }
  return (NO_ERROR);
}
int MRISmaxMarked(MRI_SURFACE *mris)
{
  int vno, max_marked;
  VERTEX *v;

  max_marked = mris->vertices[0].marked;
  for (vno = 1; vno < mris->nvertices; vno++) {
    v = &mris->vertices[vno];
    if (v->ripflag) {
      continue;
    }
    if (vno == Gdiag_no) {
      DiagBreak();
    }

    if (v->marked > max_marked) {
      max_marked = v->marked;
    };
  }
  return (max_marked);
}
int MRIScopyAnnotationsToMarkedIndex(MRI_SURFACE *mris)
{
  int vno, index;
  VERTEX *v;

  for (vno = 0; vno < mris->nvertices; vno++) {
    v = &mris->vertices[vno];
    if (v->ripflag) {
      continue;
    }
    if (vno == Gdiag_no) {
      DiagBreak();
    }
    CTABfindIndexFromAnnotation(mris->ct, v->annotation, &index);
    if (index < 0)
      ErrorPrintf(ERROR_BADPARM,
                  "%s: could not find index for vno %d annotation %x\n",
                  "MRIScopyAnnotationsToMarkedIndex",
                  vno,
                  v->annotation);

    v->marked = index;
  }
  return (NO_ERROR);
}


/*-----------------------------------------------------
  Parameters:

  Returns value:

  Description
  ------------------------------------------------------*/
int mrisWriteSnapshots(MRI_SURFACE *mris, INTEGRATION_PARMS *parms, int t)
{
  char base_name[STRLEN];

  MRISsaveVertexPositions(mris, TMP_VERTICES);

  strcpy(base_name, parms->base_name);

  MRISrestoreVertexPositions(mris, PIAL_VERTICES);
  sprintf(parms->base_name, "%s_pial", base_name);
  mrisWriteSnapshot(mris, parms, t);

  MRISrestoreVertexPositions(mris, ORIGINAL_VERTICES);
  sprintf(parms->base_name, "%s_white", base_name);
  mrisWriteSnapshot(mris, parms, t);

  MRISrestoreVertexPositions(mris, TMP_VERTICES);
  MRIScomputeMetricProperties(mris);

  strcpy(parms->base_name, base_name);
  return (NO_ERROR);
}

/*-----------------------------------------------------
  Parameters:

  Returns value:

  Description
  ------------------------------------------------------*/
int mrisWriteSnapshot(MRI_SURFACE *mris, INTEGRATION_PARMS *parms, int t)
{
  char fname[STRLEN], path[STRLEN], base_name[STRLEN], *cp, *hemi;

  switch (mris->hemisphere) {
    case LEFT_HEMISPHERE:
      hemi = "lh";
      break;
    case BOTH_HEMISPHERES:
      hemi = "both";
      break;
    case RIGHT_HEMISPHERE:
      hemi = "rh";
      break;
    default:
      hemi = "unknown";
      break;
  }
  FileNamePath(mris->fname, path);
  sprintf(base_name, "%s/%s.%s", path, hemi, parms->base_name);
  if ((cp = strstr(base_name, ".geo")) != NULL) {
    *cp = 0;
    sprintf(fname, "%s%4.4d.geo", base_name, t);
    *cp = '.';
  }
  else {
    sprintf(fname, "%s%4.4d", base_name, t);
  }
#if 1
  if (Gdiag & DIAG_SHOW) {
    fprintf(stdout, "writing %s", fname);
  }
  if (mris->patch) {
    char fname2[STRLEN] ;
    MRISwrite(mris, fname);
    strcpy(fname2, fname) ;
    strcat(fname2, ".patch") ;
    printf("\nwriting patch to %s\n", fname2) ;
    MRISwritePatch(mris, fname2);
    strcpy(fname2, fname) ;
    strcat(fname2, ".curv") ;
    MRISdToCurv(mris) ;
    printf("\nwriting curvature to %s\n", fname2) ;
    MRISwriteCurvature(mris, fname2);
  }
  else {
    if (parms->l_thick_normal > 0 || parms->l_thick_parallel > 0 || parms->l_thick_min > 0 || parms->l_thick_spring) {
      int vno;
      MRI *mri_vector;
      float dx, dy, dz, xp, yp, zp, xw, yw, zw;

      mri_vector = MRIallocSequence(mris->nvertices, 1, 1, MRI_FLOAT, 3);

      for (vno = 0; vno < mris->nvertices; vno++) {
        VERTEX *v;

        v = &mris->vertices[vno];
        if (vno == Gdiag_no) DiagBreak();

        if (v->ripflag) continue;

        MRISvertexCoord2XYZ_float(v, WHITE_VERTICES, &xw, &yw, &zw);
        MRISsampleFaceCoordsCanonical((MHT *)(parms->mht), mris, v->x, v->y, v->z, PIAL_VERTICES, &xp, &yp, &zp);

        dx = xp - xw;
        dy = yp - yw;
        dz = zp - zw;
        MRIsetVoxVal(mri_vector, vno, 0, 0, 0, dx);
        MRIsetVoxVal(mri_vector, vno, 0, 0, 1, dy);
        MRIsetVoxVal(mri_vector, vno, 0, 0, 2, dz);
      }
      sprintf(fname, "%s%4.4d.mgz", base_name, t);
      printf("writing vector field to %s\n", fname);
      MRIwrite(mri_vector, fname);
      MRIfree(&mri_vector);
    }
    else
      MRISwrite(mris, fname);
  }

  if (Gdiag & DIAG_SHOW) {
    fprintf(stdout, "done.\n");
    fflush(stderr);
  }
#endif

  if (mris->status == MRIS_PARAMETERIZED_SPHERE && DIAG_VERBOSE_ON) {
    MRI_SP *mrisp = (MRI_SP *)mris->vp;

    sprintf(fname, "%s%4.4d.hipl", parms->base_name, t);
    if (Gdiag & DIAG_SHOW) {
      fprintf(stdout, "writing %s\n", fname);
    }
    MRIStoParameterization(mris, mrisp, 1, 0);
    MRISPwrite(mrisp, fname);
  }
  if (!FZERO(parms->l_area) && DIAG_VERBOSE_ON) {
    sprintf(fname, "%s%4.4d.area_error", base_name, t);
    if (Gdiag & DIAG_SHOW) {
      fprintf(stdout, " %s...", fname);
    }
    MRISwriteAreaError(mris, fname);
  }

  if (!FZERO(parms->l_corr) && DIAG_VERBOSE_ON) {
    sprintf(fname, "%s%4.4d.angle_error", base_name, t);
    if (Gdiag & DIAG_SHOW) {
      fprintf(stdout, " %s...", fname);
    }
    MRISwriteAngleError(mris, fname);
  }

  return (NO_ERROR);
}

/*-----------------------------------------------------
  Parameters:

  Returns value:

  Description
  ------------------------------------------------------*/
int MRISreadVertexPositions(MRI_SURFACE *mris, const char *name)
{
  MRISfreeDistsButNotOrig(mris);
    // MRISsetXYZ will invalidate all of these,
    // so make sure they are recomputed before being used again!

  char fname[STRLEN];
  int vno, nvertices, nfaces, magic, version, tmp, ix, iy, iz, n, type;
  FILE *fp;

  type = MRISfileNameType(name);
  MRISbuildFileName(mris, name, fname);
  if (type == MRIS_GEO_TRIANGLE_FILE) {
    return (mrisReadGeoFilePositions(mris, fname));
  }
  else if (type == MRIS_ICO_FILE) {
    return (ICOreadVertexPositions(mris, fname, CURRENT_VERTICES));
  }
  fp = fopen(fname, "rb");
  if (!fp) ErrorReturn(ERROR_NOFILE, (ERROR_NOFILE, "MRISreadVertexPosition(%s): could not open file %s", name, fname));

  fread3(&magic, fp);
  if (magic == QUAD_FILE_MAGIC_NUMBER) {
    version = -1;
    if (Gdiag & DIAG_SHOW && DIAG_VERBOSE_ON) {
      fprintf(stdout, "new surface file format\n");
    }
  }
  else if (magic == NEW_QUAD_FILE_MAGIC_NUMBER) {
    version = -2;
  }
  else if (magic == TRIANGLE_FILE_MAGIC_NUMBER) {
    fclose(fp);
    if (mrisReadTriangleFilePositions(mris, fname) != NO_ERROR) {
      ErrorReturn(Gerror, (Gerror, "mrisReadTriangleFile failed.\n"));
    }
    version = -3;
  }
  else {
    rewind(fp);
    version = 0;
    if (Gdiag & DIAG_SHOW && DIAG_VERBOSE_ON) {
      printf("surfer: old surface file format\n");
    }
  }

  if (version >= -2) {
    fread3(&nvertices, fp);
    fread3(&nfaces, fp);
    nfaces *= 2;

    if (Gdiag & DIAG_SHOW && DIAG_VERBOSE_ON) fprintf(stdout, "reading %d vertices and %d faces.\n", nvertices, nfaces);

    if (nvertices != mris->nvertices || nfaces != mris->nfaces) {
      fclose(fp);
      ErrorReturn(ERROR_BADFILE,
                  (ERROR_BADFILE,
                   "\nERROR: \n      MRISreadVertexPositions(%s): surfaces differ. "
                   "Main: %d verts %d faces, %s: %d verts %d faces\n"
                   "Surfaces may be out-of-date\n\n",
                   fname,
                   mris->nvertices,
                   mris->nfaces,
                   name,
                   nvertices,
                   nfaces));
    }

    for (vno = 0; vno < nvertices; vno++) {
      VERTEX_TOPOLOGY const * const vertext = &mris->vertices_topology[vno];
      if (version == -1) {
        fread2(&ix, fp);
        fread2(&iy, fp);
        fread2(&iz, fp);
        MRISsetXYZ(mris,vno,
          ix / 100.0,
          iy / 100.0,
          iz / 100.0);
      }
      else /* version == -2 */
      {
        float x = freadFloat(fp);
        float y = freadFloat(fp);
        float z = freadFloat(fp);
        MRISsetXYZ(mris,vno, x,y,z);
      }
      if (version == 0) /* old surface format */
      {
        fread1(&tmp, fp);
        for (n = 0; n < vertext->num; n++) {
          fread3(&tmp, fp);
        }
      }
    }

    fclose(fp);
  }

  return (NO_ERROR);
}

/*-----------------------------------------------------
  Parameters:

  Returns value:

  Description
  read in vertex positions from the original file,
  and compute the metric properties of that surface.
  Note we must change the status of the mris as the
  original surface has no externally defined orientation.
  ------------------------------------------------------*/
int MRISreadOriginalProperties(MRI_SURFACE *mris, const char *sname)
{
  int old_status;

  if (!sname) {
    sname = "smoothwm";
  }

  MRISsaveVertexPositions(mris, TMP_VERTICES);

  old_status = mris->status;
  mris->status = MRIS_PATCH; /* so no orientating will be done */
  if (MRISreadVertexPositions(mris, sname) != NO_ERROR)
    ErrorReturn(ERROR_BADFILE, (ERROR_BADFILE, "MRISreadOriginalProperties: could not read surface file %s", sname));

  MRISsaveVertexPositions(mris, ORIGINAL_VERTICES);
  MRIScomputeMetricProperties(mris);
  MRIScomputeTriangleProperties(mris);
  MRISstoreMetricProperties(mris);
  mris->status = old_status;
  
  MRISrestoreVertexPositions(mris, TMP_VERTICES);
  
  MRIScomputeMetricProperties(mris);
  MRIScomputeTriangleProperties(mris);
  mrisOrientSurface(mris);
  mris->orig_area = mris->total_area;

  return (NO_ERROR);
}

/*-----------------------------------------------------
  int MRISfileNameType()

  Parameters: char *fname

  Returns value: int

  Description: return filetype using the extension
  default is MRIS_BINARY_QUADRANGLE_FILE
  ------------------------------------------------------*/
int MRISfileNameType(const char *fname)
{
  int type;
  char *dot, ext[STRLEN], str[STRLEN], *idext;

  // First check whether it is a volume format
  idext = IDextensionFromName(fname);
  if (idext != NULL) {
    free(idext);
    return (MRIS_VOLUME_FILE);
  }

  FileNameOnly(fname, str); /* remove path */

  ext[0] = 0;
  dot = strrchr(str, '@'); /* forces the type of the file */
  if (dot) {
    *dot = 0; /* remove it from file name so that fopen will work */
    strcpy(ext, dot + 1);
  }
  else /* no explicit type - check extension */
  {
    dot = strrchr(str, '.');
    if (dot) {
      strcpy(ext, dot + 1);
    }
  }
  StrUpper(ext);
  if (!strcmp(ext, "ASC")) {
    type = MRIS_ASCII_TRIANGLE_FILE;
  }
  else if (!strcmp(ext, "GEO")) {
    type = MRIS_GEO_TRIANGLE_FILE;
  }
  else if (!strcmp(ext, "TRI") || !strcmp(ext, "ICO")) {
    type = MRIS_ICO_FILE;
  }
  else if (!strcmp(ext, "VTK")) {
    type = MRIS_VTK_FILE;
  }
  else if (!strcmp(ext, "STL")) {
    type = MRIS_STL_FILE;
  }
  else if (!strcmp(ext, "GII")) {
    type = MRIS_GIFTI_FILE;
  }
  else if (!strcmp(ext, "MGH") || !strcmp(ext, "MGZ")) {
    type = MRI_MGH_FILE;  // surface-encoded volume
  }
  else if (!strcmp(ext, "ANNOT")) {
    type = MRIS_ANNOT_FILE;
  }
  else {
    type = MRIS_BINARY_QUADRANGLE_FILE;
  }

  return (type);
}

/*-----------------------------------------------------
  Parameters:

  Returns value:

  Description
  ------------------------------------------------------*/
int MRISwriteAscii(MRI_SURFACE *mris, const char *fname)
{
  int vno, fno, n;
  VERTEX *v;
  FACE *face;
  FILE *fp;

  fp = fopen(fname, "w");
  if (!fp) ErrorReturn(ERROR_NOFILE, (ERROR_NOFILE, "MRISwriteAscii: could not open file %s", fname));

  fprintf(fp, "#!ascii version of %s\n", mris->fname);
  fprintf(fp, "%d %d\n", mris->nvertices, mris->nfaces);

  for (vno = 0; vno < mris->nvertices; vno++) {
    v = &mris->vertices[vno];
    fprintf(fp, "%f  %f  %f  %d\n", v->x, v->y, v->z, v->ripflag);
  }
  for (fno = 0; fno < mris->nfaces; fno++) {
    face = &mris->faces[fno];
    for (n = 0; n < VERTICES_PER_FACE; n++) {
      fprintf(fp, "%d ", face->v[n]);
    }
    fprintf(fp, "%d\n", face->ripflag);
  }

  fclose(fp);
  return (NO_ERROR);
}

/*-----------------------------------------------------
  Description: Same as MRISwriteAscii, but write surface
  normals instead of
  ------------------------------------------------------*/
int MRISwriteNormalsAscii(MRI_SURFACE *mris, const char *fname)
{
  int vno, fno, n;
  VERTEX *v;
  FACE *face;
  FILE *fp;

  fp = fopen(fname, "w");
  if (!fp) ErrorReturn(ERROR_NOFILE, (ERROR_NOFILE, "MRISwriteNormalsAscii: could not open file %s", fname));

  fprintf(fp, "#!ascii version of %s (vertices are surface normals)\n", mris->fname);
  fprintf(fp, "%d %d\n", mris->nvertices, mris->nfaces);

  for (vno = 0; vno < mris->nvertices; vno++) {
    v = &mris->vertices[vno];
    fprintf(fp, "%f  %f  %f  %d\n", v->nx, v->ny, v->nz, v->ripflag);
  }
  for (fno = 0; fno < mris->nfaces; fno++) {
    face = &mris->faces[fno];
    for (n = 0; n < VERTICES_PER_FACE; n++) {
      fprintf(fp, "%d ", face->v[n]);
    }
    fprintf(fp, "%d\n", face->ripflag);
  }

  fclose(fp);
  return (NO_ERROR);
}

/*-----------------------------------------------------
  Description: Same write the surface normals into a .mgz volume
  ------------------------------------------------------*/
int MRISwriteNormals(MRI_SURFACE *mris, const char *fname)
{
  int vno;
  VERTEX *v;
  MRI *mri;

  mri = MRIallocSequence(mris->nvertices, 1, 1, MRI_FLOAT, 3);
  if (mri == NULL) {
    ErrorReturn(ERROR_NOFILE, (ERROR_NOFILE, "MRISwriteNormals(%s): could not allocate volume", fname));
  }

  for (vno = 0; vno < mris->nvertices; vno++) {
    v = &mris->vertices[vno];
    MRIsetVoxVal(mri, vno, 0, 0, 0, v->nx);
    MRIsetVoxVal(mri, vno, 0, 0, 1, v->ny);
    MRIsetVoxVal(mri, vno, 0, 0, 2, v->nz);
  }
  MRIwrite(mri, fname);
  MRIfree(&mri);
  return (NO_ERROR);
}
int MRISreadNormals(MRI_SURFACE *mris, const char *fname)
{
  int vno;
  VERTEX *v;
  MRI *mri;

  mri = MRIread(fname);
  if (mri == NULL) {
    ErrorReturn(ERROR_NOFILE, (ERROR_NOFILE, "MRISreadNormals(%s): could not open volume", fname));
  }

  for (vno = 0; vno < mris->nvertices; vno++) {
    v = &mris->vertices[vno];
    v->nx = MRIgetVoxVal(mri, vno, 0, 0, 0);
    v->ny = MRIgetVoxVal(mri, vno, 0, 0, 1);
    v->nz = MRIgetVoxVal(mri, vno, 0, 0, 2);
  }
  MRIfree(&mri);
  return (NO_ERROR);
}
/*-----------------------------------------------------
  Description: Same write the white matter surface normals into a .mgz volume
  ------------------------------------------------------*/
int MRISwriteWhiteNormals(MRI_SURFACE *mris, const char *fname)
{
  int vno;
  VERTEX *v;
  MRI *mri;

  mri = MRIallocSequence(mris->nvertices, 1, 1, MRI_FLOAT, 3);
  if (mri == NULL) {
    ErrorReturn(ERROR_NOFILE, (ERROR_NOFILE, "MRISwriteWhiteNormals(%s): could not allocate volume", fname));
  }

  for (vno = 0; vno < mris->nvertices; vno++) {
    v = &mris->vertices[vno];
    MRIsetVoxVal(mri, vno, 0, 0, 0, v->wnx);
    MRIsetVoxVal(mri, vno, 0, 0, 1, v->wny);
    MRIsetVoxVal(mri, vno, 0, 0, 2, v->wnz);
  }
  MRIwrite(mri, fname);
  MRIfree(&mri);
  return (NO_ERROR);
}
/*-----------------------------------------------------
  Description: write the principal curvature directions
  ------------------------------------------------------*/
int MRISwritePrincipalDirection(MRI_SURFACE *mris, int dir_index, const char *fname)
{
  int vno;
  VERTEX *v;
  MRI *mri;

  mri = MRIallocSequence(mris->nvertices, 1, 1, MRI_FLOAT, 3);
  if (mri == NULL) {
    ErrorReturn(ERROR_NOFILE, (ERROR_NOFILE, "MRISwritePrincipalDirections(%s): could not allocate volume", fname));
  }

  for (vno = 0; vno < mris->nvertices; vno++) {
    v = &mris->vertices[vno];

    if (dir_index == 1) {
      MRIsetVoxVal(mri, vno, 0, 0, 0, v->e1x);
      MRIsetVoxVal(mri, vno, 0, 0, 1, v->e1y);
      MRIsetVoxVal(mri, vno, 0, 0, 2, v->e1z);
    }
    else {
      MRIsetVoxVal(mri, vno, 0, 0, 0, v->e2x);
      MRIsetVoxVal(mri, vno, 0, 0, 1, v->e2y);
      MRIsetVoxVal(mri, vno, 0, 0, 2, v->e2z);
    }
  }
  MRIwrite(mri, fname);
  MRIfree(&mri);
  return (NO_ERROR);
}
/*-----------------------------------------------------
  Parameters:

  Returns value:

  Description
  ------------------------------------------------------*/
int MRISwriteVTK(MRI_SURFACE *mris, const char *fname)
{
  int vno, fno, n;
  VERTEX *v;
  FACE *face;
  FILE *fp;

  fp = fopen(fname, "w");
  if (!fp) ErrorReturn(ERROR_NOFILE, (ERROR_NOFILE, "MRISwriteVTK: could not open file %s", fname));

  fprintf(fp, "# vtk DataFile Version 1.0\n");
  fprintf(fp, "vtk output\nASCII\nDATASET POLYDATA\nPOINTS %d float\n", mris->nvertices);
  /*  fprintf(fp, "%d %d\n", mris->nvertices, mris->nfaces) ;*/

  for (vno = 0; vno < mris->nvertices; vno++) {
    v = &mris->vertices[vno];
    fprintf(fp, "%.9f  %.9f  %.9f\n", v->x, v->y, v->z);
  }
  fprintf(fp, "POLYGONS %d %d\n", mris->nfaces, mris->nfaces * 4);
  for (fno = 0; fno < mris->nfaces; fno++) {
    face = &mris->faces[fno];
    fprintf(fp, "%d ", VERTICES_PER_FACE);
    for (n = 0; n < VERTICES_PER_FACE; n++) {
      fprintf(fp, "%d ", face->v[n]);
    }
    fprintf(fp, "\n");
  }

  fclose(fp);
  return (NO_ERROR);
}

/*-----------------------------------------------------
  Parameters:

  Returns value:

  Description: Append the curv data to 'fname', which
  is assumed to have been written with point and face
  data via the MRISwriteVTK routine.
  ------------------------------------------------------*/
int MRISwriteCurvVTK(MRI_SURFACE *mris, const char *fname)
{
  FILE *fp = fopen(fname, "a");
  if (!fp) ErrorReturn(ERROR_NOFILE, (ERROR_NOFILE, "MRISwriteScalarVTK: could not open file %s", fname));

  fprintf(fp, "POINT_DATA %d\n", mris->nvertices);
  fprintf(fp, "FIELD FieldData 1\n");
  fprintf(fp, "curv 1 %d double\n", mris->nvertices);

  int vno;
  for (vno = 0; vno < mris->nvertices; vno++) {
    VERTEX *v = &mris->vertices[vno];
    fprintf(fp, "%.9f\n", v->curv);
  }

  fclose(fp);
  return (NO_ERROR);
}

/*-----------------------------------------------------
  Parameters:

  Returns value:

  Description
  ------------------------------------------------------*/
MRI_SURFACE *MRISreadVTK(MRI_SURFACE *mris, const char *fname)
{
  char line[STRLEN], *cp = NULL;

  FILE *fp = fopen(fname, "r");
  if (!fp) {
    ErrorReturn(NULL, (ERROR_NOFILE, "MRISreadVTK: could not open file %s\n", fname));
  }

  /* a valid file must have these three lines (see MRISwriteVTK):
  vtk output
  ASCII
  DATASET POLYDATA
  */
  int checks = 0;
  while ((cp = fgetl(line, STRLEN, fp))) {
    // handle both upper and lower case
    if (strncmp(cp, "VTK OUTPUT", 10) == 0) {
      checks++;
    }
    if (strncmp(cp, "vtk output", 10) == 0) {
      checks++;
    }
    if (strncmp(cp, "ASCII", 5) == 0) {
      checks++;
    }
    if (strncmp(cp, "ascii", 5) == 0) {
      checks++;
    }
    if (strncmp(cp, "DATASET POLYDATA", 16) == 0) {
      checks++;
    }
    if (strncmp(cp, "dataset polydata", 16) == 0) {
      checks++;
    }
    // printf("%s\n",cp);
    if (checks == 3) {
      break;
    }
  }
  if (!cp || (checks != 3)) {
    fclose(fp);
    ErrorReturn(NULL, (ERROR_NOFILE, "MRISreadVTK: error reading file %s\n", fname));
  }

  /* now the next line should look like this (get the number of vertices):
  POINTS 142921 float
  */
  int nvertices = 0;
  cp = fgetl(line, STRLEN, fp);
  if (!cp) {
    fclose(fp);
    ErrorReturn(NULL, (ERROR_NOFILE, "MRISreadVTK: error parsing POINTS from file %s\n", fname));
  }
  if ((sscanf(cp, "POINTS %d float\n", &nvertices)) || (sscanf(cp, "points %d float\n", &nvertices))) {
    if (nvertices <= 0) {
      fclose(fp);
      ErrorReturn(NULL, (ERROR_NOFILE, "MRISreadVTK: error reading file %s, invalid nvertices=%d\n", fname, nvertices));
    }
  }
  else {
    fclose(fp);
    ErrorReturn(NULL, (ERROR_NOFILE, "MRISreadVTK: error reading file %s, no POINTS field\n", fname));
  }

  /* if needed, alloc MRIS structure (we'll handle faces later in the file) */
  int newMris = 0;  // flag to indicate vertices and face data are empty
  if (NULL == mris) {
    mris = MRISalloc(nvertices, 0);  // note: nfaces=0 for now...
    mris->type = MRIS_TRIANGULAR_SURFACE;
    newMris = 1;  // flag indicating need to fill-in vertex and face data
  }
  else {
    // confirm that the mris structure we've been passed has the same
    // number of vertices
    if (mris->nvertices != nvertices) {
      fclose(fp);
      ErrorReturn(NULL,
                  (ERROR_NOFILE,
                   "MRISreadVTK: error reading file %s, mismatched nvertices=%d/%d\n",
                   fname,
                   mris->nvertices,
                   nvertices));
    }
  }

  /* read vertices... */
  MRISfreeDistsButNotOrig(mris);
    // MRISsetXYZ will invalidate all of these,
    // so make sure they are recomputed before being used again!

  int vno;
  for (vno = 0; vno < mris->nvertices; vno++) {
    float x,y,z;
    fscanf(fp, "%f %f %f", &x, &y, &z);
    if (newMris)  // if passed an mris struct, dont overwrite x,y,z
    {
      MRISsetXYZ(mris,vno,x,y,z);
    }
  }

  /* now, if we're lucky, we've read all the vertices, and the next line
     should be something like this:
  POLYGONS 285838 1143352
  */
  cp = fgetl(line, STRLEN, fp);
  if (!cp) {
    fclose(fp);
    ErrorReturn(NULL, (ERROR_NOFILE, "MRISreadVTK: error parsing POLYGONS in file %s", fname));
  }
  int nfaces = 0;
  int somenum = 0;  // should be nfaces * 4
  if ((sscanf(cp, "POLYGONS %d %d\n", &nfaces, &somenum)) || (sscanf(cp, "polygons %d %d\n", &nfaces, &somenum))) {
    if (nfaces <= 0) {
      fclose(fp);
      ErrorReturn(NULL, (ERROR_NOFILE, "MRISreadVTK: error reading file %s, invalid nfaces=%d\n", fname, nfaces));
    }
    if (somenum != (nfaces * 4))  // check for 3-vertex face data
    {
      fclose(fp);
      ErrorReturn(NULL, (ERROR_NOFILE, "MRISreadVTK: error reading file %s, invalid POLYGON data\n", fname));
    }
  }
  else {
    fclose(fp);
    ErrorReturn(NULL, (ERROR_NOFILE, "MRISreadVTK: error parsing POLYGONS in file %s", fname));
  }
  // POLYGONS field looks valid....

  /* now we can book some face space (if we have a new mris structure) */
  if (newMris) {
    if (!MRISallocateFaces(mris, nfaces)) {
      fclose(fp);
      ErrorExit(ERROR_NO_MEMORY, "MRISreadVTK(%d, %d): could not allocate faces", nfaces, sizeof(FACE));
    }
  }
  else {
    // confirm that the mris structure passed to us has the expected num faces
    if (mris->nfaces != nfaces) {
      fclose(fp);
      ErrorReturn(
          NULL,
          (ERROR_NOFILE, "MRISreadVTK: error reading file %s, mismatched nfaces=%d/%d\n", fname, mris->nfaces, nfaces));
    }
  }

  /* finally, read the face data...*/
  int fno, facepoints = 0;
  for (fno = 0; fno < mris->nfaces; fno++) {
    FACE *face = &mris->faces[fno];
    fscanf(fp, "%d ", &facepoints);
    if (facepoints != 3) {
      fclose(fp);
      ErrorReturn(NULL, (ERROR_NOFILE, "MRISreadVTK: error reading file %s, facepoints != 3\n", fname));
    }
    int n;
    for (n = 0; n < 3; n++) {
      vno = -1;
      fscanf(fp, "%d", &vno);
      if ((vno < 0) || (vno >= nvertices)) {
        fclose(fp);
        ErrorReturn(NULL, (ERROR_NOFILE, "MRISreadVTK: invalid vertex num in %s, vno = %d\n", fname, vno));
      }
      if (newMris)  // dont overwrite face data if passed an mris struct
      {
        // fill-in the face data to our new mris struct
        face->v[n] = vno;
        mris->vertices_topology[vno].num++;
      }
      else {
        // confirm that the mris structure passed to us has the same face num
        if (face->v[n] != vno) {
          fclose(fp);
          ErrorReturn(
              NULL,
              (ERROR_NOFILE, "MRISreadVTK: error reading file %s, mismatched faces=%d/%d\n", fname, face->v[n], vno));
        }
      }
    }
  }
  if (fno != mris->nfaces) {
    fclose(fp);
    ErrorReturn(NULL, (ERROR_NOFILE, "MRISreadVTK: failure reading %s, fno=%d != nfaces\n", fname, fno, mris->nfaces));
  }

  /* at this point in the file, we're at the end, or there is possibly
     curv or scalar data fields to read */
  cp = fgetl(line, STRLEN, fp);
  // printf("%s\n",cp);
  int nvertices_data = 0;
  if (cp)  // it appears we have another line...
  {
    if ((sscanf(cp, "POINT_DATA %d\n", &nvertices_data)) || (sscanf(cp, "point_data %d\n", &nvertices_data))) {
      if (nvertices != nvertices_data) {
        fclose(fp);
        ErrorReturn(NULL,
                    (ERROR_NOFILE,
                     "MRISreadVTK: error reading file %s, invalid nvertices=%d "
                     "in POINT_DATA field, expected %d vertices\n",
                     fname,
                     nvertices_data,
                     nvertices));
      }
      int nfields = 0;
      cp = fgetl(line, STRLEN, fp);
      // printf("%s\n",cp);
      if ((sscanf(cp, "FIELD %*s %d\n", &nfields)) || (sscanf(cp, "field %*s %d\n", &nfields))) {
        int num_fields;
        for (num_fields = 0; num_fields < nfields; num_fields++) {
          // parse each data field
          char fieldName[STRLEN];
          int fieldNum = 0;
          cp = fgetl(line, STRLEN, fp);
          // printf("%s\n",cp);
          if (sscanf(cp, "%s %d %d %*s\n", fieldName, &fieldNum, &nvertices_data)) {
            if (nvertices != nvertices_data) {
              fclose(fp);
              ErrorReturn(NULL,
                          (ERROR_NOFILE,
                           "MRISreadVTK: error reading file %s, invalid nvertices=%d "
                           "in %s field, expected %d vertices\n",
                           fname,
                           nvertices_data,
                           fieldName,
                           nvertices));
            }
            // read either scalar or curv data
            int isCurvData = 0;
            if (strncmp(fieldName, "curv", 4) == 0) {
              isCurvData = 1;
            }
            if (strncmp(fieldName, "CURV", 4) == 0) {
              isCurvData = 1;
            }
            float curvmin = 10000.0f;
            float curvmax = -10000.0f; /* for compiler warnings */
            for (vno = 0; vno < mris->nvertices; vno++) {
              VERTEX *v = &mris->vertices[vno];
              float f = 0.0;
              if (fscanf(fp, "%f", &f)) {
                v->curv = f;  // fill-in both curvature and scalar data fields
                v->val = f;
                if (isCurvData) {
                  // printf("%f\n",v->curv);
                  if (vno == 0) {
                    curvmin = curvmax = v->curv;
                  }
                  if (v->curv > curvmax) {
                    curvmax = v->curv;
                  }
                  if (v->curv < curvmin) {
                    curvmin = v->curv;
                  }
                }
              }
              else {
                fclose(fp);
                ErrorReturn(NULL, (ERROR_NOFILE, "MRISreadVTK: error parsing %s FIELD in file %s", fieldName, fname));
              }
            }
            if (isCurvData) {
              mris->max_curv = curvmax;
              mris->min_curv = curvmin;
              // printf("maxcurv=%f, mincurv=%f\n",curvmax, curvmin);
            }
          }
          else {
            fclose(fp);
            ErrorReturn(NULL, (ERROR_NOFILE, "MRISreadVTK: error parsing FIELDs in file %s", fname));
          }
        }
      }
    }
  }

  fclose(fp);
  
  return (mris);
}

/*-----------------------------------------------------
  Parameters:

  Returns value:

  Description
  ------------------------------------------------------*/
int MRISwriteGeo(MRI_SURFACE *mris, const char *fname)
{
  int vno, fno, n, actual_vno, toggle, nfaces, nvertices, vnos[300000];
  VERTEX *v;
  FACE *face;
  FILE *fp;

  nfaces = mrisValidFaces(mris);
  nvertices = MRISvalidVertices(mris);
  fp = fopen(fname, "w");
  if (!fp) ErrorReturn(ERROR_NOFILE, (ERROR_NOFILE, "MRISwriteGeo: could not open file %s", fname));

  fprintf(fp, "    1 %d %d %d\n", nvertices, nfaces, VERTICES_PER_FACE * nfaces);
  fprintf(fp, "    1 %d\n", nfaces);
  for (actual_vno = vno = 0; vno < mris->nvertices; vno++) {
    v = &mris->vertices[vno];
    if (v->ripflag) {
      continue;
    }
    vnos[vno] = actual_vno++;
  }

  for (toggle = vno = 0; vno < mris->nvertices; vno++) {
    v = &mris->vertices[vno];
    if (v->ripflag) {
      continue;
    }
    fprintf(fp, "%12.5e %12.5e %12.5e", v->x, v->y, v->z);
    if (toggle) {
      toggle = 0;
      fprintf(fp, "\n");
    }
    else {
      toggle = 1;
      fprintf(fp, " ");
    }
  }
  if (toggle) {
    fprintf(fp, "\n");
  }

  for (fno = 0; fno < mris->nfaces; fno++) {
    face = &mris->faces[fno];
    if (face->ripflag) {
      continue;
    }
    for (n = 0; n < VERTICES_PER_FACE - 2; n++) {
      fprintf(fp, "%d ", vnos[face->v[n]] + 1); /* 1-based */
    }

    /* swap order on output to conform to movie.byu convention */
    fprintf(fp, "%d ", vnos[face->v[VERTICES_PER_FACE - 1]] + 1);
    fprintf(fp, "-%d\n", vnos[face->v[VERTICES_PER_FACE - 2]] + 1);
  }

  fclose(fp);
  return (NO_ERROR);
}

/*-----------------------------------------------------
  Parameters: MRI_SURFACE *mris, char *fname

  Returns value: int

  Description: write ascii icosahedron data (vertices and face vertices info)
  ------------------------------------------------------*/
/* note that .tri or .ico file.  numbering is 1-based output.*/
int MRISwriteICO(MRI_SURFACE *mris, const char *fname)
{
  int vno, fno, nfaces, nvertices;
  int actual_fno, actual_vno;
  VERTEX *v;
  FACE *face;
  FILE *fp;
  // get the valid faces and vertices numbers
  nfaces = mrisValidFaces(mris);
  nvertices = MRISvalidVertices(mris);

  fp = fopen(fname, "w");
  if (!fp) ErrorReturn(ERROR_NOFILE, (ERROR_NOFILE, "MRISwriteICO: could not open file %s", fname));

  // write number of vertices
  fprintf(fp, "%8d\n", nvertices);
  // go over all vertices and ignoring bad ones
  actual_vno = 1;  // count from 1 (1-based output)
  for (vno = 0; vno < mris->nvertices; vno++) {
    v = &mris->vertices[vno];
    if (v->ripflag) {
      continue;
    }
    fprintf(fp, "%8d %8.4f %8.4f %8.4f\n", actual_vno, v->x, v->y, v->z);
    actual_vno++;
  }
  // write number of faces
  fprintf(fp, "%8d\n", nfaces);
  // go over all faces and ignoring bad ones
  actual_fno = 1;  // count from 1 (1-based)
  for (fno = 0; fno < mris->nfaces; fno++) {
    face = &mris->faces[fno];
    if (face->ripflag) {
      continue;
    }
    // make the vertex number 1 based
    // the vertex ordering flipped to clockwise (see icosahedron.c)
    fprintf(fp, "%8d %8d %8d %8d\n", actual_fno, face->v[0] + 1, face->v[2] + 1, face->v[1] + 1);
    actual_fno++;
  }
  fclose(fp);
  return (NO_ERROR);
}

/*-----------------------------------------------------
  Parameters:

  Returns value:

  Description
  ------------------------------------------------------*/
int MRISwritePatchAscii(MRI_SURFACE *mris, const char *fname)
{
  FILE *fp;
  int vno, fno, n, nvertices, nfaces, type;
  VERTEX *v;
  FACE *face;
  int i;

  type = MRISfileNameType(fname);
#if 0
  if (type == MRIS_ASCII_TRIANGLE_FILE)
  {
    return(MRISwriteAscii(mris, fname)) ;
  }
#endif

  fp = fopen(fname, "w");
  if (!fp) ErrorReturn(ERROR_NOFILE, (ERROR_NOFILE, "MRISwritePatchAscii: could not open file %s", fname));

  for (nvertices = vno = 0; vno < mris->nvertices; vno++) {
    v = &mris->vertices[vno];
    if (v->ripflag) {
      continue;
    }
    nvertices++;
  }
  for (nfaces = fno = 0; fno < mris->nfaces; fno++) {
    face = &mris->faces[fno];
    if (face->ripflag) {
      continue;
    }
    nfaces++;
  }
  fprintf(fp,
          "#!ascii version of patch %s. "
          "The 1st index is not a vertex number\n",
          mris->fname);
  fprintf(fp, "%d %d\n", nvertices, nfaces);
  fprintf(stdout, "nvertices=%d (valid=%d) nfaces=%d\n", nvertices, MRISvalidVertices(mris), nfaces);

  for (vno = 0; vno < mris->nvertices; vno++) {
    v = &mris->vertices[vno];
    if (!v->ripflag) {
      // patch file uses border to change vertex index written to a file
      i = (v->border) ? (-(vno + 1)) : (vno + 1);
      fprintf(fp, "%d vno=%d\n", i, vno);
      fprintf(fp, "%f  %f  %f\n", v->x, v->y, v->z);
    }
  }
  // face vertex info
  for (fno = 0; fno < mris->nfaces; fno++) {
    face = &mris->faces[fno];
    if (!face->ripflag) {
      fprintf(fp, "%d\n", fno);
      for (n = 0; n < VERTICES_PER_FACE; n++) {
        fprintf(fp, "%d ", face->v[n]);
      }
      fprintf(fp, "\n");
    }
  }
  fclose(fp);
  return (NO_ERROR);
}

/*-----------------------------------------------------
  Parameters: MRI_SURFACE *mris, char *fname

  Returns value: int

  Description: write ascii STL (stereolithography) format
  ------------------------------------------------------*/
int MRISwriteSTL(MRI_SURFACE *mris, const char *fname)
{
  int vno, fno;
  VERTEX *v;
  FACE *face;
  FILE *fp;

  fp = fopen(fname, "w");
  if (!fp) ErrorReturn(ERROR_NOFILE, (ERROR_NOFILE, "MRISwriteSTL: could not open file %s", fname));

  fprintf(fp, "solid %s\n", fname);

  // go over all faces, ignoring bad ones
  for (fno = 0; fno < mris->nfaces; fno++) {
    face = &mris->faces[fno];
    if (face->ripflag) {
      continue;
    }

    FaceNormCacheEntry const * const fNorm = getFaceNorm(mris, fno);
    fprintf(fp, "facet normal %f %f %f\n", fNorm->nx, fNorm->ny, fNorm->nz);
    fprintf(fp, "  outer loop\n");

    for (vno = 0; vno < VERTICES_PER_FACE; vno++) {
      v = &mris->vertices[face->v[vno]];
      fprintf(fp, "    vertex %f %f %f\n", v->x, v->y, v->z);
    }

    fprintf(fp, "  endloop\n");
    fprintf(fp, "endfacet\n");
  }

  fprintf(fp, "endsolid %s\n", fname);

  fclose(fp);

  return (NO_ERROR);
}

/*-----------------------------------------------------
  Parameters:

  Returns value:

  Description
  ------------------------------------------------------*/
static MRI_SURFACE *mrisReadAsciiFile(const char *fname)
{
  MRI_SURFACE *mris;
  char line[STRLEN], *cp;
  int vno, fno, n, nvertices, nfaces, patch, rip;
  FACE *face;
  FILE *fp;

  fp = fopen(fname, "r");
  if (!fp) ErrorReturn(NULL, (ERROR_NOFILE, "MRISreadAsciiFile: could not open file %s", fname));

  patch = 0;
  cp = fgetl(line, STRLEN, fp);
  sscanf(cp, "%d %d\n", &nvertices, &nfaces);
  mris = MRISalloc(nvertices, nfaces);
#if 0
  mris->type = MRIS_ASCII_TRIANGLE_FILE ;
#else
  mris->type = MRIS_TRIANGULAR_SURFACE;
#endif
  for (vno = 0; vno < mris->nvertices; vno++) {
    VERTEX * v = &mris->vertices[vno];
    float x,y,z;
    fscanf(fp, "%f  %f  %f  %d\n", &x, &y, &z, &rip);
    MRISsetXYZ(mris, vno,x,y,z);
    v->ripflag = rip;
    if (v->ripflag) {
      patch = 1;
    }
  }
  for (fno = 0; fno < mris->nfaces; fno++) {
    face = &mris->faces[fno];
    if (fno == Gdiag_no) DiagBreak();
    for (n = 0; n < VERTICES_PER_FACE; n++) {
      fscanf(fp, "%d ", &face->v[n]);
      if (face->v[n] < 0 || face->v[n] >= mris->nvertices)
        ErrorExit(ERROR_BADPARM,
                  "%s: face %d vertex %d: %d -- out of range!!! Should be in [0 %d]",
                  Progname,
                  fno,
                  n,
                  face->v[n],
                  mris->nvertices - 1);
      mris->vertices_topology[face->v[n]].num++;
    }
    fscanf(fp, "%d\n", &rip);
    face->ripflag = rip;
  }

  mris->patch = patch;
  if (patch) {
    mris->status = MRIS_PLANE;
  }
  fclose(fp);
  
  return (mris);
}

/*-----------------------------------------------------
  Parameters:

  Returns value:

  Description
  ------------------------------------------------------*/
static MRI_SURFACE *mrisReadGeoFile(const char *fname)
{
  MRI_SURFACE *mris;
  char line[202], *cp;
  int vno, fno, n, nvertices, nfaces, patch, vertices_per_face, nedges;
  FACE *face;
  FILE *fp;

  fp = fopen(fname, "r");
  if (!fp) ErrorReturn(NULL, (ERROR_NOFILE, "mrisReadGeoFile: could not open file %s", fname));

  patch = 0;
  cp = fgetl(line, 100, fp);
  if (sscanf(cp, "%*d %d %d %d\n", &nvertices, &nfaces, &nedges) != 3) {
    fclose(fp);
    ErrorReturn(NULL,
                (ERROR_BADFILE,
                 "mrisReadGeoFile(%s): could not scan "
                 "dimensions from '%s'",
                 fname,
                 cp));
  }
  vertices_per_face = nedges / nfaces;
  if (vertices_per_face != VERTICES_PER_FACE) {
    fclose(fp);
    ErrorReturn(NULL, (ERROR_BADFILE, "mrisReadGeoFile(%s): unsupported vertices/face %d.", fname, vertices_per_face));
  }

  cp = fgetl(line, 200, fp); /* nfaces again */
  mris = MRISalloc(nvertices, nfaces);
  mris->type = MRIS_GEO_TRIANGLE_FILE;
  for (vno = 0; vno < mris->nvertices; vno++) {
    float x,y,z;
    fscanf(fp, "%e %e %e", &x, &y, &z);
    MRISsetXYZ(mris,vno,x,y,z);
    if (ISODD(vno)) {
      fscanf(fp, "\n");
    }
  }
  for (fno = 0; fno < mris->nfaces; fno++) {
    int tmp;
    face = &mris->faces[fno];
    for (n = 0; n < VERTICES_PER_FACE - 1; n++) {
      fscanf(fp, "%d ", &face->v[n]);
      face->v[n]--; /* make it 0-based */
      if (face->v[n] < 0) {
        DiagBreak();
      }
      mris->vertices_topology[face->v[n]].num++;
    }
    n = VERTICES_PER_FACE - 1; /* already true - but make it explicit */
    fscanf(fp, "-%d\n", &face->v[n]);
    face->v[n]--; /* make it 0-based */
    mris->vertices_topology[face->v[n]].num++;

    /* swap positions so normal (via cross-product) will point outwards */
    tmp = face->v[1];
    face->v[1] = face->v[2];
    face->v[2] = tmp;
  }

  fclose(fp);
  
  return (mris);
}

/*-----------------------------------------------------
  Parameters:

  Returns value:

  Description
  ------------------------------------------------------*/
static int mrisReadGeoFilePositions(MRI_SURFACE *mris, const char *fname)
{
  char line[202], *cp;
  int vno, nvertices, nfaces, patch, vertices_per_face, nedges;
  FILE *fp;

  fp = fopen(fname, "r");
  if (!fp) ErrorReturn(ERROR_NOFILE, (ERROR_NOFILE, "mrisReadGeoFile: could not open file %s", fname));

  patch = 0;
  cp = fgetl(line, 100, fp);
  if (sscanf(cp, "%*d %d %d %d\n", &nvertices, &nfaces, &nedges) != 3) {
    fclose(fp);
    ErrorReturn(ERROR_BADFILE,
                (ERROR_BADFILE,
                 "mrisReadGeoFile(%s): could not scan "
                 "dimensions from '%s'",
                 fname,
                 cp));
  }
  vertices_per_face = nedges / nfaces;
  if (vertices_per_face != VERTICES_PER_FACE) {
    fclose(fp);
    ErrorReturn(ERROR_BADFILE,
                (ERROR_BADFILE, "mrisReadGeoFile(%s): unsupported vertices/face %d.", fname, vertices_per_face));
  }

  cp = fgetl(line, 200, fp); /* nfaces again */
  for (vno = 0; vno < mris->nvertices; vno++) {
    float x,y,z;
    fscanf(fp, "%e %e %e", &x, &y, &z);
    MRISsetXYZ(mris,vno, x,y,z);
    if (ISODD(vno)) {
      fscanf(fp, "\n");
    }
  }

  fclose(fp);
  return (NO_ERROR);
}

#if 0
/*-----------------------------------------------------
  Parameters:

  Returns value:

  Description
  ------------------------------------------------------*/
static MRI_SURFACE *
mrisReadAsciiPatchFile(char *fname)
{
  MRI_SURFACE   *mris ;
  char    line[STRLEN], *cp ;
  int     vno, fno, n, nvertices, nfaces ;
  VERTEX  *v ;
  FACE    *face ;
  FILE    *fp ;

  fp = fopen(fname, "r") ;
  if (!fp)
    ErrorReturn(NULL,
                (ERROR_NOFILE,
                 "MRISreadAsciiFile: could not open file %s",fname));

  cp = fgetl(line, 100, fp) ;
  sscanf(cp, "%d %d\n", &nvertices, &nfaces) ;
  mris = MRISalloc(nvertices, nfaces) ;
  for (vno = 0 ; vno < mris->nvertices ; vno++)
  {
    v = &mris->vertices[vno] ;
    fscanf(fp, "%f  %f  %f\n", &v->x, &v->y, &v->z) ;
  }
  for (fno = 0 ; fno < mris->nfaces ; fno++)
  {
    face = &mris->faces[fno] ;
    for (n = 0 ; n < VERTICES_PER_FACE ; n++)
    {
      fscanf(fp, "%d ", &face->v[n]) ;
      mris->vertices[face->v[n]].num++;
    }
    fscanf(fp, "\n") ;
  }

  fclose(fp) ;
  return(mris) ;
}
#endif

/*-----------------------------------------------------
  Parameters:    input file name of STL file

  Returns value: freesurfer surface structure

  Description:   reads an ascii stereolithography (STL)
                 formatted file, putting vertices, faces,
                 and face normals into an MRIS_SURFACE
                 structure.
  ------------------------------------------------------*/

#define mrisReadSTLfile_hashTableSize (1024*1024)
static int mrisReadSTLfile_hash(float x, float y, float z) {
  int hx = (int)( 1000.0f*logf(abs(x)+1.0f) );	// a hashing function that preserves many of the bits in the float
  int hy = (int)( 1000.0f*logf(abs(y)+1.0f) ); 	// and doesn't care much about their range
  int hz = (int)( 1000.0f*logf(abs(z)+1.0f) );	// Cost is not very important compared to all the other work done
  int hash = (hx*2017) ^ (hy*1029) ^ (hz*1159);	// No good reason behind these multipliers
  return hash % mrisReadSTLfile_hashTableSize;
}

static const int mrisReadSTLfile_debugging = 0;


static MRI_SURFACE *mrisReadSTLfile(const char *fname) 
{

  MRI_SURFACE *mris = NULL;

  {
    // Scanning them twice is 2x cost of scanning them once, because there is so little other work.
    // Instead scan them once into the hashTable and into the vector of vertices, checking there is
    // only one solid with 3 vertices per facet
    //
    typedef struct Key  { struct Key*  next; float x,y,z; int vertexNo; } Key;
    Key** const hashTable = (Key**)calloc(mrisReadSTLfile_hashTableSize,sizeof(Key*));
    if (!hashTable) ErrorReturn(NULL, (ERROR_NOFILE, "MRISreadSTLfile: could not calloc hash table"));

 #define mrisReadSTLfile_bevin_someKeysSize 100000
    typedef struct Keys { struct Keys* next; Key someKeys[mrisReadSTLfile_bevin_someKeysSize]; } Keys;
    Keys* keys = NULL;
    int keysInUse = mrisReadSTLfile_bevin_someKeysSize;

    size_t verticesCapacity 	  = 500000;
    size_t verticesSize     	  =      0;
    Key**  vertices         	  = (Key**)malloc(sizeof(Key*)*verticesCapacity);

    typedef struct XYZ { float x,y,z; } XYZ;
    size_t faceNormalXYZsCapacity = 150000;
    size_t faceNormalXYZsSize     =      0;
    XYZ* faceNormalXYZs           = (XYZ*)malloc(sizeof(XYZ)*faceNormalXYZsCapacity);

    {
      FILE *fp = fopen(fname, "r");
      if (!fp) ErrorReturn(NULL, (ERROR_NOFILE, "MRISreadSTLfile: could not open file %s", fname));

      char line[STRLEN], *cp;
      int lineNo       = 0;
      int solidNo      = 0;
      int nextVertexNo = 0;
      int faceVertexNo = 3; 

      while ((cp = fgetl(line, STRLEN, fp))) {

        lineNo++;
        if (lineNo == 2 && solidNo != 1) {
          ErrorReturn(NULL, (ERROR_NOFILE, "MRISreadSTLfile: file %s does not appear to be an STL file",    fname));
        }

        switch (*cp) {	// avoid unnecessary strncmp's

	  case 's': {
    	    if (strncmp(cp, "solid", 5) == 0) { 
	      solidNo++; 
              if (solidNo > 1) {
	        ErrorReturn(NULL, (ERROR_NOFILE, "MRISreadSTLfile: file %s at line %d contains a second solid\n",
                  fname,
                  lineNo));
	      }
	      continue; 
	    }
          } break;

	  case 'f': {
      	    if (strncmp(cp, "facet ", 6) == 0) {
  	      if (faceNormalXYZsSize == faceNormalXYZsCapacity) {
	        faceNormalXYZsCapacity *= 2;
                faceNormalXYZs = (XYZ*)realloc(faceNormalXYZs, sizeof(XYZ)*faceNormalXYZsCapacity);
	      }
              sscanf(cp, "facet normal %f %f %f", 
	        &faceNormalXYZs[faceNormalXYZsSize].x, 
	        &faceNormalXYZs[faceNormalXYZsSize].y,
	        &faceNormalXYZs[faceNormalXYZsSize].z);
	      faceNormalXYZsSize++;
  	      faceVertexNo = 0;			// checking 3 vertices per face
  	      continue;	// endfacet increments facetNo
  	    }
          } break;

	  case 'o': {
            if (strncmp(cp, "outer loop", 10) == 0) continue;
          } break;

          case 'v': {
      	    if (strncmp(cp, "vertex ", 7) == 0) {

  	      float x,y,z;
   	      sscanf(cp, "vertex %f %f %f", &x, &y, &z);

  	      // allocate a vertexNo - those already seen reuse their previously assigned number
	      int hash = mrisReadSTLfile_hash(x,y,z);
  	      Key** keyPtrPtr = &hashTable[hash];
  	      Key* keyPtr;
  	      for (; (keyPtr = *keyPtrPtr); keyPtrPtr=&keyPtr->next) {
  	        if (keyPtr->x == x && keyPtr->y == y && keyPtr->z == z) break;
  	      }
  	      if (!keyPtr) {
	        if (mrisReadSTLfile_bevin_someKeysSize == keysInUse) {
		  Keys* moreKeys = (Keys*)malloc(sizeof(Keys));
		  moreKeys->next = keys;
		  keys = moreKeys;
		  keysInUse = 0;
	        }
  	        keyPtr = &keys->someKeys[keysInUse++];
  	        keyPtr->next = NULL;
  	        keyPtr->x = x; keyPtr->y = y; keyPtr->z = z;
  	        keyPtr->vertexNo = nextVertexNo++;
  	        *keyPtrPtr = keyPtr;
  	      }

	      if (faceVertexNo > 2) {
      	        ErrorReturn(NULL, (ERROR_NOFILE, "MRISreadSTLfile: file %s at line %d contains more than 3 vertices for the face\n",
                  fname,
                  lineNo));
  	      }
	      faceVertexNo++;

	      // store it	    
  	      if (verticesSize == verticesCapacity) {
	        verticesCapacity *= 2;
                vertices = (Key**)realloc(vertices, sizeof(Key*)*verticesCapacity);
	      }
	      vertices[verticesSize++] = keyPtr;

  	      continue;
  	    }
          } break;

          case 'e': {
            switch (cp[3]) {        
      	    case 'f': {
  	      if (strncmp(cp, "endfacet", 8) == 0) { 
  	        if (faceVertexNo != 3) {
      	          ErrorReturn(NULL, (ERROR_NOFILE, "MRISreadSTLfile: file %s at line %d contains less than 3 vertices for the face\n",
                      fname,
                      lineNo));
  	        }
  	        continue; 
  	       }
              } break;
              case 'l': {
      	      if (strncmp(cp, "endloop", 7) == 0) continue;
              } break;
              case 's': {
      	      if (strncmp(cp, "endsolid", 8) == 0) continue;
              } break;
            } // switch
          } break;
        } // switch

        ErrorReturn(NULL, (ERROR_NOFILE, "MRISreadSTLfile: file %s at line %d contains bad line %s\n",
          fname,
          lineNo,
          cp));
      } // while getl

      fclose(fp);

      printf("\nFound %d unique vertices and %d faces\n", nextVertexNo, (int)faceNormalXYZsSize);
      mris = MRISalloc(nextVertexNo, faceNormalXYZsSize);
      if (!mris) {
        ErrorReturn(NULL, (ERROR_NOMEMORY, "MRISreadSTLfile: could not alloc memory for mris"));
      }
      mris->type = MRIS_TRIANGULAR_SURFACE;

    } // scanned the file and made the mris

    { // fill in the mris
      int nfaces = mris->nfaces;
      int faceNo;
      int nextVertexNo = 0;
      for (faceNo = 0; faceNo < nfaces; faceNo++) {

        FACE* face = &mris->faces   [faceNo];
	XYZ*  xyz  = &faceNormalXYZs[faceNo];

        setFaceNorm(mris, faceNo, xyz->x, xyz->y, xyz->z);

	int faceVertexNo;
	for (faceVertexNo = 0; faceVertexNo < 3; faceVertexNo++) {
	  int undupVertexNo = 3*faceNo + faceVertexNo;
	  Key* keyPtr = vertices[undupVertexNo];
          int vertexNo = keyPtr->vertexNo;
  	  if (vertexNo == nextVertexNo) { 
  	    MRISsetXYZ(mris,vertexNo,
  	      keyPtr->x, 
              keyPtr->y, 
              keyPtr->z);
  	    nextVertexNo++;
	  }
       	  face->v[faceVertexNo] = vertexNo;
  	  if (mrisReadSTLfile_debugging && undupVertexNo < 10) {
	    fprintf(stdout, "Mapping undupVertexNo:%d to vertexNo:%d (%f, %f, %f)\n",
	       undupVertexNo, vertexNo, keyPtr->x, keyPtr->y, keyPtr->z);
	  }
        }	  
      } // for
    } // filled in the mris

    free(faceNormalXYZs);
    free(vertices);
    free(hashTable);
    while (keys) {
      Keys* next = keys->next;
      free(keys);
      keys = next;
    }
 #undef mrisReadSTLfile_bevin_someKeysSize
  }

  int fno, vno, fvno, n2;
  FACE *face = NULL;
  
#if 1
  {
    int fvno2, vn;

    /* count # of faces each vertex is part of */
    for (fno = 0; fno < mris->nfaces; fno++) {
      face = &mris->faces[fno];
      for (fvno = 0; fvno < VERTICES_PER_FACE; fvno++) {
        VERTEX_TOPOLOGY * const v = &mris->vertices_topology[face->v[fvno]];
        v->num++;
        v->vnum += 2;
      }
    }

    // alloc mem for neighbor list for each vertex
    for (vno = 0; vno < mris->nvertices; vno++) {
      VERTEX_TOPOLOGY * const v = &mris->vertices_topology[vno];
      v->v = (int *)calloc(v->vnum, sizeof(int));
      if (!v->v) ErrorExit(ERROR_NOMEMORY, "MRISreadSTLfile: could not allocate %dth vertex list.", vno);
      v->vnum = 0;
    }

    /* now build list of neighbors */
    for (fno = 0; fno < mris->nfaces; fno++) {
      face = &mris->faces[fno];
      for (fvno = 0; fvno < VERTICES_PER_FACE; fvno++) {
        VERTEX_TOPOLOGY * const v = &mris->vertices_topology[face->v[fvno]];

        /* now add an edge to other 2 vertices if not already in list */
        for (fvno2 = 0; fvno2 < VERTICES_PER_FACE; fvno2++) {
          if (fvno2 == fvno) /* don't connect vertex to itself */
          {
            continue;
          }

          vn = mris->faces[fno].v[fvno2];

          /* now check to make sure it's not a duplicate */
          for (n2 = 0; n2 < v->vnum; n2++) {
            if (v->v[n2] == vn) {
              vn = -1; /* mark it as a duplicate */
              break;
            }
          }
          if (vn >= 0) {
            v->v[v->vnum++] = vn;
          }
        }
      }
    }

    /* now allocate face arrays in vertices */
    for (vno = 0; vno < mris->nvertices; vno++) {
      VERTEX_TOPOLOGY * const vt = &mris->vertices_topology[vno];
      vt->f = (int *)calloc(vt->num, sizeof(int));
      if (!vt->f) ErrorExit(ERROR_NO_MEMORY, "MRISreadSTLfileICOread: could not allocate %d faces", vt->num);
      vt->n = (unsigned char *)calloc(vt->num, sizeof(unsigned char));
      if (!vt->n) ErrorExit(ERROR_NO_MEMORY, "MRISreadSTLfile: could not allocate %d nbrs", vt->n);
      vt->num = 0; /* for use as counter in next section */
      vt->vtotal = vt->vnum;
    }

    /* fill in face indices in vertex structures */
    for (fno = 0; fno < mris->nfaces; fno++) {
      face = &mris->faces[fno];
      for (fvno = 0; fvno < VERTICES_PER_FACE; fvno++) {
        VERTEX_TOPOLOGY * const v = &mris->vertices_topology[face->v[fvno]];
        v->n[v->num] = fvno;
        v->f[v->num++] = fno;
      }
    }
  }
#endif

  return (mris);
}

/*-----------------------------------------------------
  ------------------------------------------------------*/
static MRIS* MRISreadOverAlloc_new(const char *fname, double nVFMultiplier);
static MRIS* MRISreadOverAlloc_old(const char *fname, double nVFMultiplier);

MRIS* MRISreadOverAlloc(const char *fname, double nVFMultiplier)
{
<<<<<<< HEAD
  bool useOldBehaviour = false;
  if (useOldBehaviour) {
    switch (copeWithLogicProblem("FREESURFER_fix_MRISreadOverAlloc",
      "was creating triangles with vertices that were the same vno when reading quad files")) {
    case LogicProblemResponse_old: 
      break;
    case LogicProblemResponse_fix:
      useOldBehaviour = false;
    }
  }
  
=======
#if 1
  bool useOldBehaviour = false;
#else
  bool useOldBehaviour = true;
  switch (copeWithLogicProblem("FREESURFER_fix_MRISreadOverAlloc",
    "was creating triangles with vertices that were the same vno when reading quad files")) {
  case LogicProblemResponse_old: 
    break;
  case LogicProblemResponse_fix:
    useOldBehaviour = false;
  }
#endif

>>>>>>> ae83c66e
  return 
    useOldBehaviour 
    ? MRISreadOverAlloc_old(fname, nVFMultiplier)
    : MRISreadOverAlloc_new(fname, nVFMultiplier);
}

static MRIS* MRISreadOverAlloc_new(const char *fname, double nVFMultiplier)
{
  int const type = MRISfileNameType(fname);  /* using extension to get type */
  
  MRIS* mris    = NULL;
  int   version = -3;
  {
    FILE* fp = NULL;

    // default:

    chklc();                              /* check to make sure license.dat is present */

    if (type == MRIS_ASCII_TRIANGLE_FILE) /* .ASC */
    {
      mris = mrisReadAsciiFile(fname);
      if (!mris) {
        return (NULL);
      }
      version = -3;
    }
    else if (type == MRIS_ICO_FILE) /* .TRI, .ICO */
    {
      mris = ICOreadOverAlloc(fname, nVFMultiplier, 1.0);
      if (!mris) {
        return (NULL);
      }
      return (mris);
      version = -2;
    }
    else if (type == MRIS_GEO_TRIANGLE_FILE) /* .GEO */
    {
      mris = mrisReadGeoFile(fname);
      if (!mris) {
        return (NULL);
      }
      version = -4;
    }
    else if (type == MRIS_STL_FILE) /* .STL */
    {
      mris = mrisReadSTLfile(fname);
      if (!mris) {
        return (NULL);
      }
      version = -3;
    }
    else if (type == MRIS_VTK_FILE) /* .vtk */
    {
      mris = MRISreadVTK(mris, fname);
      if (!mris) {
        return (NULL);
      }
      version = -3;
    }
    else if (type == MRIS_GIFTI_FILE) /* .gii */
    {
      mris = mrisReadGIFTIfile(fname, NULL);
      if (!mris) {
        return (NULL);
      }
      version = -3; /* Not really sure what is appropriate here */
    }
    else if (type == MRI_MGH_FILE) /* .mgh */
    {
      ErrorExit(ERROR_BADFILE, "ERROR: MRISread: cannot read surface data from file %s!\n", fname);
    }
    else  // default type MRIS_BINARY_QUADRANGLE_FILE ... use magic number
    {
      fp = fopen(fname, "rb");
      if (!fp) ErrorReturn(NULL, (ERROR_NOFILE, "MRISread(%s): could not open file", fname));

      int magic = 0;
      int nread = fread3(&magic, fp);
      if (nread != 1) {
        printf("ERROR: reading %s\n", fname);
        printf("Read %d bytes, expected 1\n", nread);
        fclose(fp);
        return (NULL);
      }
      if (magic == QUAD_FILE_MAGIC_NUMBER) {
        version = -1;
        if (Gdiag & DIAG_SHOW && DIAG_VERBOSE_ON) {
          fprintf(stdout, "new surface file format\n");
        }
      }
      else if (magic == NEW_QUAD_FILE_MAGIC_NUMBER) {
        version = -2;
      }
      else if (magic == TRIANGLE_FILE_MAGIC_NUMBER) {
        fclose(fp);
        mris = mrisReadTriangleFile(fname, nVFMultiplier);
        if (!mris) {
          ErrorReturn(NULL, (Gerror, "mrisReadTriangleFile failed.\n"));
        }
        version = -3;
      }
      else /* no magic number assigned */
      {
        rewind(fp);
        version = 0;
        if (Gdiag & DIAG_SHOW && DIAG_VERBOSE_ON) {
          printf("surfer: old surface file format\n");
        }
      }
    }

    /* some type of quadrangle file processing */
    if (version >= -2) {
      int nvertices, nquads;
      
      fread3(&nvertices, fp);
      fread3(&nquads, fp); /* # of quadrangles - not triangles */

      if (nvertices <= 0) /* sanity-checks */
        ErrorExit(ERROR_BADFILE,
                  "ERROR: MRISread: file '%s' has %d vertices!\n"
                  "Probably trying to use a scalar data file as a surface!\n",
                  fname,
                  nvertices);
      
      if (nquads > 4 * nvertices) /* sanity-checks */
      {
        fprintf(stderr, "nquads=%d,  nvertices=%d\n", nquads, nvertices);
        ErrorExit(ERROR_BADFILE,
                  "ERROR: MRISread: file '%s' has many more faces than vertices!\n"
                  "Probably trying to use a scalar data file as a surface!\n",
                  fname);
      }

      if (Gdiag & DIAG_SHOW && DIAG_VERBOSE_ON)
        fprintf(stdout, "reading %d vertices and %d faces.\n", nvertices, 2 * nquads);

      mris = MRISoverAlloc(nVFMultiplier * nvertices, nVFMultiplier * 2 * nquads, nvertices, 0);    // don't know yet how many faces there will be
      mris->type = MRIS_BINARY_QUADRANGLE_FILE;

      /* read vertices *************************************************/
      int vno;
      for (vno = 0; vno < nvertices; vno++) {
        VERTEX_TOPOLOGY * const vertext = &mris->vertices_topology[vno];    
        if (version == -1) /* QUAD_FILE_MAGIC_NUMBER */
        {
          int ix,iy,iz;
          fread2(&ix, fp);
          fread2(&iy, fp);
          fread2(&iz, fp);
          MRISsetXYZ(mris,vno,
            ix / 100.0,
            iy / 100.0,
            iz / 100.0);
        }
        else /* version == -2 */ /* NEW_QUAD_FILE_MAGIC_NUMBER */
        {
          float x = freadFloat(fp);
          float y = freadFloat(fp);
          float z = freadFloat(fp);
          MRISsetXYZ(mris,vno, x,y,z);
        }
  #if 0
        vertex->label = NO_LABEL ;
  #endif
        if (version == 0) /* old surface format */
        {
          int num;
          fread1(&num, fp); /* # of faces we are part of */
          vertext->num = num;
          vertext->f = (int *)calloc(vertext->num, sizeof(int));
          if (!vertext->f) ErrorExit(ERROR_NO_MEMORY, "MRISread: could not allocate %d faces", vertext->num);
          vertext->n = (uchar *)calloc(vertext->num, sizeof(uchar));
          if (!vertext->n) ErrorExit(ERROR_NO_MEMORY, "MRISread: could not allocate %d nbrs", vertext->n);
          
          int n;
          for (n = 0; n < vertext->num; n++) {
            fread3(&vertext->f[n], fp);
          }
        }
        else {
          vertext->num = 0; /* will figure it out */
        }
      }
      
      /* read face vertices *******************************************/
      int fno = 0;
      int quad;
      for (quad = 0; quad < nquads; quad++) {

        cheapAssert(VERTICES_PER_FACE == 3);
        int vertices[4];
        
        int n;
        for (n = 0; n < 4; n++) /* read quandrangular face */ {
          fread3(&vertices[n], fp);
        }

        /* if we're going to be arbitrary,
           we might as well be really arbitrary */
        /*
          NOTE: for this to work properly in the write, the first two
          vertices in the first face (EVEN and ODD) must be 0 and 1.
        */
        int which = WHICH_FACE_SPLIT(vertices[0], vertices[1]);

        /* 1st triangle */
        int va_0, va_1, va_2, vb_0, vb_1, vb_2;
        
        if (EVEN(which)) {
          va_0 = vertices[0];   vb_0 = vertices[2];
          va_1 = vertices[1];   vb_1 = vertices[3];
          va_2 = vertices[3];   vb_2 = vertices[1];
        } else {
          va_0 = vertices[0];   vb_0 = vertices[0];
          va_1 = vertices[1];   vb_1 = vertices[2];
          va_2 = vertices[2];   vb_2 = vertices[3];
        }

        // make faces for the true triangles        
        for (n = 0; n < 2; n++) {
          if (va_0 == va_1 || va_0 == va_2 || va_1 == va_2) continue;   // degenerate
          mris->faces[fno].v[0] = va_0;
          mris->faces[fno].v[1] = va_1;
          mris->faces[fno].v[2] = va_2;
          int m;
          for (m = 0; m < VERTICES_PER_FACE; m++) {
            mris->vertices_topology[mris->faces[fno].v[m]].num++;
          }
          fno++;
          va_0 = vb_0; va_1 = vb_1; va_2 = vb_2;
        }
      }
      cheapAssert(fno <= mris->max_faces);
      MRISgrowNFaces(mris, fno);
      
      mris->useRealRAS = 0;

      // read tags
      {
        long long len;

        int tag;
        while ((tag = TAGreadStart(fp, &len)) != 0) {
          switch (tag) {
            case TAG_GROUP_AVG_SURFACE_AREA:
              mris->group_avg_surface_area = freadFloat(fp);
              fprintf(
                  stdout, "reading group avg surface area %2.0f cm^2 from file\n", mris->group_avg_surface_area / 100.0);
              break;
            case TAG_OLD_SURF_GEOM:
              readVolGeom(fp, &mris->vg);
              break;
            case TAG_OLD_USEREALRAS:
            case TAG_USEREALRAS:
              if (!freadIntEx(&mris->useRealRAS, fp))  // set useRealRAS
              {
                mris->useRealRAS = 0;  // if error, set to default
              }
              break;
            case TAG_CMDLINE:
              if (mris->ncmds > MAX_CMDS)
                ErrorExit(ERROR_NOMEMORY, "mghRead(%s): too many commands (%d) in file", fname, mris->ncmds);
              mris->cmdlines[mris->ncmds] = calloc(len + 1, sizeof(char));
              fread(mris->cmdlines[mris->ncmds], sizeof(char), len, fp);
              mris->cmdlines[mris->ncmds][len] = 0;
              mris->ncmds++;
              break;
            default:
              TAGskip(fp, tag, (long long)len);
              break;
          }
        }
      }
      fclose(fp);
      fp = NULL;
    }
    /* end of quadrangle file processing */
    /* file is closed now for all types ***********************************/
  }
  
  /* find out if this surface is lh or rh from fname */
  strcpy(mris->fname, fname);
  {
    const char *surf_name;

    surf_name = strrchr(fname, '/');
    if (surf_name == NULL) {
      surf_name = fname;
    }
    else {
      surf_name++; /* past the last slash */
    }
    if (toupper(*surf_name) == 'R') {
      mris->hemisphere = RIGHT_HEMISPHERE;
    }
    else if (toupper(*surf_name) == 'L') {
      mris->hemisphere = LEFT_HEMISPHERE;
    }
    else if (toupper(*surf_name) == 'B') {
      mris->hemisphere = BOTH_HEMISPHERES;
    }
    else {
      mris->hemisphere = NO_HEMISPHERE;
    }
  }

  /***********************************************************************/
  /* build members of mris structure                                     */
  /***********************************************************************/
  if ((version < 0) || type == MRIS_ASCII_TRIANGLE_FILE) {
    int vno;
    for (vno = 0; vno < mris->nvertices; vno++) {
      mris->vertices_topology[vno].f = (int *)calloc(mris->vertices_topology[vno].num, sizeof(int));
      if (!mris->vertices_topology[vno].f)
        ErrorExit(ERROR_NOMEMORY,
                  "MRISread(%s): could not allocate %d faces at %dth vertex",
                  fname,
                  vno,
                  mris->vertices_topology[vno].num);

      mris->vertices_topology[vno].n = (uchar *)calloc(mris->vertices_topology[vno].num, sizeof(uchar));
      if (!mris->vertices_topology[vno].n)
        ErrorExit(ERROR_NOMEMORY,
                  "MRISread(%s): could not allocate %d indices at %dth vertex",
                  fname,
                  vno,
                  mris->vertices_topology[vno].num);
      mris->vertices_topology[vno].num = 0;
    }
    
    // This is probably unnecessary, given the mrisCompleteTopology below
    // but I am worried that code won't get them in the same, and hence get equivalent but different results
    //
    int fno;
    for (fno = 0; fno < mris->nfaces; fno++) {
      FACE* face = &mris->faces[fno];
      int n;
      for (n = 0; n < VERTICES_PER_FACE; n++) mris->vertices_topology[face->v[n]].f[mris->vertices_topology[face->v[n]].num++] = fno;
    }
  }

  {
    int vno;
    for (vno = 0; vno < mris->nvertices; vno++) {

      if (vno == Gdiag_no) {
        DiagBreak();
      }

      mris->vertices[vno].curv     = 0;
      mris->vertices[vno].origarea = -1;
      mris->vertices[vno].border   = 0;

      // This is probably unnecessary, given the mrisCompleteTopology below
      // but I am worried that code won't get them in the same, and hence get equivalent but different results
      //
      int n;
      for (n = 0; n < mris->vertices_topology[vno].num; n++) {
        int m;
        for (m = 0; m < VERTICES_PER_FACE; m++) {
          if (mris->faces[mris->vertices_topology[vno].f[n]].v[m] == vno) {
            mris->vertices_topology[vno].n[n] = m;
          }
        }
      }
    }
  }
  
  mrisCompleteTopology(mris);
  
  mrisCheckVertexFaceTopology(mris);

  mrisComputeSurfaceDimensions(mris);
  mrisComputeVertexDistances(mris);
  MRIScomputeNormals(mris);

  mrisReadTransform(mris, fname);

  mris->radius = MRISaverageRadius(mris);

  MRIScomputeMetricProperties(mris);

  MRISstoreCurrentPositions(mris);

  // Check whether there is an area file for group average
  char tmpstr[2000];
  sprintf(tmpstr, "%s.avg.area.mgh", fname);

  if (Gdiag_no >= 0 && DIAG_VERBOSE_ON) {
    printf("Trying to read average area %s\n", tmpstr);
  }

  if (fio_FileExistsReadable(tmpstr)) {
    if (Gdiag_no >= 0 && DIAG_VERBOSE_ON) {
      printf("Reading in average area %s\n", tmpstr);
    }
    MRI* mri = MRIread(tmpstr);
    if (!mri) {
      printf("ERROR: reading in average area %s\n", tmpstr);
      return (NULL);
    }
    MRIScopyMRI(mris, mri, 0, "group_avg_area");
    MRIfree(&mri);
    mris->group_avg_vtxarea_loaded = 1;
  }
  else {
    mris->group_avg_vtxarea_loaded = 0;
  }

  if (Gdiag_no >= 0 && DIAG_VERBOSE_ON) {
    printf("Average area loaded %d\n", mris->group_avg_vtxarea_loaded);
  }

  return (mris);
}

static MRIS* MRISreadOverAlloc_old(const char *fname, double nVFMultiplier)
{
  MRI_SURFACE *mris = NULL;
  int nquads, nvertices, magic, version, ix, iy, iz, vno, fno, n, m;
  int imnr, imnr0, imnr1, type, vertices[VERTICES_PER_FACE + 1], num;
  float x, y, z, xhi, xlo, yhi, ylo, zhi, zlo;
  FILE *fp = NULL;
  FACE *face;
  int tag, nread;
  char tmpstr[2000];
  MRI *mri;

  // default:
  version = -3;

  chklc();                              /* check to make sure license.dat is present */
  type = MRISfileNameType(fname);       /* using extension to get type */
  if (type == MRIS_ASCII_TRIANGLE_FILE) /* .ASC */
  {
    mris = mrisReadAsciiFile(fname);
    if (!mris) {
      return (NULL);
    }
    version = -3;
  }
  else if (type == MRIS_ICO_FILE) /* .TRI, .ICO */
  {
    mris = ICOreadOverAlloc(fname, nVFMultiplier, 1.0);
    if (!mris) {
      return (NULL);
    }
    return (mris);
    version = -2;
  }
  else if (type == MRIS_GEO_TRIANGLE_FILE) /* .GEO */
  {
    mris = mrisReadGeoFile(fname);
    if (!mris) {
      return (NULL);
    }
    version = -4;
  }
  else if (type == MRIS_STL_FILE) /* .STL */
  {
    mris = mrisReadSTLfile(fname);
    if (!mris) {
      return (NULL);
    }
    version = -3;
  }
  else if (type == MRIS_VTK_FILE) /* .vtk */
  {
    mris = MRISreadVTK(mris, fname);
    if (!mris) {
      return (NULL);
    }
    version = -3;
  }
  else if (type == MRIS_GIFTI_FILE) /* .gii */
  {
    mris = mrisReadGIFTIfile(fname, NULL);
    if (!mris) {
      return (NULL);
    }
    version = -3; /* Not really sure what is appropriate here */
  }
  else if (type == MRI_MGH_FILE) /* .mgh */
  {
    ErrorExit(ERROR_BADFILE, "ERROR: MRISread: cannot read surface data from file %s!\n", fname);
  }
  else  // default type MRIS_BINARY_QUADRANGLE_FILE ... use magic number
  {
    fp = fopen(fname, "rb");
    if (!fp) ErrorReturn(NULL, (ERROR_NOFILE, "MRISread(%s): could not open file", fname));

    magic = 0;
    nread = fread3(&magic, fp);
    if (nread != 1) {
      printf("ERROR: reading %s\n", fname);
      printf("Read %d bytes, expected 1\n", nread);
      fclose(fp);
      return (NULL);
    }
    if (magic == QUAD_FILE_MAGIC_NUMBER) {
      version = -1;
      if (Gdiag & DIAG_SHOW && DIAG_VERBOSE_ON) {
        fprintf(stdout, "new surface file format\n");
      }
    }
    else if (magic == NEW_QUAD_FILE_MAGIC_NUMBER) {
      version = -2;
    }
    else if (magic == TRIANGLE_FILE_MAGIC_NUMBER) {
      fclose(fp);
      mris = mrisReadTriangleFile(fname, nVFMultiplier);
      if (!mris) {
        ErrorReturn(NULL, (Gerror, "mrisReadTriangleFile failed.\n"));
      }
      version = -3;
    }
    else /* no magic number assigned */
    {
      rewind(fp);
      version = 0;
      if (Gdiag & DIAG_SHOW && DIAG_VERBOSE_ON) {
        printf("surfer: old surface file format\n");
      }
    }
  }
  /* some type of quadrangle file processing */
  if (version >= -2) {
    fread3(&nvertices, fp);
    fread3(&nquads, fp); /* # of qaudrangles - not triangles */

    if (nvertices <= 0) /* sanity-checks */
      ErrorExit(ERROR_BADFILE,
                "ERROR: MRISread: file '%s' has %d vertices!\n"
                "Probably trying to use a scalar data file as a surface!\n",
                fname,
                nvertices);
    if (nquads > 4 * nvertices) /* sanity-checks */
    {
      fprintf(stderr, "nquads=%d,  nvertices=%d\n", nquads, nvertices);
      ErrorExit(ERROR_BADFILE,
                "ERROR: MRISread: file '%s' has many more faces than vertices!\n"
                "Probably trying to use a scalar data file as a surface!\n",
                fname);
    }

    if (Gdiag & DIAG_SHOW && DIAG_VERBOSE_ON)
      fprintf(stdout, "reading %d vertices and %d faces.\n", nvertices, 2 * nquads);

    mris = MRISoverAlloc(nVFMultiplier * nvertices, nVFMultiplier * 2 * nquads, nvertices, 2 * nquads);
    mris->type = MRIS_BINARY_QUADRANGLE_FILE;

    imnr0 = 1000;
    imnr1 = 0;
    /* read vertices *************************************************/
    for (vno = 0; vno < nvertices; vno++) {
      VERTEX_TOPOLOGY * const vertext = &mris->vertices_topology[vno];    
      VERTEX          * const vertex  = &mris->vertices         [vno];
      if (version == -1) /* QUAD_FILE_MAGIC_NUMBER */
      {
        fread2(&ix, fp);
        fread2(&iy, fp);
        fread2(&iz, fp);
        MRISsetXYZ(mris,vno,
          ix / 100.0,
          iy / 100.0,
          iz / 100.0);
      }
      else /* version == -2 */ /* NEW_QUAD_FILE_MAGIC_NUMBER */
      {
        float x = freadFloat(fp);
        float y = freadFloat(fp);
        float z = freadFloat(fp);
        MRISsetXYZ(mris,vno, x,y,z);
      }
#if 0
      vertex->label = NO_LABEL ;
#endif
      /* brain-dead code and never used again either */
      imnr = (int)((vertex->y - START_Y) / SLICE_THICKNESS + 0.5);
      if (imnr > imnr1) {
        imnr1 = imnr;
      }
      if (imnr < imnr0) {
        imnr0 = imnr;
      }
      if (version == 0) /* old surface format */
      {
        fread1(&num, fp); /* # of faces we are part of */
        vertext->num = num;
        vertext->f = (int *)calloc(vertext->num, sizeof(int));
        if (!vertext->f) ErrorExit(ERROR_NO_MEMORY, "MRISread: could not allocate %d faces", vertext->num);
        vertext->n = (uchar *)calloc(vertext->num, sizeof(uchar));
        if (!vertext->n) ErrorExit(ERROR_NO_MEMORY, "MRISread: could not allocate %d nbrs", vertext->n);
        for (n = 0; n < vertext->num; n++) {
          fread3(&vertext->f[n], fp);
        }
      }
      else {
        vertext->num = 0; /* will figure it out */
      }
    }
    /* read face vertices *******************************************/
    for (fno = 0; fno < mris->nfaces; fno += 2) {
      int which;

      if (fno == 86) {
        DiagBreak();
      }
      for (n = 0; n < 4; n++) /* read quandrangular face */
      {
        fread3(&vertices[n], fp);
        if (vertices[n] == 22) {
          DiagBreak();
        }
      }

      /* if we're going to be arbitrary,
         we might as well be really arbitrary */
      /*
        NOTE: for this to work properly in the write, the first two
        vertices in the first face (EVEN and ODD) must be 0 and 1.
      */
      which = WHICH_FACE_SPLIT(vertices[0], vertices[1]);

      /* 1st triangle */
      if (EVEN(which)) {
        mris->faces[fno].v[0] = vertices[0];
        mris->faces[fno].v[1] = vertices[1];
        mris->faces[fno].v[2] = vertices[3];

        /* 2nd triangle */
        mris->faces[fno + 1].v[0] = vertices[2];
        mris->faces[fno + 1].v[1] = vertices[3];
        mris->faces[fno + 1].v[2] = vertices[1];
      }
      else {
        mris->faces[fno].v[0] = vertices[0];
        mris->faces[fno].v[1] = vertices[1];
        mris->faces[fno].v[2] = vertices[2];

        /* 2nd triangle */
        mris->faces[fno + 1].v[0] = vertices[0];
        mris->faces[fno + 1].v[1] = vertices[2];
        mris->faces[fno + 1].v[2] = vertices[3];
      }
      for (n = 0; n < VERTICES_PER_FACE; n++) {
        mris->vertices_topology[mris->faces[fno    ].v[n]].num++;
        mris->vertices_topology[mris->faces[fno + 1].v[n]].num++;
      }
    }
    mris->useRealRAS = 0;

    // read tags
    {
      long long len;

      while ((tag = TAGreadStart(fp, &len)) != 0) {
        switch (tag) {
          case TAG_GROUP_AVG_SURFACE_AREA:
            mris->group_avg_surface_area = freadFloat(fp);
            fprintf(
                stdout, "reading group avg surface area %2.0f cm^2 from file\n", mris->group_avg_surface_area / 100.0);
            break;
          case TAG_OLD_SURF_GEOM:
            readVolGeom(fp, &mris->vg);
            break;
          case TAG_OLD_USEREALRAS:
          case TAG_USEREALRAS:
            if (!freadIntEx(&mris->useRealRAS, fp))  // set useRealRAS
            {
              mris->useRealRAS = 0;  // if error, set to default
            }
            break;
          case TAG_CMDLINE:
            if (mris->ncmds > MAX_CMDS)
              ErrorExit(ERROR_NOMEMORY, "mghRead(%s): too many commands (%d) in file", fname, mris->ncmds);
            mris->cmdlines[mris->ncmds] = calloc(len + 1, sizeof(char));
            fread(mris->cmdlines[mris->ncmds], sizeof(char), len, fp);
            mris->cmdlines[mris->ncmds][len] = 0;
            mris->ncmds++;
            break;
          default:
            TAGskip(fp, tag, (long long)len);
            break;
        }
      }
    }
    fclose(fp);
    fp = NULL;
  }
  /* end of quadrangle file processing */
  /* file is closed now for all types ***********************************/

  /* find out if this surface is lh or rh from fname */
  strcpy(mris->fname, fname);
  {
    const char *surf_name;

    surf_name = strrchr(fname, '/');
    if (surf_name == NULL) {
      surf_name = fname;
    }
    else {
      surf_name++; /* past the last slash */
    }
    if (toupper(*surf_name) == 'R') {
      mris->hemisphere = RIGHT_HEMISPHERE;
    }
    else if (toupper(*surf_name) == 'L') {
      mris->hemisphere = LEFT_HEMISPHERE;
    }
    else if (toupper(*surf_name) == 'B') {
      mris->hemisphere = BOTH_HEMISPHERES;
    }
    else {
      mris->hemisphere = NO_HEMISPHERE;
    }
  }

  /***********************************************************************/
  /* build members of mris structure                                     */
  /***********************************************************************/
  if ((version < 0) || type == MRIS_ASCII_TRIANGLE_FILE) {
    for (vno = 0; vno < mris->nvertices; vno++) {
      mris->vertices_topology[vno].f = (int *)calloc(mris->vertices_topology[vno].num, sizeof(int));
      if (!mris->vertices_topology[vno].f)
        ErrorExit(ERROR_NOMEMORY,
                  "MRISread(%s): could not allocate %d faces at %dth vertex",
                  fname,
                  vno,
                  mris->vertices_topology[vno].num);

      mris->vertices_topology[vno].n = (uchar *)calloc(mris->vertices_topology[vno].num, sizeof(uchar));
      if (!mris->vertices_topology[vno].n)
        ErrorExit(ERROR_NOMEMORY,
                  "MRISread(%s): could not allocate %d indices at %dth vertex",
                  fname,
                  vno,
                  mris->vertices_topology[vno].num);
      mris->vertices_topology[vno].num = 0;
    }
    for (fno = 0; fno < mris->nfaces; fno++) {
      face = &mris->faces[fno];
      for (n = 0; n < VERTICES_PER_FACE; n++) mris->vertices_topology[face->v[n]].f[mris->vertices_topology[face->v[n]].num++] = fno;
    }
  }

  xhi = yhi = zhi = -10000;
  xlo = ylo = zlo = 10000;
  for (vno = 0; vno < mris->nvertices; vno++) {
    if (vno == Gdiag_no) {
      DiagBreak();
    }
    mris->vertices[vno].curv = 0;
    mris->vertices[vno].origarea = -1;
    mris->vertices[vno].border = 0;

    for (n = 0; n < mris->vertices_topology[vno].num; n++) {
      for (m = 0; m < VERTICES_PER_FACE; m++) {
        if (mris->faces[mris->vertices_topology[vno].f[n]].v[m] == vno) {
          mris->vertices_topology[vno].n[n] = m;
        }
      }
    }
    x = mris->vertices[vno].x;
    y = mris->vertices[vno].y;
    z = mris->vertices[vno].z;
    if (x > xhi) {
      xhi = x;
    }
    if (x < xlo) {
      xlo = x;
    }
    if (y > yhi) {
      yhi = y;
    }
    if (y < ylo) {
      ylo = y;
    }
    if (z > zhi) {
      zhi = z;
    }
    if (z < zlo) {
      zlo = z;
    }
  }
  mris->xlo = xlo;
  mris->ylo = ylo;
  mris->zlo = zlo;
  mris->xhi = xhi;
  mris->yhi = yhi;
  mris->zhi = zhi;
  mris->xctr = (xhi + xlo) / 2;
  mris->yctr = (yhi + ylo) / 2;
  mris->zctr = (zhi + zlo) / 2;
  mrisCompleteTopology(mris);
  
  mrisCheckVertexFaceTopology(mris);
  
  MRIScomputeNormals(mris);
  mrisComputeVertexDistances(mris);

  mrisReadTransform(mris, fname);

  mris->radius = MRISaverageRadius(mris);

  MRIScomputeMetricProperties(mris);

  MRISstoreCurrentPositions(mris);

  // Check whether there is an area file for group average
  sprintf(tmpstr, "%s.avg.area.mgh", fname);
  if (Gdiag_no >= 0 && DIAG_VERBOSE_ON) {
    printf("Trying to read average area %s\n", tmpstr);
  }
  if (fio_FileExistsReadable(tmpstr)) {
    if (Gdiag_no >= 0 && DIAG_VERBOSE_ON) {
      printf("Reading in average area %s\n", tmpstr);
    }
    mri = MRIread(tmpstr);
    if (!mri) {
      printf("ERROR: reading in average area %s\n", tmpstr);
      return (NULL);
    }
    MRIScopyMRI(mris, mri, 0, "group_avg_area");
    MRIfree(&mri);
    mris->group_avg_vtxarea_loaded = 1;
  }
  else {
    mris->group_avg_vtxarea_loaded = 0;
  }

  if (Gdiag_no >= 0 && DIAG_VERBOSE_ON) {
    printf("Average area loaded %d\n", mris->group_avg_vtxarea_loaded);
  }

  return (mris);
}

/*-----------------------------------------------------
  MRISfastRead() just calls MRISRead()
  Parameters:
  Returns value:
  Description
  ------------------------------------------------------*/
MRI_SURFACE *MRISfastRead(const char *fname)
{
  return (MRISread(fname));
}

/*-----------------------------------------------------
  Parameters:

  Returns value:

  Description
  ------------------------------------------------------*/
MRIS * MRISread(const char *fname)
{
  MRIS *mris = MRISreadOverAlloc(fname, 1.0);
  if (mris == NULL) return (NULL);
  MRISsetNeighborhoodSizeAndDist(mris, 3);  // find nbhds out to 3-nbrs
  MRISresetNeighborhoodSize(mris, 1);       // reset current size to 1-nbrs
  return (mris);
}

int MRISwriteVertexLocations(MRIS *mris, char *fname, int which_vertices)
{
  int retval, i;
  float *coords[3];

  for (i = 0; i < 3; i++) {
    coords[i] = (float *)calloc(mris->nvertices, sizeof(float));
    if (coords[i] == NULL) ErrorExit(ERROR_NOMEMORY, "%s: could not allocate %d lh coords", Progname, mris->nvertices);
  }

  MRISextractVertexCoords(mris, coords, CURRENT_VERTICES);
  MRISrestoreVertexPositions(mris, which_vertices);
  retval = MRISwrite(mris, fname);
  MRISimportVertexCoords(mris, coords, CURRENT_VERTICES);

  for (i = 0; i < 3; i++) free(coords[i]);

  return (retval);
}

/*-----------------------------------------------------
  Parameters:

  Returns value:

  Description
  ------------------------------------------------------*/
#define USE_NEW_QUAD_FILE 1  // new style stores float instead of int
static int MRISwrite_new(MRI_SURFACE *mris, const char *name);
static int MRISwrite_old(MRI_SURFACE *mris, const char *name);

<<<<<<< HEAD
int MRISwrite(MRIS *mris, const char *name)
{
  bool useOldBehaviour = false;
  if (useOldBehaviour) {
    switch (copeWithLogicProblem("FREESURFER_fix_MRISwrite",
      "was combining non-abutting triangles into a quad when writing quad files")) {
    case LogicProblemResponse_old: 
      break;
    case LogicProblemResponse_fix:
      useOldBehaviour = false;
    }
  }
  
  return useOldBehaviour
    ? MRISwrite_old(mris, name)
    : MRISwrite_new(mris, name);
}

static bool quadCombine(int quad[4], int vA[3], int vB[3])
{
  if (0) {  // this has been seen to PASS
  
    static bool laterTime;
    if (!laterTime) { laterTime = true;
      fprintf(stdout, "%s:%d testing quadCombine\n", __FILE__, __LINE__); 
      
      // cases where it should be found
#define QUAD_COMBINE_TEST(A, VA0,VA1,VA2,VB0,VB1,VB2)       \
        {   int va[3] = {VA0,VA1,VA2};                      \
            int vb[3] = {VB0,VB1,VB2};                      \
            cheapAssert(A == quadCombine(quad, va, vb));    \
        }

      QUAD_COMBINE_TEST(TRUE, 0,1,2, 2,1,4);
      QUAD_COMBINE_TEST(TRUE, 0,1,2, 4,2,1);
      QUAD_COMBINE_TEST(TRUE, 0,1,2, 1,4,2);

      QUAD_COMBINE_TEST(TRUE, 1,2,0, 2,1,4);
      QUAD_COMBINE_TEST(TRUE, 1,2,0, 4,2,1);
      QUAD_COMBINE_TEST(TRUE, 1,2,0, 1,4,2);

      QUAD_COMBINE_TEST(TRUE, 2,0,1, 2,1,4);
      QUAD_COMBINE_TEST(TRUE, 2,0,1, 4,2,1);
      QUAD_COMBINE_TEST(TRUE, 2,0,1, 1,4,2);
      
      // cases where it should not be found
      QUAD_COMBINE_TEST(FALSE, 0,1,2, 2,1,0);    // two edges
      QUAD_COMBINE_TEST(FALSE, 0,1,2, 4,1,2);    // one edge the same direction
      QUAD_COMBINE_TEST(FALSE, 0,1,2, 1,2,0);    // two edge the same direction
      QUAD_COMBINE_TEST(FALSE, 0,1,2, 3,4,5);    // no vertices
      QUAD_COMBINE_TEST(FALSE, 1,2,0, 3,1,4);    // one vertex

#undef QUAD_COMBINE_TEST
    }
  }
  
  // Combine into a quad using a shared edge in triangles vA0 vA1 vA2 and vB0 vB1 vB2.
  // Don't combine them when this would flip a triangle - the combined edge must be in reverse order ... vA0 vA1 == vB2 vB1
  //
  int qi = 0;

  int vAi = 0;
  for (vAi = 0; vAi < 3; vAi++) {

    // Get the next edge in A
    //  
    int edge0 = vA[vAi], edge1 = vA[(vAi==2)?0:vAi+1];

    // Put the next vertex from A into quad
    //
    if (qi == 4) return false;              // must have shared two edges!
    quad[qi++] = edge0;
    
    // Is there a shared edge in B?
    //
    int vBi;
    for (vBi = 0; vBi < 3; vBi++) {
      if (edge0 != vB[vBi]) continue;       // not shared vertex
      int prev = vB[(vBi>0)?vBi-1:2];
      if (prev != edge1) break;             // not shared edge
      if (qi == 4) return false;            // must have shared two edges!
      quad[qi++] = vB[(vBi<2)?vBi+1:0];     // put the third vertex of B into the quad
    }
  }
  
  return qi == 4;                           // built a valid quad?
}

static int MRISwrite_new(MRI_SURFACE *mris, const char *name)
{
  int k, type;
  float x, y, z;
  FILE *fp;
  char fname[STRLEN];

  chklc();
  MRISbuildFileName(mris, name, fname);
  type = MRISfileNameType(fname);
  if (type == MRIS_ASCII_TRIANGLE_FILE) {
    return (MRISwriteAscii(mris, fname));
  }
  else if (type == MRIS_VTK_FILE) {
    return (MRISwriteVTK(mris, fname));
  }
  else if (type == MRIS_GEO_TRIANGLE_FILE) {
    return (MRISwriteGeo(mris, fname));
  }
  else if (type == MRIS_ICO_FILE) {
    return MRISwriteICO(mris, fname);
  }
  else if (type == MRIS_STL_FILE) {
    return MRISwriteSTL(mris, fname);
  }
  else if (type == MRIS_GIFTI_FILE) {
    return MRISwriteGIFTI(mris, NIFTI_INTENT_POINTSET, fname, NULL);
  }

  if (mris->type == MRIS_TRIANGULAR_SURFACE) {
    return (MRISwriteTriangularSurface(mris, fname));
  }

  fp = fopen(fname, "w");
  if (fp == NULL) ErrorReturn(ERROR_BADFILE, (ERROR_BADFILE, "MRISwrite(%s): can't create file\n", fname));

#if USE_NEW_QUAD_FILE
  fwrite3(NEW_QUAD_FILE_MAGIC_NUMBER, fp);
#else
  fwrite3(QUAD_FILE_MAGIC_NUMBER, fp);
#endif
  fwrite3(mris->nvertices, fp);

  // Below was combining two adjacent faces without checking whether they had an abutting edge!
  // Calculate how many are really needed
  //
  int quadsNeeded = 0;
  for (k = 0; k < mris->nfaces; k++) {
    FACE* f = &mris->faces[k];

    int quad[4]; 
    if ((k+1 < mris->nfaces) && quadCombine(quad, f->v, mris->faces[k+1].v)) {
      k++;
    }
      
    quadsNeeded++;
  }

  fwrite3(quadsNeeded, fp);

  for (k = 0; k < mris->nvertices; k++) {
    x = mris->vertices[k].x;
    y = mris->vertices[k].y;
    z = mris->vertices[k].z;
#if USE_NEW_QUAD_FILE
    fwriteFloat(x, fp);
    fwriteFloat(y, fp);
    fwriteFloat(z, fp);
#else
    fwrite2((int)(x * 100), fp);
    fwrite2((int)(y * 100), fp);
    fwrite2((int)(z * 100), fp);
#endif
  }

  // This was combining two adjacent faces without checking whether they had an abutting edge!
  // Now it checks, and writes degenerate quads instead if necessary
  //
  int quadsWritten = 0;
  for (k = 0; k < mris->nfaces; k++) {
    FACE* f = &mris->faces[k];

    int quad[4]; 
    if ((k+1 < mris->nfaces) && quadCombine(quad, f->v, mris->faces[k+1].v)) {
      k++;
    } else {
      quad[0] = f->v[0];
      quad[1] = f->v[1];
      quad[2] = f->v[1];
      quad[3] = f->v[2];
    }
      
    fwrite3(quad[0], fp);
    fwrite3(quad[1], fp);
    fwrite3(quad[2], fp);
    fwrite3(quad[3], fp);
    quadsWritten++;
  }
  cheapAssert(quadsNeeded == quadsWritten);

  /* write whether vertex data was using the
     real RAS rather than conformed RAS */
  fwriteInt(TAG_OLD_USEREALRAS, fp);
  fwriteInt(mris->useRealRAS, fp);
  // volume info
  fwriteInt(TAG_OLD_SURF_GEOM, fp);
  writeVolGeom(fp, &mris->vg);

  if (!FZERO(mris->group_avg_surface_area)) {
    long long here;
    printf("writing group avg surface area %2.0f cm^2 into surface file\n", mris->group_avg_surface_area / 100.0);
    TAGwriteStart(fp, TAG_GROUP_AVG_SURFACE_AREA, &here, sizeof(float));
    fwriteFloat(mris->group_avg_surface_area, fp);
    TAGwriteEnd(fp, here);
  }
  // write other tags
  {
    int i;

    for (i = 0; i < mris->ncmds; i++) TAGwrite(fp, TAG_CMDLINE, mris->cmdlines[i], strlen(mris->cmdlines[i]) + 1);
  }
  fclose(fp);
  return (NO_ERROR);
}


static int MRISwrite_old(MRI_SURFACE *mris, const char *name)
=======
int MRISwrite(MRI_SURFACE *mris, const char *name)
>>>>>>> ae83c66e
{
#if 1
  bool useOldBehaviour = false;
#else
  bool useOldBehaviour = true;
  switch (copeWithLogicProblem("FREESURFER_fix_MRISwrite",
    "was combining non-abutting triangles into a quad when writing quad files")) {
  case LogicProblemResponse_old: 
    break;
  case LogicProblemResponse_fix:
    useOldBehaviour = false;
  }
#endif
  
  return useOldBehaviour
    ? MRISwrite_old(mris, name)
    : MRISwrite_new(mris, name);
}

static bool quadCombine(int quad[4], int vA[3], int vB[3])
{
  if (0) {  // this has been seen to PASS
  
    static bool laterTime;
    if (!laterTime) { laterTime = true;
      fprintf(stdout, "%s:%d testing quadCombine\n", __FILE__, __LINE__); 
      
      // cases where it should be found
#define QUAD_COMBINE_TEST(A, VA0,VA1,VA2,VB0,VB1,VB2)       \
        {   int va[3] = {VA0,VA1,VA2};                      \
            int vb[3] = {VB0,VB1,VB2};                      \
            cheapAssert(A == quadCombine(quad, va, vb));    \
        }

      QUAD_COMBINE_TEST(TRUE, 0,1,2, 2,1,4);
      QUAD_COMBINE_TEST(TRUE, 0,1,2, 4,2,1);
      QUAD_COMBINE_TEST(TRUE, 0,1,2, 1,4,2);

      QUAD_COMBINE_TEST(TRUE, 1,2,0, 2,1,4);
      QUAD_COMBINE_TEST(TRUE, 1,2,0, 4,2,1);
      QUAD_COMBINE_TEST(TRUE, 1,2,0, 1,4,2);

      QUAD_COMBINE_TEST(TRUE, 2,0,1, 2,1,4);
      QUAD_COMBINE_TEST(TRUE, 2,0,1, 4,2,1);
      QUAD_COMBINE_TEST(TRUE, 2,0,1, 1,4,2);
      
      // cases where it should not be found
      QUAD_COMBINE_TEST(FALSE, 0,1,2, 2,1,0);    // two edges
      QUAD_COMBINE_TEST(FALSE, 0,1,2, 4,1,2);    // one edge the same direction
      QUAD_COMBINE_TEST(FALSE, 0,1,2, 1,2,0);    // two edge the same direction
      QUAD_COMBINE_TEST(FALSE, 0,1,2, 3,4,5);    // no vertices
      QUAD_COMBINE_TEST(FALSE, 1,2,0, 3,1,4);    // one vertex

#undef QUAD_COMBINE_TEST
    }
  }
  
  // Combine into a quad using a shared edge in triangles vA0 vA1 vA2 and vB0 vB1 vB2.
  // Don't combine them when this would flip a triangle - the combined edge must be in reverse order ... vA0 vA1 == vB2 vB1
  //
  int qi = 0;

  int vAi = 0;
  for (vAi = 0; vAi < 3; vAi++) {

    // Get the next edge in A
    //  
    int edge0 = vA[vAi], edge1 = vA[(vAi==2)?0:vAi+1];

    // Put the next vertex from A into quad
    //
    if (qi == 4) return false;              // must have shared two edges!
    quad[qi++] = edge0;
    
    // Is there a shared edge in B?
    //
    int vBi;
    for (vBi = 0; vBi < 3; vBi++) {
      if (edge0 != vB[vBi]) continue;       // not shared vertex
      int prev = vB[(vBi>0)?vBi-1:2];
      if (prev != edge1) break;             // not shared edge
      if (qi == 4) return false;            // must have shared two edges!
      quad[qi++] = vB[(vBi<2)?vBi+1:0];     // put the third vertex of B into the quad
    }
  }
  
  return qi == 4;                           // built a valid quad?
}

static int MRISwrite_new(MRI_SURFACE *mris, const char *name)
{
  int k, type;
  float x, y, z;
  FILE *fp;
  char fname[STRLEN];

  chklc();
  MRISbuildFileName(mris, name, fname);
  type = MRISfileNameType(fname);
  if (type == MRIS_ASCII_TRIANGLE_FILE) {
    return (MRISwriteAscii(mris, fname));
  }
  else if (type == MRIS_VTK_FILE) {
    return (MRISwriteVTK(mris, fname));
  }
  else if (type == MRIS_GEO_TRIANGLE_FILE) {
    return (MRISwriteGeo(mris, fname));
  }
  else if (type == MRIS_ICO_FILE) {
    return MRISwriteICO(mris, fname);
  }
  else if (type == MRIS_STL_FILE) {
    return MRISwriteSTL(mris, fname);
  }
  else if (type == MRIS_GIFTI_FILE) {
    return MRISwriteGIFTI(mris, NIFTI_INTENT_POINTSET, fname, NULL);
  }

  if (mris->type == MRIS_TRIANGULAR_SURFACE) {
    return (MRISwriteTriangularSurface(mris, fname));
  }

  fp = fopen(fname, "w");
  if (fp == NULL) ErrorReturn(ERROR_BADFILE, (ERROR_BADFILE, "MRISwrite(%s): can't create file\n", fname));

#if USE_NEW_QUAD_FILE
  fwrite3(NEW_QUAD_FILE_MAGIC_NUMBER, fp);
#else
  fwrite3(QUAD_FILE_MAGIC_NUMBER, fp);
#endif
  fwrite3(mris->nvertices, fp);

  // Below was combining two adjacent faces without checking whether they had an abutting edge!
  // Calculate how many are really needed
  //
  int quadsNeeded = 0;
  for (k = 0; k < mris->nfaces; k++) {
    FACE* f = &mris->faces[k];

    int quad[4]; 
    if ((k+1 < mris->nfaces) && quadCombine(quad, f->v, mris->faces[k+1].v)) {
      k++;
    }
      
    quadsNeeded++;
  }

  fwrite3(quadsNeeded, fp);

  for (k = 0; k < mris->nvertices; k++) {
    x = mris->vertices[k].x;
    y = mris->vertices[k].y;
    z = mris->vertices[k].z;
#if USE_NEW_QUAD_FILE
    fwriteFloat(x, fp);
    fwriteFloat(y, fp);
    fwriteFloat(z, fp);
#else
    fwrite2((int)(x * 100), fp);
    fwrite2((int)(y * 100), fp);
    fwrite2((int)(z * 100), fp);
#endif
  }

  // This was combining two adjacent faces without checking whether they had an abutting edge!
  // Now it checks, and writes degenerate quads instead if necessary
  //
  int quadsWritten = 0;
  for (k = 0; k < mris->nfaces; k++) {
    FACE* f = &mris->faces[k];

    int quad[4]; 
    if ((k+1 < mris->nfaces) && quadCombine(quad, f->v, mris->faces[k+1].v)) {
      k++;
    } else {
      quad[0] = f->v[0];
      quad[1] = f->v[1];
      quad[2] = f->v[1];
      quad[3] = f->v[2];
    }
      
    fwrite3(quad[0], fp);
    fwrite3(quad[1], fp);
    fwrite3(quad[2], fp);
    fwrite3(quad[3], fp);
    quadsWritten++;
  }
  cheapAssert(quadsNeeded == quadsWritten);

  /* write whether vertex data was using the
     real RAS rather than conformed RAS */
  fwriteInt(TAG_OLD_USEREALRAS, fp);
  fwriteInt(mris->useRealRAS, fp);
  // volume info
  fwriteInt(TAG_OLD_SURF_GEOM, fp);
  writeVolGeom(fp, &mris->vg);

  if (!FZERO(mris->group_avg_surface_area)) {
    long long here;
    printf("writing group avg surface area %2.0f cm^2 into surface file\n", mris->group_avg_surface_area / 100.0);
    TAGwriteStart(fp, TAG_GROUP_AVG_SURFACE_AREA, &here, sizeof(float));
    fwriteFloat(mris->group_avg_surface_area, fp);
    TAGwriteEnd(fp, here);
  }
  // write other tags
  {
    int i;

    for (i = 0; i < mris->ncmds; i++) TAGwrite(fp, TAG_CMDLINE, mris->cmdlines[i], strlen(mris->cmdlines[i]) + 1);
  }
  fclose(fp);
  return (NO_ERROR);
}


static int MRISwrite_old(MRI_SURFACE *mris, const char *name)
{
  int k, type;
  float x, y, z;
  FILE *fp;
  char fname[STRLEN];

  chklc();
  MRISbuildFileName(mris, name, fname);
  type = MRISfileNameType(fname);
  if (type == MRIS_ASCII_TRIANGLE_FILE) {
    return (MRISwriteAscii(mris, fname));
  }
  else if (type == MRIS_VTK_FILE) {
    return (MRISwriteVTK(mris, fname));
  }
  else if (type == MRIS_GEO_TRIANGLE_FILE) {
    return (MRISwriteGeo(mris, fname));
  }
  else if (type == MRIS_ICO_FILE) {
    return MRISwriteICO(mris, fname);
  }
  else if (type == MRIS_STL_FILE) {
    return MRISwriteSTL(mris, fname);
  }
  else if (type == MRIS_GIFTI_FILE) {
    return MRISwriteGIFTI(mris, NIFTI_INTENT_POINTSET, fname, NULL);
  }

  if (mris->type == MRIS_TRIANGULAR_SURFACE) {
    return (MRISwriteTriangularSurface(mris, fname));
  }

  fp = fopen(fname, "w");
  if (fp == NULL) ErrorReturn(ERROR_BADFILE, (ERROR_BADFILE, "MRISwrite(%s): can't create file\n", fname));

#if USE_NEW_QUAD_FILE
  fwrite3(NEW_QUAD_FILE_MAGIC_NUMBER, fp);
#else
  fwrite3(QUAD_FILE_MAGIC_NUMBER, fp);
#endif
  fwrite3(mris->nvertices, fp);
  fwrite3(mris->nfaces / 2, fp); /* # of quadrangles */
  for (k = 0; k < mris->nvertices; k++) {
    x = mris->vertices[k].x;
    y = mris->vertices[k].y;
    z = mris->vertices[k].z;
#if USE_NEW_QUAD_FILE
    fwriteFloat(x, fp);
    fwriteFloat(y, fp);
    fwriteFloat(z, fp);
#else
    fwrite2((int)(x * 100), fp);
    fwrite2((int)(y * 100), fp);
    fwrite2((int)(z * 100), fp);
#endif
  }
  for (k = 0; k < mris->nfaces; k += 2) {
    int which;
    FACE *f;

    f = &mris->faces[k];
    {
      int n;
      for (n = 0; n < VERTICES_PER_FACE; n++) {
        if ((mris->faces[k].v[n] == 22) || (mris->faces[k + 1].v[n] == 22)) {
          DiagBreak();
        }
      }
    }
    which = WHICH_FACE_SPLIT(f->v[0], f->v[1]);
    if (EVEN(which)) {
      fwrite3(mris->faces[k].v[0], fp);
      fwrite3(mris->faces[k].v[1], fp);
      fwrite3(mris->faces[k + 1].v[0], fp);
      fwrite3(mris->faces[k].v[2], fp);
    }
    else {
      fwrite3(mris->faces[k].v[0], fp);
      fwrite3(mris->faces[k].v[1], fp);
      fwrite3(mris->faces[k].v[2], fp);
      fwrite3(mris->faces[k + 1].v[2], fp);
    }
  }
  /* write whether vertex data was using the
     real RAS rather than conformed RAS */
  fwriteInt(TAG_OLD_USEREALRAS, fp);
  fwriteInt(mris->useRealRAS, fp);
  // volume info
  fwriteInt(TAG_OLD_SURF_GEOM, fp);
  writeVolGeom(fp, &mris->vg);

  if (!FZERO(mris->group_avg_surface_area)) {
    long long here;
    printf("writing group avg surface area %2.0f cm^2 into surface file\n", mris->group_avg_surface_area / 100.0);
    TAGwriteStart(fp, TAG_GROUP_AVG_SURFACE_AREA, &here, sizeof(float));
    fwriteFloat(mris->group_avg_surface_area, fp);
    TAGwriteEnd(fp, here);
  }
  // write other tags
  {
    int i;

    for (i = 0; i < mris->ncmds; i++) TAGwrite(fp, TAG_CMDLINE, mris->cmdlines[i], strlen(mris->cmdlines[i]) + 1);
  }
  fclose(fp);
  return (NO_ERROR);
}


/*-----------------------------------------------------
  Parameters:

  Returns value:

  Description
  ------------------------------------------------------*/
// here reads mri/transforms/talairach.xfm (MNI style transform)

MATRIX *getSRASToTalSRAS(LT *lt)
{
  MATRIX *RASFromSRAS = 0;
  MATRIX *sRASFromRAS = 0;
  MATRIX *tmpM = 0;
  MATRIX *SRASToTalSRAS = 0;

  // now calculate transform
  //  conformed -------> surfaceRAS
  //      |                  |
  //      V                  V  RASFromSRAS
  //     src     ------->   RAS
  //      |                  |   xfm
  //      V                  V
  //     tal    ------->   talRAS
  //      |                  |  sRASFromRAS
  //      V                  V
  //  conformed --------> surfaceRAS

  // must convert to RAS first
  RASFromSRAS = MatrixAlloc(4, 4, MATRIX_REAL);
  MatrixIdentity(4, RASFromSRAS);
  *MATRIX_RELT(RASFromSRAS, 1, 4) = lt->src.c_r;
  *MATRIX_RELT(RASFromSRAS, 2, 4) = lt->src.c_a;
  *MATRIX_RELT(RASFromSRAS, 3, 4) = lt->src.c_s;

  sRASFromRAS = MatrixAlloc(4, 4, MATRIX_REAL);
  MatrixIdentity(4, sRASFromRAS);
  *MATRIX_RELT(sRASFromRAS, 1, 4) = -lt->dst.c_r;
  *MATRIX_RELT(sRASFromRAS, 2, 4) = -lt->dst.c_a;
  *MATRIX_RELT(sRASFromRAS, 3, 4) = -lt->dst.c_s;

  tmpM = MatrixMultiply(lt->m_L, RASFromSRAS, NULL);
  SRASToTalSRAS = MatrixMultiply(sRASFromRAS, tmpM, NULL);

  MatrixFree(&RASFromSRAS);
  MatrixFree(&sRASFromRAS);
  MatrixFree(&tmpM);

  return SRASToTalSRAS;
}


int mrisReadTransform(MRIS *mris, const char *mris_fname)
{
  char transform_fname[STRLEN], fpref[300];
  LT *lt = 0;
  MRI *orig = 0;
  struct stat info;
  int rStat;

  // here it is assumed that subjects is set
  FileNamePath(mris_fname, fpref);
  sprintf(transform_fname, "%s/../mri/transforms/talairach.xfm", fpref);
  if (!FileExists(transform_fname)) {
    return (ERROR_NO_FILE);
  }

  if (!(mris->lta = LTAreadEx(transform_fname))) {
    ErrorReturn(ERROR_NO_FILE, (ERROR_NOFILE, "mrisReadTransform: could not read xform file '%s'", transform_fname));
  }
  else {
    if (mris->lta->type != LINEAR_RAS_TO_RAS)
      ErrorExit(ERROR_BADPARM, "the transform is not RAS-TO-RAS.  not supported.");
  }
  
  //////////////////////////////////////////////////////////////////////
  // thus if transform->src is not set, set it to the orig
  lt = &mris->lta->xforms[0];
  // src information
  if (!lt->src.valid) {
    // first try to get it from surface itself
    if (mris->vg.valid) {
      if (Gdiag & DIAG_SHOW && DIAG_VERBOSE_ON)
        fprintf(stderr, "INFO: found the orig volume info on %s in the surface data.\n", mris->vg.fname);
      lt->src.c_r = mris->vg.c_r;
      lt->src.c_a = mris->vg.c_a;
      lt->src.c_s = mris->vg.c_s;
    }
    else {
      // first try to get it from mri/orig
      sprintf(transform_fname, "%s/../mri/orig", fpref);  // reuse of the buffer
      rStat = stat(transform_fname, &info);
      if (!rStat && S_ISREG(info.st_mode)) {
        orig = MRIreadHeader(transform_fname, -1);
      }
      if (orig) {
        getVolGeom(orig, &lt->src);
        getVolGeom(orig, &mris->vg);
        // add orig volume info in the surface
        MRIfree(&orig);
        orig = 0;
        if (Gdiag & DIAG_SHOW && DIAG_VERBOSE_ON) {
          fprintf(stderr,
                  "INFO: found the orig volume (mri/orig) "
                  "to get c_(ras) information for src\n");
          fprintf(stderr, "INFO: added info to the surface.\n");
        }
      }
      else {
        if (Gdiag & DIAG_SHOW && DIAG_VERBOSE_ON) {
          fprintf(stderr,
                  "INFO: cannot find mri/orig volume to "
                  "get c_(ras) information.\n");
          fprintf(stderr,
                  "INFO: transform src volume "
                  "information cannot be found. assume c_(ras) = 0\n");
          fprintf(stderr,
                  "INFO: destination surface "
                  "points may be shifted in the volume.\n");
          fprintf(stderr,
                  "INFO: you should put the "
                  "src info in the transform.\n");
        }
        lt->src.c_r = 0;
        lt->src.c_a = 0;
        lt->src.c_s = 0;
      }
    }
  }
  else  // lt->src.valid == 1
  {
    // verify
    if (mris->vg.valid) {
      if (!FZERO(lt->src.c_r - mris->vg.c_r) || !FZERO(lt->src.c_a - mris->vg.c_a) ||
          !FZERO(lt->src.c_s - mris->vg.c_s)) {
        fprintf(stderr,
                "WARNING: the source volume info "
                "is not consistent between the info contained\n");
        fprintf(stderr,
                "WARNING: in the surface data (%f,%f,%f) and "
                "that of the transform (%f,%f,%f).\n",
                mris->vg.c_r,
                mris->vg.c_a,
                mris->vg.c_s,
                lt->src.c_r,
                lt->src.c_a,
                lt->src.c_s);
      }
    }
  }
  // check dst info
  if (!lt->dst.valid) {
    if (Gdiag & DIAG_SHOW && DIAG_VERBOSE_ON) {
      fprintf(stderr,
              "INFO: transform dst volume information "
              "cannot be found.\n");
      fprintf(stderr,
              "INFO: if the target is MNI average_305, "
              "then you can do 'setenv USE_AVERAGE305 true'\n");
      fprintf(stderr,
              "INFO: otherwise c_(ras) is set to 0. "
              "destination surface points may be shifted.\n");
    }
    if (getenv("USE_AVERAGE305")) {
      lt->dst.c_r = -0.0950;
      lt->dst.c_a = -16.5100;
      lt->dst.c_s = 9.7500;
    }
  }
  // cache the transform
  mris->SRASToTalSRAS_ = getSRASToTalSRAS(lt);
  mris->TalSRASToSRAS_ = MatrixInverse(mris->SRASToTalSRAS_, NULL);

  // mark to make sure it is freed
  mris->free_transform = 1;

#if 0
  if (input_transform_file(transform_fname, &mris->transform) != OK)
  {
    ErrorReturn(ERROR_NO_FILE,
                (ERROR_NOFILE,
                 "mrisReadTransform: could not read xform file '%s'",
                 transform_fname)) ;
  }
  else
  {
    mris->linear_transform = get_linear_transform_ptr(&mris->transform) ;
    mris->inverse_linear_transform =
      get_inverse_linear_transform_ptr(&mris->transform) ;
    mris->free_transform = 1 ;
  }
#endif

  mrisCheckVertexFaceTopology(mris);
  
  return (NO_ERROR);
}

// public
int MRISreadTransform(MRIS *mris, const char *fname) { 
    return mrisReadTransform(mris, fname); 
}

/*-----------------------------------------------------
  Parameters:

  Returns value:

  Description
  ------------------------------------------------------*/
int MRISreadBinaryCurvature(MRI_SURFACE *mris, const char *mris_fname)
{
  char fname[STRLEN], fpref[STRLEN], hemi[20];

  FileNamePath(mris_fname, fpref);
  strcpy(hemi, mris->hemisphere == LEFT_HEMISPHERE ? "lh" : "rh");
  sprintf(fname, "%s/%s.curv", fpref, hemi);
  return (MRISreadCurvatureFile(mris, fname));
}

/*-----------------------------------------------------
  Parameters:

  Returns value:

  Description
  ------------------------------------------------------*/
static int mrisReadAsciiCurvatureFile(MRI_SURFACE *mris, const char *fname)
{
  FILE *fp;
  int vno;
  char line[STRLEN], *cp;
  VERTEX *v;

  fp = fopen(fname, "r");
  if (!fp)
    ErrorReturn(ERROR_BADFILE, (ERROR_BADFILE, "%s could not open file %s.\n", mrisReadAsciiCurvatureFile, fname));
  for (vno = 0; vno < mris->nvertices; vno++) {
    v = &mris->vertices[vno];
    if (v->ripflag) {
      continue;
    }
    cp = fgetl(line, 100, fp);
    if (!cp) {
      break;
    }
    if (sscanf(line, "%*d %*f %*f %*f %f\n", &v->curv) != 1)
      ErrorReturn(ERROR_BADFILE,
                  (ERROR_BADFILE,
                   "mrisReadAsciiCurvatureFile(%s): "
                   "could not scan curvature from line '%s'",
                   fname,
                   line));
  }

  fclose(fp);
  return (NO_ERROR);
}

int MRISreadCurvatureFile(MRI_SURFACE *mris, const char *sname)
{
  int k, i, vnum, fnum;
  float curv = 0, curvmin, curvmax;
  FILE *fp;
  char *cp, path[STRLEN], fname[STRLEN], type;
  int mritype, frame, nv, c, r, s, vno;
  MRI *TempMRI;

  cp = strchr(sname, '/');
  if (!cp) /* no path - use same one as mris was read from */
  {
    if (getenv("FS_POSIX")) {
      // PW 2017/05/15: If FS_POSIX is set, write to cwd (as per POSIX:4.11)
      sprintf(fname, "./%s", sname);
    }
    else {
      cp = strchr(sname, '.');
      FileNamePath(mris->fname, path);
      if (cp && ((strncmp(cp - 2, "lh", 2) == 0) || (strncmp(cp - 2, "rh", 2) == 0))) {
        sprintf(fname, "%s/%s", path, sname);
      }
      else /* no hemisphere specified */
      {
        sprintf(fname, "%s/%s.%s", path, mris->hemisphere == LEFT_HEMISPHERE ? "lh" : "rh", sname);
      }
    }
  }
  else {
    strcpy(fname, sname); /* path specified explicitly */
  }
  mritype = mri_identify(sname);
  if (mritype == GIFTI_FILE) {
    mris = mrisReadGIFTIfile(fname, mris);
    if (mris) {
      return (NO_ERROR);
    }
    else {
      return (ERROR_BADFILE);
    }
  }
  if (mritype == VTK_FILE) {
    mris = MRISreadVTK(mris, fname);
    return (NO_ERROR);
  }
  if (mritype != MRI_VOLUME_TYPE_UNKNOWN) {
    frame = MRISgetReadFrame();
    TempMRI = MRIreadHeader(fname, mritype);
    if (TempMRI == NULL) {
      return (ERROR_BADFILE);
    }
    if (TempMRI->nframes <= frame) {
      printf("ERROR: attempted to read frame %d from %s\n", frame, fname);
      printf("  but this file only has %d frames.\n", TempMRI->nframes);
      return (ERROR_BADFILE);
    }
    nv = TempMRI->width * TempMRI->height * TempMRI->depth;
    if (nv != mris->nvertices) {
      printf("ERROR: number of vertices in %s does not match surface (%d,%d)\n", sname, nv, mris->nvertices);
      return (1);
    }
    MRIfree(&TempMRI);
    TempMRI = MRIread(fname);
    if (TempMRI == NULL) {
      return (ERROR_BADFILE);
    }
    vno = 0;
    curvmin = 10000.0f;
    curvmax = -10000.0f; /* for compiler warnings */
    for (s = 0; s < TempMRI->depth; s++) {
      for (r = 0; r < TempMRI->height; r++) {
        for (c = 0; c < TempMRI->width; c++) {
          curv = MRIgetVoxVal(TempMRI, c, r, s, frame);
          if (s == 0 && r == 0 && c == 0) {
            curvmin = curvmax = curv;
          }
          if (curv > curvmax) {
            curvmax = curv;
          }
          if (curv < curvmin) {
            curvmin = curv;
          }
          mris->vertices[vno].curv = curv;
          vno++;
        }
      }
    }
    MRIfree(&TempMRI);
    mris->max_curv = curvmax;
    mris->min_curv = curvmin;
    return (NO_ERROR);
  }

  type = MRISfileNameType(fname);
  if (type == MRIS_ASCII_TRIANGLE_FILE) {
    return (mrisReadAsciiCurvatureFile(mris, fname));
  }
  else if (type == MRIS_GIFTI_FILE) {
    mris = mrisReadGIFTIfile(fname, mris);
    if (mris) {
      return (NO_ERROR);
    }
    else {
      return (ERROR_BADFILE);
    }
  }

  if (Gdiag & DIAG_SHOW && DIAG_VERBOSE_ON) {
    fprintf(stdout, "reading curvature file...");
  }

  fp = fopen(fname, "r");
  if (fp == NULL) ErrorReturn(ERROR_NOFILE, (ERROR_NOFILE, "MRISreadCurvature: could not open %s", fname));

  fread3(&vnum, fp);
  if (vnum == NEW_VERSION_MAGIC_NUMBER) {
    fclose(fp);
    return (MRISreadNewCurvatureFile(mris, fname));
  }

  fread3(&fnum, fp);
  if (vnum != mris->nvertices) {
    fclose(fp);
    ErrorReturn(ERROR_NOFILE,
                (ERROR_NOFILE,
                 "MRISreadBinaryCurvature: incompatible vertex "
                 "number in file %s",
                 fname));
  }
  curvmin = 10000.0f;
  curvmax = -10000.0f; /* for compiler warnings */
  for (k = 0; k < vnum; k++) {
    fread2(&i, fp);
    curv = i / 100.0;

    if (k == 0) {
      curvmin = curvmax = curv;
    }
    if (curv > curvmax) {
      curvmax = curv;
    }
    if (curv < curvmin) {
      curvmin = curv;
    }
    mris->vertices[k].curv = curv;
  }
  mris->max_curv = curvmax;
  mris->min_curv = curvmin;
  if (Gdiag & DIAG_SHOW && DIAG_VERBOSE_ON) {
    fprintf(stdout, "done. min=%2.3f max=%2.3f\n", curvmin, curvmax);
  }
  fclose(fp);
  return (NO_ERROR);
}

/*-----------------------------------------------------
  Parameters:

  Returns value:

  Description
  ------------------------------------------------------*/
float *MRISreadCurvatureVector(MRI_SURFACE *mris, const char *sname)
{
  char *cp, path[STRLEN], fname[STRLEN];
  float *cvec = NULL;
  int return_code = ERROR_NONE;

  cp = strchr(sname, '/');
  if (!cp) /* no path - use same one as mris was read from */
  {
    cp = strchr(sname, '.');
    FileNamePath(mris->fname, path);
    if (cp) {
      sprintf(fname, "%s/%s", path, sname);
    }
    else /* no hemisphere specified */
      sprintf(fname, "%s/%s.%s", path, mris->hemisphere == LEFT_HEMISPHERE ? "lh" : "rh", sname);
  }
  else {
    strcpy(fname, sname); /* path specified explcitly */
  }

  /* Try to read an array of values from this file. If we get an
     error, return NULL. */
  return_code = MRISreadCurvatureIntoArray(fname, mris->nvertices, &cvec);
  if (NO_ERROR != return_code) {
    return NULL;
  }

  /* Return the array we read. */
  return cvec;
}

int MRISreadCurvatureIntoArray(const char *sname, int in_array_size, float **out_array)
{
  int k, i, vnum, fnum;
  float *cvec;
  FILE *fp;

  if (Gdiag & DIAG_SHOW && DIAG_VERBOSE_ON) {
    fprintf(stdout, "reading curvature file...");
  }

  fp = fopen(sname, "r");
  if (fp == NULL)
    ErrorReturn(ERROR_BADFILE, (ERROR_BADFILE, "MRISreadCurvatureVectorIntoArray(%s): fopen failed", sname));

  fread3(&vnum, fp);
  if (vnum == NEW_VERSION_MAGIC_NUMBER) {
    fclose(fp);
    return (MRISreadNewCurvatureIntoArray(sname, in_array_size, out_array));
  }

  /* If that wasn't the magic number, it should be our number of
     vertices, and should match the array size we were passed. */
  if (vnum != in_array_size) {
    fclose(fp);
    return (ERROR_BADFILE);
  }

  /* This value is ignored. */
  fread3(&fnum, fp);

  /* Allocate vector to size of vnum. */
  cvec = (float *)calloc(in_array_size, sizeof(float));
  if (!cvec) {
    fclose(fp);
    ErrorReturn(ERROR_NOMEMORY, (ERROR_NOMEMORY, "MRISreadCurvatureVectorIntoArray(%s): calloc failed", sname));
  }

  for (k = 0; k < vnum; k++) {
    fread2(&i, fp);
    cvec[k] = i / 100.0;
  }
  fclose(fp);

  /* Return what we read. */
  *out_array = cvec;

  return (ERROR_NONE);
}

/*-----------------------------------------------------
  Parameters:

  Returns value:

  Description
  ------------------------------------------------------*/
int MRISreadFloatFile(MRI_SURFACE *mris, const char *sname)
{
  int k, vnum, fnum;
  float f;
  FILE *fp;
  char *cp, path[STRLEN], fname[STRLEN];

  cp = strchr(sname, '/');
  if (!cp) /* no path - use same one as mris was read from */
  {
    cp = strchr(sname, '.');
    FileNamePath(mris->fname, path);
    if (cp) {
      sprintf(fname, "%s/%s", path, sname);
    }
    else /* no hemisphere specified */
      sprintf(fname, "%s/%s.%s", path, mris->hemisphere == LEFT_HEMISPHERE ? "lh" : "rh", sname);
  }
  else {
    strcpy(fname, sname); /* path specified explcitly */
  }

  if (Gdiag & DIAG_SHOW && DIAG_VERBOSE_ON) {
    fprintf(stdout, "reading float file...");
  }

  fp = fopen(fname, "r");
  if (fp == NULL) ErrorReturn(ERROR_NOFILE, (ERROR_NOFILE, "MRISreadFloatFile: could not open %s", fname));

  vnum = freadInt(fp);
  fnum = freadInt(fp);
  if (vnum != mris->nvertices) {
    fclose(fp);
    ErrorReturn(ERROR_NOFILE,
                (ERROR_NOFILE,
                 "MRISreadFloatFile: incompatible # of vertices "
                 "in file %s",
                 fname));
  }
  if (fnum != mris->nfaces) {
    fclose(fp);
    ErrorReturn(ERROR_NOFILE,
                (ERROR_NOFILE,
                 "MRISreadFloatFile: incompatible # of faces "
                 "file %s",
                 fname));
  }
  for (k = 0; k < vnum; k++) {
    f = freadFloat(fp);
    mris->vertices[k].val = f;
  }
  fclose(fp);
  return (NO_ERROR);
}

/*-----------------------------------------------------
  Parameters:

  Returns value:

  Description
  ------------------------------------------------------*/
int MRISreadBinaryAreas(MRI_SURFACE *mris, const char *mris_fname)
{
  int k, vnum, fnum;
  float f;
  FILE *fp;
  char fname[STRLEN], fpref[STRLEN], hemi[20];

  if (Gdiag & DIAG_SHOW && DIAG_VERBOSE_ON) {
    fprintf(stdout, "reading area file...");
  }

  FileNamePath(mris_fname, fpref);
  strcpy(hemi, mris->hemisphere == LEFT_HEMISPHERE ? "lh" : "rh");
  sprintf(fname, "%s/%s.area", fpref, hemi);

  /*  mris->orig_area = 0.0f ;*/
  fp = fopen(fname, "r");
  if (fp == NULL) ErrorReturn(ERROR_BADPARM, (ERROR_BADPARM, "MRISreadBinaryAreas: no area file %s\n", fname));
  fread3(&vnum, fp);
  fread3(&fnum, fp);
  if (vnum != mris->nvertices) {
    fclose(fp);
    ErrorReturn(ERROR_NOFILE,
                (ERROR_NOFILE,
                 "MRISreadBinaryAreas: incompatible vertex "
                 "number in file %s",
                 fname));
  }

  for (k = 0; k < vnum; k++) {
    f = freadFloat(fp);
    mris->vertices[k].origarea = f;
    /*    mris->orig_area += f;*/
  }
  fclose(fp);

/* hack to correct for overestimation of area in compute_normals */
#if 0
  mris->orig_area /= 2;
  if (Gdiag & DIAG_SHOW)
  {
    fprintf(stdout, "total area = %2.0f.\n", mris->orig_area) ;
  }
#endif
  return (NO_ERROR);
}

SMALL_SURFACE *MRISreadVerticesOnly(char *fname)
{
  SMALL_SURFACE *mriss = NULL;
  int type, magic, version, ix, iy, iz, nquads, nvertices, vno;
  SMALL_VERTEX *vertex;
  FILE *fp;

  type = MRISfileNameType(fname);
  switch (type) {
    case MRIS_ASCII_TRIANGLE_FILE:
    case MRIS_ICO_FILE:
    case MRIS_GEO_TRIANGLE_FILE:
      ErrorReturn(NULL, (ERROR_UNSUPPORTED, "MRISreadVerticesOnly: file type %d not supported", type));
      break; /* not used */
    default:
      break;
  }

  fp = fopen(fname, "rb");
  if (!fp) ErrorReturn(NULL, (ERROR_NOFILE, "MRISread(%s): could not open file", fname));

  fread3(&magic, fp);
  if (magic == QUAD_FILE_MAGIC_NUMBER) {
    version = -1;
    if (Gdiag & DIAG_SHOW && DIAG_VERBOSE_ON) {
      fprintf(stdout, "new surface file format\n");
    }
  }
  else if (magic == NEW_QUAD_FILE_MAGIC_NUMBER) {
    version = -2;
  }
  else if (magic == TRIANGLE_FILE_MAGIC_NUMBER) {
    fclose(fp);
    mriss = mrisReadTriangleFileVertexPositionsOnly(fname);
    if (!mriss) {
      ErrorReturn(NULL, (Gerror, "mrisReadTriangleFile failed.\n"));
    }
    version = -3;
  }
  else {
    rewind(fp);
    version = 0;
    if (Gdiag & DIAG_SHOW && DIAG_VERBOSE_ON) {
      printf("surfer: old surface file format\n");
    }
  }
  if (version >= -2) /* some type of quadrangle file */
  {
    fread3(&nvertices, fp);
    fread3(&nquads, fp); /* # of qaudrangles - not triangles */

    if (Gdiag & DIAG_SHOW && DIAG_VERBOSE_ON)
      fprintf(stdout, "reading %d vertices and %d faces.\n", nvertices, 2 * nquads);

    mriss = (SMALL_SURFACE *)calloc(1, sizeof(SMALL_SURFACE));
    if (!mriss) ErrorReturn(NULL, (ERROR_NOMEMORY, "MRISreadVerticesOnly: could not allocate surface"));

    mriss->nvertices = nvertices;
    mriss->vertices = (SMALL_VERTEX *)calloc(nvertices, sizeof(SMALL_VERTEX));
    if (!mriss->nvertices) {
      free(mriss);
      ErrorReturn(NULL, (ERROR_NOMEMORY, "MRISreadVerticesOnly: could not allocate surface"));
    }
    for (vno = 0; vno < nvertices; vno++) {
      vertex = &mriss->vertices[vno];
      if (version == -1) {
        fread2(&ix, fp);
        fread2(&iy, fp);
        fread2(&iz, fp);
        vertex->x = ix / 100.0;
        vertex->y = iy / 100.0;
        vertex->z = iz / 100.0;
      }
      else /* version == -2 */
      {
        vertex->x = freadFloat(fp);
        vertex->y = freadFloat(fp);
        vertex->z = freadFloat(fp);
      }
    }
  }

  return (mriss);
}


/*-----------------------------------------------------
  Parameters:

  Returns value:

  Description
  ------------------------------------------------------*/
int MRISwriteTriangularSurface(MRI_SURFACE *mris, const char *fname)
{
  int k, n;
  FILE *fp;
  const char *user, *time_str;

  user = getenv("USER");
  if (!user) {
    user = getenv("LOGNAME");
  }
  if (!user) {
    user = "UNKNOWN";
  }
  time_str = current_date_time();
  if (Gdiag & DIAG_SHOW && DIAG_VERBOSE_ON)
    fprintf(stdout, "writing surface file %s, created by %s on %s.\n", fname, user, time_str);
  fp = fopen(fname, "w");
  if (fp == NULL) ErrorReturn(ERROR_BADFILE, (ERROR_BADFILE, "MRISwrite(%s): can't create file\n", fname));
  fwrite3(TRIANGLE_FILE_MAGIC_NUMBER, fp);
  fprintf(fp, "created by %s on %s\n", user, time_str);
  fwriteInt(mris->nvertices, fp);
  fwriteInt(mris->nfaces, fp); /* # of triangles */
  for (k = 0; k < mris->nvertices; k++) {
    fwriteFloat(mris->vertices[k].x, fp);
    fwriteFloat(mris->vertices[k].y, fp);
    fwriteFloat(mris->vertices[k].z, fp);
  }
  for (k = 0; k < mris->nfaces; k++) {
    for (n = 0; n < VERTICES_PER_FACE; n++) {
      fwriteInt(mris->faces[k].v[n], fp);
    }
  }
  /* write whether vertex data was using
     the real RAS rather than conformed RAS */
  fwriteInt(TAG_OLD_USEREALRAS, fp);
  fwriteInt(mris->useRealRAS, fp);

  fwriteInt(TAG_OLD_SURF_GEOM, fp);
  writeVolGeom(fp, &mris->vg);

  // write other tags
  if (!FZERO(mris->group_avg_surface_area)) {
    long long here;
    printf("writing group avg surface area %2.0f cm^2 into surface file\n", mris->group_avg_surface_area / 100.0);
    TAGwriteStart(fp, TAG_GROUP_AVG_SURFACE_AREA, &here, sizeof(float));
    fwriteFloat(mris->group_avg_surface_area, fp);
    TAGwriteEnd(fp, here);
  }
  {
    int i;

    for (i = 0; i < mris->ncmds; i++) TAGwrite(fp, TAG_CMDLINE, mris->cmdlines[i], strlen(mris->cmdlines[i]) + 1);
  }
  fclose(fp);
  return (NO_ERROR);
}
/*-----------------------------------------------------
  Parameters:

  Returns value:

  Description
  ------------------------------------------------------*/
static SMALL_SURFACE *mrisReadTriangleFileVertexPositionsOnly(const char *fname)
{
  SMALL_VERTEX *v;
  int nvertices, nfaces, magic, vno;
  char line[STRLEN];
  FILE *fp;
  SMALL_SURFACE *mriss;

  fp = fopen(fname, "rb");
  if (!fp) ErrorReturn(NULL, (ERROR_NOFILE, "mrisReadTriangleFile(%s): could not open file", fname));

  fread3(&magic, fp);
  fgets(line, 200, fp);
  fscanf(fp, "\n");
  /*  fscanf(fp, "\ncreated by %s on %s\n", user, time_str) ;*/
  nvertices = freadInt(fp);
  nfaces = freadInt(fp);

  if (Gdiag & DIAG_SHOW && DIAG_VERBOSE_ON)
    fprintf(stdout, "surface %s: %d vertices and %d faces.\n", fname, nvertices, nfaces);

  mriss = (SMALL_SURFACE *)calloc(1, sizeof(SMALL_SURFACE));
  if (!mriss) ErrorReturn(NULL, (ERROR_NOMEMORY, "MRISreadVerticesOnly: could not allocate surface"));

  mriss->nvertices = nvertices;
  mriss->vertices = (SMALL_VERTEX *)calloc(nvertices, sizeof(SMALL_VERTEX));
  if (!mriss->nvertices) {
    free(mriss);
    ErrorReturn(NULL, (ERROR_NOMEMORY, "MRISreadVerticesOnly: could not allocate surface"));
  }
  for (vno = 0; vno < nvertices; vno++) {
    v = &mriss->vertices[vno];
    if (vno == Gdiag_no) {
      DiagBreak();
    }
    v->x = freadFloat(fp);
    v->y = freadFloat(fp);
    v->z = freadFloat(fp);
#if 0
    v->label = NO_LABEL ;
#endif
    if (fabs(v->x) > 10000 || !isfinite(v->x))
      ErrorExit(ERROR_BADFILE, "%s: vertex %d x coordinate %f!", Progname, vno, v->x);
    if (fabs(v->y) > 10000 || !isfinite(v->y))
      ErrorExit(ERROR_BADFILE, "%s: vertex %d y coordinate %f!", Progname, vno, v->y);
    if (fabs(v->z) > 10000 || !isfinite(v->z))
      ErrorExit(ERROR_BADFILE, "%s: vertex %d z coordinate %f!", Progname, vno, v->z);
  }
  fclose(fp);
  return (mriss);
}
/*-----------------------------------------------------
  Parameters:

  Returns value:

  Description
  ------------------------------------------------------*/
static int mrisReadTriangleFilePositions(MRI_SURFACE *mris, const char *fname)
{
  int nvertices, nfaces, magic, vno;
  char line[STRLEN];
  FILE *fp;
#if 0
  FACE        *f ;
  int         fno, n ;
#endif

  fp = fopen(fname, "rb");
  if (!fp) ErrorReturn(ERROR_NOFILE, (ERROR_NOFILE, "mrisReadTriangleFile(%s): could not open file", fname));

  fread3(&magic, fp);
  fgets(line, 200, fp);
  fscanf(fp, "\n");
  /*  fscanf(fp, "\ncreated by %s on %s\n", user, time_str) ;*/
  nvertices = freadInt(fp);
  nfaces = freadInt(fp);

  if (nvertices != mris->nvertices || nfaces != mris->nfaces)
    ErrorReturn(ERROR_BADPARM,
                (ERROR_BADPARM,
                 "mrisReadTriangleFile opened %s okay but surface doesn't match %s.  nvertices:%d != "
                 "mris->nvertices:%d || nfaces:%d != mris->nfaces:%d\n",
                 fname,
                 mris->fname,
                 nvertices,
                 mris->nvertices,
                 nfaces,
                 mris->nfaces));

  if (Gdiag & DIAG_SHOW && DIAG_VERBOSE_ON)
    fprintf(stdout, "surface %s: %d vertices and %d faces.\n", fname, nvertices, nfaces);

  MRISfreeDistsButNotOrig(mris);
    // MRISsetXYZ will invalidate all of these,
    // so make sure they are recomputed before being used again!

  for (vno = 0; vno < nvertices; vno++) {
    float x = freadFloat(fp);
    float y = freadFloat(fp);
    float z = freadFloat(fp);
    MRISsetXYZ(mris, vno, x,y,z);
  }

#if 0
  for (fno = 0 ; fno < mris->nfaces ; fno++)
  {
    f = &mris->faces[fno] ;
    for (n = 0 ; n < VERTICES_PER_FACE ; n++)
    {
      f->v[n] = freadInt(fp);
      if (f->v[n] >= mris->nvertices || f->v[n] < 0)
        ErrorExit(ERROR_BADFILE, "f[%d]->v[%d] = %d - out of range!\n",
                  fno, n, f->v[n]) ;
    }
  }
#endif

  fclose(fp);
  return (NO_ERROR);
}
/*-----------------------------------------------------
  Parameters:

  Returns value:

  Description
  ------------------------------------------------------*/
static MRI_SURFACE *mrisReadTriangleFile(const char *fname, double nVFMultiplier)
{
  FACE *f;
  int nvertices, nfaces, magic, vno, fno, n;
  char line[STRLEN];
  FILE *fp;
  int tag;

  fp = fopen(fname, "rb");
  if (!fp) ErrorReturn(NULL, (ERROR_NOFILE, "mrisReadTriangleFile(%s): could not open file", fname));

  fread3(&magic, fp);
  fgets(line, 200, fp);
  fscanf(fp, "\n");
  /*  fscanf(fp, "\ncreated by %s on %s\n", user, time_str) ;*/
  nvertices = freadInt(fp);
  nfaces = freadInt(fp);

  if (Gdiag & DIAG_SHOW && DIAG_VERBOSE_ON)
    fprintf(stdout, "surface %s: %d vertices and %d faces.\n", fname, nvertices, nfaces);

  MRIS * mris = MRISoverAlloc(nVFMultiplier * nvertices, nVFMultiplier * nfaces, nvertices, nfaces);
  mris->type = MRIS_TRIANGULAR_SURFACE;

  for (vno = 0; vno < nvertices; vno++) {
    if (vno % 100 == 0) exec_progress_callback(vno, nvertices, 0, 1);
    VERTEX_TOPOLOGY * const vt = &mris->vertices_topology[vno];
    VERTEX          * const v  = &mris->vertices         [vno];
    if (vno == Gdiag_no) {
      DiagBreak();
    }

    float x = freadFloat(fp);
    float y = freadFloat(fp);
    float z = freadFloat(fp);
    
    MRISsetXYZ(mris,vno, x, y, z);

    vt->num = 0; /* will figure it out */
    if (fabs(v->x) > 10000 || !isfinite(v->x))
      ErrorExit(ERROR_BADFILE, "%s: vertex %d x coordinate %f!", Progname, vno, v->x);
    if (fabs(v->y) > 10000 || !isfinite(v->y))
      ErrorExit(ERROR_BADFILE, "%s: vertex %d y coordinate %f!", Progname, vno, v->y);
    if (fabs(v->z) > 10000 || !isfinite(v->z))
      ErrorExit(ERROR_BADFILE, "%s: vertex %d z coordinate %f!", Progname, vno, v->z);
  }

  for (fno = 0; fno < mris->nfaces; fno++) {
    f = &mris->faces[fno];
    for (n = 0; n < VERTICES_PER_FACE; n++) {
      f->v[n] = freadInt(fp);
      if (f->v[n] >= mris->nvertices || f->v[n] < 0)
        ErrorExit(ERROR_BADFILE, "f[%d]->v[%d] = %d - out of range!\n", fno, n, f->v[n]);
    }

    for (n = 0; n < VERTICES_PER_FACE; n++) {
      mris->vertices_topology[mris->faces[fno].v[n]].num++;
    }
  }
  // new addition
  mris->useRealRAS = 0;

  // read tags
  {
    long long len;

    while ((tag = TAGreadStart(fp, &len)) != 0) {
      switch (tag) {
        case TAG_GROUP_AVG_SURFACE_AREA:
          mris->group_avg_surface_area = freadFloat(fp);
#if 0
        fprintf(stdout,
                "reading group avg surface area %2.0f cm^2 from file\n",
                mris->group_avg_surface_area/100.0) ;
#endif
          break;
        case TAG_OLD_SURF_GEOM:
          readVolGeom(fp, &mris->vg);
          break;
        case TAG_OLD_USEREALRAS:
          if (!freadIntEx(&mris->useRealRAS, fp))  // set useRealRAS
          {
            mris->useRealRAS = 0;  // if error, set to default
          }
          break;
        case TAG_CMDLINE:
          if (mris->ncmds > MAX_CMDS)
            ErrorExit(ERROR_NOMEMORY, "MRISread(%s): too many commands (%d) in file", fname, mris->ncmds);
          mris->cmdlines[mris->ncmds] = calloc(len + 1, sizeof(char));
          if (mris->cmdlines[mris->ncmds] == NULL)
            ErrorExit(ERROR_NOMEMORY, "MRISread(%s): could not allocate %d byte cmdline", fname, len);
          mris->cmdlines[mris->ncmds][len] = 0;
          fread(mris->cmdlines[mris->ncmds], sizeof(char), len, fp);
          mris->ncmds++;
          break;
        default:
          TAGskip(fp, tag, (long long)len);
          break;
      }
    }
  }

  fclose(fp);

  // IT IS NOT YET COMPLETE mrisCheckVertexFaceTopology(mris);

  return (mris);
}
/*-----------------------------------------------------
  Parameters:

  Returns value:

  Description
  ------------------------------------------------------*/
int MRISbuildFileName(MRI_SURFACE *mris, const char *sname, char *fname)
{
  char path[STRLEN], *slash, *dot;

  slash = strchr(sname, '/');
  if (!slash) /* no path - use same one as mris was read from */
  {
    dot = strchr(sname, '.');
    FileNamePath(mris->fname, path);
    if (dot && (*(dot - 1) == 'h') && (*(dot - 2) == 'l' || *(dot - 2) == 'r')) {
      if (getenv("FS_POSIX")) {
        // PW 2017/05/15: If FS_POSIX is set, write to cwd (as per POSIX:4.11)
        sprintf(fname, "./%s", sname);
      }
      else {
        // PW 2017/05/15: Legacy behaviour
        sprintf(fname, "%s/%s", path, sname);
      }
    }
    else /* no hemisphere specified */
        if (getenv("FS_POSIX")) {
      // PW 2017/05/15: If FS_POSIX is set, write to cwd (as per POSIX:4.11)
      sprintf(fname,
              "./%s.%s",
              mris->hemisphere == LEFT_HEMISPHERE ? "lh" : mris->hemisphere == BOTH_HEMISPHERES ? "both" : "rh",
              sname);
    }
    else {
      // PW 2017/05/15: Legacy behaviour
      sprintf(fname,
              "%s/%s.%s",
              path,
              mris->hemisphere == LEFT_HEMISPHERE ? "lh" : mris->hemisphere == BOTH_HEMISPHERES ? "both" : "rh",
              sname);
    }
  }
  else {
    strcpy(fname, sname); /* path specified explicitly */
  }
  return (NO_ERROR);
}

int MRISwriteDecimation(MRI_SURFACE *mris, char *fname)
{
  int k;
  FILE *fptr;

  fptr = fopen(fname, "w");
  if (fptr == NULL) ErrorReturn(ERROR_BADFILE, (ERROR_BADFILE, "MRISwriteDecimation: could not create %s", fname));
  fputc('\0', fptr);
  fwriteInt(mris->nvertices, fptr);
  for (k = 0; k < mris->nvertices; k++) {
    if (mris->vertices[k].d == 0) {
      fputc('\1', fptr);
    }
    else {
      fputc('\0', fptr);
    }
  }
  fclose(fptr);
  return (NO_ERROR);
}
int MRISreadDecimation(MRI_SURFACE *mris, char *fname)
{
  int k, d, ndec;
  char c;
  FILE *fptr;

  ndec = 0;
  for (k = 0; k < mris->nvertices; k++) {
    mris->vertices[k].undefval = TRUE;
    mris->vertices[k].fixedval = FALSE;
  }
  fptr = fopen(fname, "r");
  if (fptr == NULL) ErrorReturn(ERROR_BADFILE, (ERROR_BADFILE, "MRISreadDecimation: could not create %s", fname));
  c = fgetc(fptr);
  if (c == '#') {
    fscanf(fptr, "%*s");
    fscanf(fptr, "%d", &d);
    if (d != mris->nvertices)
      ErrorReturn(0, (ERROR_BADFILE, "%s: decimation file %s has wrong # of vertices\n", Progname, fname, d));
    for (k = 0; k < mris->nvertices; k++) {
      fscanf(fptr, "%d", &d);
      if (d != 0) {
        mris->vertices[k].d = 0;
        mris->vertices[k].fixedval = TRUE;
        mris->vertices[k].undefval = FALSE;
        ndec++;
      }
    }
  }
  else {
    d = freadInt(fptr);
    if (d != mris->nvertices)
      ErrorReturn(0, (ERROR_BADFILE, "%s: decimation file %s has wrong # of vertices\n", Progname, fname, d));
    for (k = 0; k < mris->nvertices; k++) {
      c = fgetc(fptr);
      if (c != '\0') {
        mris->vertices[k].d = 0;
        mris->vertices[k].fixedval = TRUE;
        mris->vertices[k].undefval = FALSE;
        ndec++;
      }
    }
  }
  fclose(fptr);
  return (ndec);
}

int MRISreadNewCurvatureFile(MRI_SURFACE *mris, const char *sname)
{
  int k, vnum, fnum, vals_per_vertex;
  float curv, curvmin, curvmax;
  FILE *fp;
  char *cp, path[STRLEN], fname[STRLEN];

  cp = strchr(sname, '/');
  if (!cp) /* no path - use same one as mris was read from */
  {
    cp = strchr(sname, '.');
    FileNamePath(mris->fname, path);
    if (cp) {
      sprintf(fname, "%s/%s", path, sname);
    }
    else /* no hemisphere specified */
      sprintf(fname, "%s/%s.%s", path, mris->hemisphere == LEFT_HEMISPHERE ? "lh" : "rh", sname);
  }
  else {
    strcpy(fname, sname); /* path specified explcitly */
  }

  if (Gdiag & DIAG_SHOW && DIAG_VERBOSE_ON) {
    fprintf(stdout, "reading curvature file...");
  }

  fp = fopen(fname, "r");
  if (fp == NULL) ErrorReturn(ERROR_NOFILE, (ERROR_NOFILE, "MRISreadBinaryCurvature: could not open %s", fname));

  fread3(&vnum, fp);
  if (vnum != NEW_VERSION_MAGIC_NUMBER) {
    fclose(fp);
    return (MRISreadCurvatureFile(mris, fname));
  }

  vnum = freadInt(fp);
  fnum = freadInt(fp);
  if (vnum != mris->nvertices) {
    fclose(fp);
    ErrorReturn(ERROR_NOFILE,
                (ERROR_NOFILE,
                 "MRISreadNewCurvature: incompatible vertex "
                 "number in file %s",
                 fname));
  }
  vals_per_vertex = freadInt(fp);
  if (vals_per_vertex != 1) {
    fclose(fp);
    ErrorReturn(
        ERROR_NOFILE,
        (ERROR_NOFILE, "MRISreadNewCurvature(%s): vals/vertex %d unsupported (must be 1) ", fname, vals_per_vertex));
  }

  curvmin = 10000.0f;
  curvmax = -10000.0f; /* for compiler warnings */
  for (k = 0; k < vnum; k++) {
    curv = freadFloat(fp);
    if (k == 0) {
      curvmin = curvmax = curv;
    }
    if (curv > curvmax) {
      curvmax = curv;
    }
    if (curv < curvmin) {
      curvmin = curv;
    }
    mris->vertices[k].curv = curv;
  }
  mris->max_curv = curvmax;
  mris->min_curv = curvmin;
  if (Gdiag & DIAG_SHOW && DIAG_VERBOSE_ON) {
    fprintf(stdout, "done. min=%2.3f max=%2.3f\n", curvmin, curvmax);
  }
  fclose(fp);
  return (NO_ERROR);
}
float *MRISreadNewCurvatureVector(MRI_SURFACE *mris, const char *sname)
{
  char *cp, path[STRLEN], fname[STRLEN];
  float *cvec = NULL;
  int return_code = ERROR_NONE;

  cp = strchr(sname, '/');
  if (!cp) /* no path - use same one as mris was read from */
  {
    cp = strchr(sname, '.');
    FileNamePath(mris->fname, path);
    if (cp) {
      sprintf(fname, "%s/%s", path, sname);
    }
    else /* no hemisphere specified */
      sprintf(fname, "%s/%s.%s", path, mris->hemisphere == LEFT_HEMISPHERE ? "lh" : "rh", sname);
  }
  else {
    strcpy(fname, sname); /* path specified explcitly */
  }

  /* Try to read an array of values from this file. If we get an
     error, return NULL. */
  return_code = MRISreadNewCurvatureIntoArray(fname, mris->nvertices, &cvec);
  if (NO_ERROR != return_code) {
    return NULL;
  }

  /* Return the array we read. */
  return cvec;
}

int MRISreadNewCurvatureIntoArray(const char *sname, int in_array_size, float **out_array)
{
  int k, vnum, fnum;
  float *cvec;
  FILE *fp;
  int vals_per_vertex;

  if (Gdiag & DIAG_SHOW && DIAG_VERBOSE_ON) {
    fprintf(stdout, "reading curvature file...");
  }

  fp = fopen(sname, "r");
  if (fp == NULL) ErrorReturn(ERROR_BADFILE, (ERROR_BADFILE, "MRISreadNewCurvatureIntoArray(%s): fopen failed"));

  /* This is the version number. */
  fread3(&vnum, fp);
  if (vnum != NEW_VERSION_MAGIC_NUMBER) {
    fclose(fp);
    return (MRISreadCurvatureIntoArray(sname, in_array_size, out_array));
  }

  /* Read number of vertices and faces. */
  vnum = freadInt(fp);
  fnum = freadInt(fp);

  /* Make sure the number of vertices mathces what we're expecting. */
  if (vnum != in_array_size) {
    fclose(fp);
    ErrorReturn(ERROR_BADFILE,
                (ERROR_BADFILE,
                 "MRISreadNewCurvatureIntoArray(%s): number of vertices (%d) doesn't match what was expected (%d)",
                 sname,
                 vnum,
                 in_array_size));
  }

  /* Number of values per vertex. */
  vals_per_vertex = freadInt(fp);
  if (vals_per_vertex != 1) {
    fclose(fp);
    ErrorReturn(ERROR_BADFILE, (ERROR_BADFILE, "MRISreadNewCurvatureIntoArray(%s): vals_per_vertex was not 1", sname));
  }

  /* Allocate to size of vnum.*/
  cvec = (float *)calloc(in_array_size, sizeof(float));
  if (!cvec) ErrorExit(ERROR_NOMEMORY, "MRISreadNewCurvatureVector(%s): calloc failed", sname);

  /* Read in values. */
  for (k = 0; k < vnum; k++) {
    cvec[k] = freadFloat(fp);
  }
  fclose(fp);

  /* Return what we read. */
  *out_array = cvec;

  return (ERROR_NONE);
}


int MRISwriteCropped(MRI_SURFACE *mris, char *fname)
{
  float *vals;

  vals = (float *)calloc(mris->nvertices, sizeof(*vals));
  MRISexportValVector(mris, vals);

  MRIScopyFromCropped(mris, VERTEX_VALS);
  MRISwriteValues(mris, fname);
  MRISimportValVector(mris, vals);

  free(vals);
  return (NO_ERROR);
}


int MRISwriteMarked(MRI_SURFACE *mris, const char *sname)
{
  float *curv_save;

  curv_save = (float *)calloc(mris->nvertices, sizeof(float));
  if (!curv_save) ErrorExit(ERROR_NOMEMORY, "MRISwriteMarked: could not alloc %d vertex curv storage", mris->nvertices);

  MRISextractCurvatureVector(mris, curv_save);
  MRISmarkedToCurv(mris);
  MRISwriteCurvature(mris, sname);
  MRISimportCurvatureVector(mris, curv_save);
  free(curv_save);
  return (NO_ERROR);
}

int MRISreadMarked(MRI_SURFACE *mris, const char *sname)
{
  float *curv_save;

  curv_save = (float *)calloc(mris->nvertices, sizeof(float));
  if (!curv_save) ErrorExit(ERROR_NOMEMORY, "MRISwriteMarked: could not alloc %d vertex curv storage", mris->nvertices);

  MRISextractCurvatureVector(mris, curv_save);
  if (MRISreadCurvatureFile(mris, sname) != NO_ERROR) {
    return (Gerror);
  }
  MRIScurvToMarked(mris);
  MRISimportCurvatureVector(mris, curv_save);
  free(curv_save);
  return (NO_ERROR);
}

/*-----------------------------------------------------
  Parameters:

  Returns value:

  Description
  ------------------------------------------------------*/
int MRISwriteArea(MRI_SURFACE *mris, const char *sname)
{
  float *curv_save;

  curv_save = (float *)calloc(mris->nvertices, sizeof(float));
  if (!curv_save) ErrorExit(ERROR_NOMEMORY, "MRISwriteArea: could not alloc %d vertex curv storage", mris->nvertices);

  MRISextractCurvatureVector(mris, curv_save);
  MRISareaToCurv(mris);
  MRISwriteCurvature(mris, sname);
  MRISimportCurvatureVector(mris, curv_save);
  free(curv_save);
  return (NO_ERROR);
}


MRI *
MRISreadParameterizationToSurface(MRI_SURFACE *mris, char *fname)
{
  MRI_SP *mrisp ;
  MRI    *mri ;
  int    frame, nframes, vno ;

//  MRISsaveVertexPositions(mris, CANONICAL_VERTICES);
  MRISsaveVertexPositions(mris, TMP_VERTICES);
  MRISrestoreVertexPositions(mris, CANONICAL_VERTICES) ;
  MRIScomputeMetricProperties(mris) ;
  mrisp = MRISPread(fname) ;
  if (mrisp == NULL)
    ErrorReturn(NULL, (ERROR_NOFILE, "MRISreadParameterizationToSurface: could not open file %s",fname));

  nframes = mrisp->Ip->num_frame;
  mri = MRIallocSequence(mris->nvertices, 1, 1, MRI_FLOAT, nframes) ;

  for (frame = 0 ; frame < nframes ; frame++)
  {
    MRISfromParameterizationBarycentric(mrisp, mris, frame) ;
    for (vno = 0 ; vno < mris->nvertices ; vno++)
      MRIsetVoxVal(mri, vno, 0, 0, frame, mris->vertices[vno].curv) ;
  }

  MRISPfree(&mrisp) ;
  MRISrestoreVertexPositions(mris, TMP_VERTICES) ;
  MRIScomputeMetricProperties(mris) ;
  return(mri) ;
}<|MERGE_RESOLUTION|>--- conflicted
+++ resolved
@@ -3865,7 +3865,6 @@
 
 MRIS* MRISreadOverAlloc(const char *fname, double nVFMultiplier)
 {
-<<<<<<< HEAD
   bool useOldBehaviour = false;
   if (useOldBehaviour) {
     switch (copeWithLogicProblem("FREESURFER_fix_MRISreadOverAlloc",
@@ -3877,21 +3876,6 @@
     }
   }
   
-=======
-#if 1
-  bool useOldBehaviour = false;
-#else
-  bool useOldBehaviour = true;
-  switch (copeWithLogicProblem("FREESURFER_fix_MRISreadOverAlloc",
-    "was creating triangles with vertices that were the same vno when reading quad files")) {
-  case LogicProblemResponse_old: 
-    break;
-  case LogicProblemResponse_fix:
-    useOldBehaviour = false;
-  }
-#endif
-
->>>>>>> ae83c66e
   return 
     useOldBehaviour 
     ? MRISreadOverAlloc_old(fname, nVFMultiplier)
@@ -4791,7 +4775,6 @@
 static int MRISwrite_new(MRI_SURFACE *mris, const char *name);
 static int MRISwrite_old(MRI_SURFACE *mris, const char *name);
 
-<<<<<<< HEAD
 int MRISwrite(MRIS *mris, const char *name)
 {
   bool useOldBehaviour = false;
@@ -5007,9 +4990,6 @@
 
 
 static int MRISwrite_old(MRI_SURFACE *mris, const char *name)
-=======
-int MRISwrite(MRI_SURFACE *mris, const char *name)
->>>>>>> ae83c66e
 {
 #if 1
   bool useOldBehaviour = false;
