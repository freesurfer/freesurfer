--- conflicted
+++ resolved
@@ -13477,17 +13477,6 @@
     VERTEX_TOPOLOGY * const vdstt = &mris_corrected->vertices_topology[newNVertices];
     VERTEX          * const vdst  = &mris_corrected->vertices         [newNVertices];
     
-<<<<<<< HEAD
-    // vdstt->nsize = vt->nsize;    copying this without copying vnum, v2num, v3num was wrong
-    //
-    vdstt->nsizeCur = 1;
-    vdstt->nsizeMax = 1;
-
-=======
-    // vdstt->nsize = vt->nsize;
-        // this is wrong because the code below doesnt copy v2num etc
-        
->>>>>>> d976dc63
     /* original vertices */
     vdst->x = v->x;
     vdst->y = v->y;
@@ -14231,10 +14220,6 @@
 
   int newNVertices = 0;
   for (nrippedvertices = vno = 0; vno < mris->nvertices; vno++) {
-<<<<<<< HEAD
-=======
-    //VERTEX_TOPOLOGY const * const vt = &mris->vertices_topology[vno];
->>>>>>> d976dc63
     VERTEX          const * const v  = &mris->vertices         [vno];
     /* ignore the ripped vertices */
     if (v->ripflag) {
@@ -14244,15 +14229,7 @@
     /* save vertex information */
     // VERTEX_TOPOLOGY * const vdstt = &mris_corrected->vertices_topology[newNVertices];
     VERTEX          * const vdst  = &mris_corrected->vertices         [newNVertices];
-<<<<<<< HEAD
-
-    // vdstt->nsize = vt->nsize;    copying without copying v2num v3num is wrong
-    vdstt->nsizeCur = vdstt->nsizeMax = 1;
-    
-=======
-    // vdstt->nsizeMax = vt->nsize;
-        // This is wrong because the code below does not copy v2num etc
->>>>>>> d976dc63
+
     vdst->x = v->x;
     vdst->y = v->y;
     vdst->z = v->z;
@@ -16143,10 +16120,7 @@
   
   mris_dst->nsize                   = mris_src->nsize;
   mris_dst->max_nsize               = mris_src->max_nsize;
-<<<<<<< HEAD
   mris_dst->vtotalsMightBeTooBig    = mris_src->vtotalsMightBeTooBig;
-=======
->>>>>>> d976dc63
   mris_dst->nsizeMaxClock           = mris_src->nsizeMaxClock;
   
   mris_dst->hemisphere = mris_src->hemisphere;
@@ -16236,20 +16210,8 @@
     vdstt->nsizeMaxClock = vsrct->nsizeMaxClock;
     
     {
-<<<<<<< HEAD
-      int vSize = 0;
-      switch (vsrct->nsizeMax) {
-      case 1: vSize = vsrct->vnum;  break;
-      case 2: vSize = vsrct->v2num; break;
-      case 3: vSize = vsrct->v3num; break;
-      default: cheapAssert(false);
-      }
-      if (vSize < vsrct->vtotal) vSize = vsrct->vtotal;
-      
-=======
       int vSize = mrisVertexVSize(mris_src, vno);
 
->>>>>>> d976dc63
       if (vSize) {
         vdstt->v = (int *)calloc(vSize, sizeof(int));
         if (!vdstt->v) ErrorExit(ERROR_NO_MEMORY, "MRISclone: could not allocate %d nbrs", vSize);
