--- conflicted
+++ resolved
@@ -7,16 +7,12 @@
 from keras.layers import *
 from keras.utils.training_utils import multi_gpu_model
 from _utility import dice_coef_loss2
-<<<<<<< HEAD
-
-=======
->>>>>>> c8dad200
+
 K.set_image_data_format('channels_last')
 from _utility import dice_coef_loss2, grad_loss
 
 
 def unet_model_3d(input_shape, num_filters, unet_depth, downsize_filters_factor=1, pool_size=(2, 2, 2), n_labels=0,
-<<<<<<< HEAD
                   loss='mean_absolute_error', initial_learning_rate=0.00001, deconvolution=False, use_patches=True,
                   num_gpus=1):
     """
@@ -31,21 +27,6 @@
     increases the amount memory required during training.
     :return: Untrained 3D UNet Model
     """
-=======
-                  loss='mean_absolute_error', initial_learning_rate=0.00001, deconvolution=False, use_patches=True, num_gpus=1):
-    """
-    Builds the 3D UNet Keras model.
-    :param input_shape: Shape of the input data (x_size, y_size, z_size).
-    :param downsize_filters_factor: Factor to which to reduce the number of filters. Making this value larger will
-    reduce the amount of memory the model will need during training.
-    :param pool_size: Pool size for the max pooling operations.
-    :param n_labels: Number of binary labels that the model is learning.
-    :param initial_learning_rate: Initial learning rate for the model. This will be decayed during training.
-    :param deconvolution: If set to True, will use transpose convolution(deconvolution) instead of upsamping. This
-    increases the amount memory required during training.
-    :return: Untrained 3D UNet Model
-    """
->>>>>>> c8dad200
     # channels last, make feature shape from (32,32,32) - > (32,32,32,1)
 
     if n_labels > 0:
@@ -57,11 +38,7 @@
     # input_shape_list.append(1)
     # input_shape_append = tuple(input_shape_list)
     print(input_shape)
-<<<<<<< HEAD
     input_img = Input(shape=input_shape, name='input')
-=======
-    input_img = Input(shape=input_shape, name='input' )
->>>>>>> c8dad200
     convs = []
     pools = []
     inputs = []
@@ -70,8 +47,6 @@
     print('unet depth is ')
     print(unet_depth)
     for i in range(unet_depth):
-
-<<<<<<< HEAD
         prev = input_img if i == 0 else pools[i - 1]
         print(int(num_filters * (2 ** i) / downsize_filters_factor))
         conv = Conv3D(int(num_filters * (2 ** i) / downsize_filters_factor), (3, 3, 3),
@@ -79,15 +54,6 @@
                       name=('conv3D_D_1_%d' % (i)))(prev)
         conv = BatchNormalization(name=('bnorm_D_1_%d' % (i)))(conv)
         conv = Conv3D(int(num_filters * (2 ** i) / downsize_filters_factor), (3, 3, 3),
-=======
-        prev = input_img if i == 0 else pools[i-1]
-        print(int(num_filters*(2**i)/downsize_filters_factor))
-        conv = Conv3D(int(num_filters*(2**i)/downsize_filters_factor), (3, 3, 3),
-                      activation='relu', padding='same', kernel_initializer="he_normal",
-                      name=('conv3D_D_1_%d' % (i)))(prev)
-        conv = BatchNormalization(name=('bnorm_D_1_%d' % (i)))(conv)
-        conv = Conv3D(int(num_filters*(2**i)/downsize_filters_factor), (3, 3, 3),
->>>>>>> c8dad200
                       activation='relu', padding='same', kernel_initializer="he_normal",
                       name=('conv3D_D_2_%d' % (i)))(conv)
         conv = BatchNormalization(name=('bnorm_D_2_%d' % (i)))(conv)
@@ -111,7 +77,6 @@
                       name=('conv3D_U_2_%d' % (level)))(conv)
         convs.append(BatchNormalization(name=('bnorm_U_2_%d' % (level)))(conv))
 
-<<<<<<< HEAD
     # conv = ZeroPadding3D(padding=(1, 1, 1))(convs[-1])
     #    conv = Conv3D(num_filters * 2, (3, 3, 3), padding="valid", activation="relu",
     #                  kernel_initializer="he_normal")(conv)
@@ -123,32 +88,12 @@
     print(convs)
     endpoints.append(convs[-1])
 
-=======
-#    conv = ZeroPadding3D(padding=(1, 1, 1))(convs[-1])
-#    conv = Conv3D(num_filters * 2, (3, 3, 3), padding="valid", activation="relu",
-#                  kernel_initializer="he_normal")(conv)
-#    conv = BatchNormalization()(conv)
-#    center_input = Cropping3D(cropping=(0, 0, 0))(input_img)
-
-    inputs.append(input_img)
-#    centered_inputs.append(center_input)
-    print(convs)
-    endpoints.append(convs[-1])
-
-
->>>>>>> c8dad200
     up = concatenate(inputs + endpoints, axis=-1, name='final_concat')
     print(loss)
     print('is_seg_network' + str(is_seg_network))
     if is_seg_network == False:
         print(loss)
-<<<<<<< HEAD
         conv = Conv3D(1, (1, 1, 1), activation='relu', name='final_conv_3d')(up)
-=======
-        conv = Conv3D(1, (1,1,1), activation='relu',  name='final_conv_3d')(up)
-
->>>>>>> c8dad200
-
         if num_gpus > 1:
             with tf.device('/cpu:0'):
                 model = Model(inputs=inputs, outputs=conv)
@@ -343,81 +288,9 @@
                 return model, model
 
 
-<<<<<<< HEAD
 def unet_2d_v1(input_shape, num_filters, unet_depth, downsize_filters_factor=1, pool_size=(2, 2), n_labels=0,
                loss='mean_squared_error', initial_learning_rate=0.00001, deconvolution=False, num_gpus=1,
                num_outputs=1):
-=======
-
-
-def unet_2d_v1(input_shape, num_filters, unet_depth, downsize_filters_factor=1, pool_size=(2, 2), n_labels=0,
-               loss='mean_squared_error', initial_learning_rate=0.00001, deconvolution=False, num_gpus=1, num_outputs=1):
-
->>>>>>> c8dad200
-    if n_labels > 0:
-        is_seg_network = True
-    else:
-        is_seg_network = False
-
-    dim = len(input_shape)
-    if dim == 3:
-        ConvL = Conv2D
-        MaxPoolingL = MaxPooling2D
-        pool_size = (2, 2)
-        UpSamplingL = UpSampling2D
-<<<<<<< HEAD
-        filter_shape = (5, 5)
-        out_filter_shape = (1, 1)
-    elif dim == 4:
-        ConvL = Conv3D
-        MaxPoolingL = MaxPooling3D
-        pool_size = (2, 2, 2)
-=======
-        filter_shape = (5,5)
-        out_filter_shape = (1,1)
-    elif dim==4:
-        ConvL = Conv3D
-        MaxPoolingL = MaxPooling3D
-        pool_size = (2,2,2)
->>>>>>> c8dad200
-        UpSamplingL = UpSampling3D
-        filter_shape = (3, 3, 3)
-        out_filter_shape = (1, 1, 1)
-
-<<<<<<< HEAD
-    input_img_ax = Input(shape=input_shape, name='input_ax')
-    conv_ax = build_oriented_unet_2d(input_img_ax, input_shape=input_shape, num_filters=num_filters,
-                                     unet_depth=unet_depth, layer_prefix='',
-                                     downsize_filters_factor=downsize_filters_factor,
-=======
-    input_img_ax = Input(shape=input_shape, name='input_ax' )
-    conv_ax = build_oriented_unet_2d(input_img_ax, input_shape=input_shape, num_filters=num_filters,
-                                     unet_depth=unet_depth, layer_prefix='', downsize_filters_factor=downsize_filters_factor,
->>>>>>> c8dad200
-                                     pool_size=pool_size, n_labels=n_labels, num_outputs=num_outputs)
-    (model_ax, parallel_model_ax) = build_compile_model(input_img_ax, input_shape, conv_ax, n_labels,
-                                                        loss, num_gpus, initial_learning_rate)
-    return model_ax, parallel_model_ax
-
-
-def build_oriented_unet_2d(input_layer, input_shape, num_filters, unet_depth, layer_prefix='',
-                           downsize_filters_factor=1,
-                           pool_size=(2, 2), n_labels=0, num_outputs=1, num_gpus=1):
-    """
-    Args:
-        input_img_ax: input layer
-        input_shape: (256,256,1)
-        num_filters: initial number of filters
-        unet_depth: number of poolings
-        downsize_filters_factor: generallly 1
-        pool_size: (2,2)
-        n_labels: number of labels to predict. 0 if regression
-        num_outputs: dimensionality of outouts. 1 if single regression. 2 if vector valued output
-
-    Returns:
-        callable final layer
-
-    """
     if n_labels > 0:
         is_seg_network = True
     else:
@@ -439,6 +312,55 @@
         filter_shape = (3, 3, 3)
         out_filter_shape = (1, 1, 1)
 
+    input_img_ax = Input(shape=input_shape, name='input_ax')
+    conv_ax = build_oriented_unet_2d(input_img_ax, input_shape=input_shape, num_filters=num_filters,
+                                     unet_depth=unet_depth, layer_prefix='',
+                                     downsize_filters_factor=downsize_filters_factor,
+                                     pool_size=pool_size, n_labels=n_labels, num_outputs=num_outputs)
+    (model_ax, parallel_model_ax) = build_compile_model(input_img_ax, input_shape, conv_ax, n_labels,
+                                                        loss, num_gpus, initial_learning_rate)
+    return model_ax, parallel_model_ax
+
+
+def build_oriented_unet_2d(input_layer, input_shape, num_filters, unet_depth, layer_prefix='',
+                           downsize_filters_factor=1,
+                           pool_size=(2, 2), n_labels=0, num_outputs=1, num_gpus=1):
+    """
+    Args:
+        input_img_ax: input layer
+        input_shape: (256,256,1)
+        num_filters: initial number of filters
+        unet_depth: number of poolings
+        downsize_filters_factor: generallly 1
+        pool_size: (2,2)
+        n_labels: number of labels to predict. 0 if regression
+        num_outputs: dimensionality of outouts. 1 if single regression. 2 if vector valued output
+
+    Returns:
+        callable final layer
+
+    """
+    if n_labels > 0:
+        is_seg_network = True
+    else:
+        is_seg_network = False
+
+    dim = len(input_shape)
+    if dim == 3:
+        ConvL = Conv2D
+        MaxPoolingL = MaxPooling2D
+        pool_size = (2, 2)
+        UpSamplingL = UpSampling2D
+        filter_shape = (5, 5)
+        out_filter_shape = (1, 1)
+    elif dim == 4:
+        ConvL = Conv3D
+        MaxPoolingL = MaxPooling3D
+        pool_size = (2, 2, 2)
+        UpSamplingL = UpSampling3D
+        filter_shape = (3, 3, 3)
+        out_filter_shape = (1, 1, 1)
+
     print('out filter shape is ' + str(out_filter_shape))
 
     convs = []
@@ -581,11 +503,6 @@
                 return model, model
 
 
-<<<<<<< HEAD
-=======
-
-
->>>>>>> c8dad200
 def unet_encoder_dense(feature_shape, output_shape, unet_num_filters, depth, depth_per_level,
                        n_labels, initial_learning_rate, loss='binary_crossentropy'):
     if len(feature_shape) == 3:
@@ -919,13 +836,8 @@
 
 
 def resnet_model(input_shape, num_filters, unet_depth, downsize_filters_factor=1, pool_size=(2, 2, 2), n_labels=0,
-<<<<<<< HEAD
                  loss='mean_absolute_error', initial_learning_rate=0.00001, deconvolution=False, use_patches=True,
                  num_gpus=1):
-=======
-                  loss='mean_absolute_error', initial_learning_rate=0.00001, deconvolution=False, use_patches=True, num_gpus=1):
-
->>>>>>> c8dad200
     if n_labels > 0:
         is_seg_network = True
     else:
@@ -937,17 +849,9 @@
         MaxPoolingL = MaxPooling2D
         pool_size = (2, 2)
         UpSamplingL = UpSampling2D
-<<<<<<< HEAD
         filter_shape = (5, 5)
         out_filter_shape = (1, 1)
-
     elif dim == 4:
-=======
-        filter_shape = (5,5)
-        out_filter_shape = (1,1)
-
-    elif dim==4:
->>>>>>> c8dad200
         ConvL = Conv3D
         MaxPoolingL = MaxPooling3D
         pool_size = (2, 2, 2)
@@ -956,11 +860,7 @@
         out_filter_shape = (1, 1, 1)
 
     print(input_shape)
-<<<<<<< HEAD
     input_img = Input(shape=input_shape, name='input')
-=======
-    input_img = Input(shape=input_shape, name='input' )
->>>>>>> c8dad200
 
     x = ConvL(16, (3, 3, 3), padding='same', name='conv1')(input_img)
     x = BatchNormalization(name='bn_conv1')(x)
@@ -984,7 +884,6 @@
     x = conv_block(x, [16, 16, 16], stage=2, block='b', strides=(1, 1, 1), dilation_rate=1)
     x = conv_block(x, [16, 16, 16], stage=2, block='c', strides=(1, 1, 1), dilation_rate=1)
 
-<<<<<<< HEAD
     # x = identity_block(x, [16, 16, 16], stage=2, block='b', dilation_rate=1)
     # x = identity_block(x, [16, 16, 16], stage=2, block='c', dilation_rate=1)
 
@@ -1007,31 +906,6 @@
     # x = identity_block(x,  [16, 32, 32], stage=4, block='e',  dilation_rate=4)
     # x = identity_block(x,  [16, 32, 32], stage=4, block='f',  dilation_rate=4)
 
-=======
-
-    # x = identity_block(x, [16, 16, 16], stage=2, block='b', dilation_rate=1)
-    # x = identity_block(x, [16, 16, 16], stage=2, block='c', dilation_rate=1)
-
-    x = conv_block(x,  [32, 32, 32], stage=3, block='a', strides=(1, 1, 1), dilation_rate=2)
-    x = conv_block(x, [32, 32, 32], stage=3, block='b', strides=(1, 1, 1), dilation_rate=2)
-    x = conv_block(x, [32, 32, 32], stage=3, block='c', strides=(1, 1, 1), dilation_rate=2)
-
-    x = conv_block(x,  [64, 64, 64], stage=4, block='a', strides=(1, 1, 1), dilation_rate=4)
-    x = conv_block(x, [64, 64, 64], stage=4,  block='b', strides=(1, 1, 1), dilation_rate=4)
-    x = conv_block(x, [64, 64, 64], stage=4, block='c', strides=(1, 1, 1), dilation_rate=4)
-
-    # x = identity_block(x, [32, 32, 32], stage=3, block='b', dilation_rate=2)
-    # x = identity_block(x, [32, 32, 32], stage=3, block='c', dilation_rate=2)
-    # x = identity_block(x, [16, 32, 32], stage=3, block='d', dilation_rate=2)
-
-    # x = conv_block(x, [16, 32, 32], stage=4, block='a', strides=(1, 1, 1), dilation_rate=4)
-    # x = identity_block(x,  [16, 32, 32], stage=4, block='b', dilation_rate=4)
-    # x = identity_block(x,  [16, 32, 32], stage=4, block='c', dilation_rate=4)
-    # x = identity_block(x,  [16, 32, 32], stage=4, block='d', dilation_rate=4)
-    # x = identity_block(x,  [16, 32, 32], stage=4, block='e',  dilation_rate=4)
-    # x = identity_block(x,  [16, 32, 32], stage=4, block='f',  dilation_rate=4)
-
->>>>>>> c8dad200
     # x = conv_block(x,  [16, 32, 32], stage=5, block='a', strides=(1, 1, 1), dilation_rate=8)
     # x = identity_block(x, [16, 32, 32], stage=5, block='b',  dilation_rate=8)
     # x = identity_block(x, [512, 512, 2048], stage=5, block='c',  dilation_rate=2)
@@ -1079,11 +953,7 @@
                     return model, parallel_model
             else:
                 model = Model(inputs=input_img, outputs=x)
-<<<<<<< HEAD
                 model.compile(optimizer=Adam(lr=initial_learning_rate), loss=dice_coef_loss2, )
-=======
-                model.compile(optimizer=Adam(lr=initial_learning_rate), loss=dice_coef_loss2,)
->>>>>>> c8dad200
                 return model, model
         else:
             x = ConvL(1, (1, 1, 1), activation='sigmoid', name='final_conv_3d')(x)
@@ -1096,11 +966,7 @@
                     return model, parallel_model
             else:
                 model = Model(inputs=input_img, outputs=x)
-<<<<<<< HEAD
                 model.compile(optimizer=Adam(lr=initial_learning_rate), loss=dice_coef_loss2, )
-=======
-                model.compile(optimizer=Adam(lr=initial_learning_rate), loss=dice_coef_loss2,)
->>>>>>> c8dad200
                 return model, model
 
 
