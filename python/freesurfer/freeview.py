--- conflicted
+++ resolved
@@ -16,7 +16,6 @@
         fv.show()
 
         For a quicker but more limited way to view volumes or overlays, see `fv()` and `fvoverlay()`.
-
     '''
     def __init__(self):
         self._tempdir = None
@@ -148,23 +147,6 @@
 
 
 def fv(*args, **kwargs):
-<<<<<<< HEAD
-    """Freeview wrapper that accepts filenames, nibabel images, and numpy arrays.
-
-    Optional Args:
-        affine: 4x4 affine transform for saving numpy arrays. Uses identity matrix by default.
-        mrisp: Parameterization to load on top of the first surface file provided.
-        overlay: Overlay to load on top of the first surface file provided.
-        background (bool): Run freeview as a background process. Defaults to True.
-    """
-    affine = kwargs.pop('affine', np.eye(4))
-    mrisp = kwargs.pop('mrisp', None)
-    overlay = kwargs.pop('overlay', None)
-    background = kwargs.pop('background', True)
-
-    # create directory to save temporary volumes and surfaces
-    tmpdir = tempfile.mkdtemp()
-=======
     '''Freeview wrapper to quickly load an arbitray number of volumes. Inputs can be
     existing volume filenames, numpy arrays, or nibabel images.
 
@@ -173,68 +155,9 @@
     '''
     background = kwargs.pop('background', True)
     opts = kwargs.pop('opts', '')
->>>>>>> 1c2a951a
 
     freeview = Freeview()
     for arg in args:
-<<<<<<< HEAD
-        if isinstance(arg, str):
-            # assume all string inputs are existing filenames
-            if not os.path.exists(arg):
-                error('file %s does not exist' % arg)
-                continue
-            filename = os.path.basename(arg)
-            if filename.endswith(('.mgh', '.mgz', '.nii', '.nii.gz')):
-                volumes.append(arg)
-            elif filename.startswith(('lh.', 'rh.')):
-                surfaces.append(arg)
-            else:
-                error('cannot determine filetype of %s' % arg)
-        else:
-            # otherwise, assume input is a volume
-            volumes.append(_mkvolume(arg, os.path.join(tmpdir, 'vol%d' % (len(volumes)+1)), affine=affine))
-
-    if mrisp is not None:
-        if not surfaces:
-            error('cannot load mrisp if no surface is provided')
-        surfaces[0] += ':mrisp=%s' % _mkvolume(mrisp, os.path.join(tmpdir, 'mrisp'))
-
-    if overlay is not None:
-        if not surfaces:
-            error('cannot load overlay if no surface is provided')
-        surfaces[0] += ':overlay=%s' % _mkvolume(overlay, os.path.join(tmpdir, 'overlay'))
-
-    # formulate the command
-    cmd = 'freeview'
-    # use martinos vgl if running remotely
-    display = os.environ.get('DISPLAY', '')
-    if os.path.exists('/etc/opt/VirtualGL/vgl_xauth_key') and \
-        not display.endswith(':0') and not display.endswith(':0.0'):
-        cmd = '/usr/pubsw/bin/vglrun freeview'
-
-    if volumes:
-        cmd += ' -v ' + ' '.join(volumes)
-    if surfaces:
-        cmd += ' -f ' + ' '.join(surfaces)
-
-    cmd += ' ; rm -rf ' + tmpdir
-    run(cmd, background=background)
-
-
-def _mkvolume(arg, filename, affine=np.eye(4)):
-    if isinstance(arg, str):
-        return arg
-    elif isinstance(arg, nib.spatialimages.SpatialImage):
-        arg.set_filename(filename)
-        nib.save(arg, arg.get_filename())
-        return arg.get_filename()
-    elif isinstance(arg, np.ndarray):
-        path = '%s.nii' % filename
-        nib.save(nib.Nifti1Image(arg, affine), path)
-        return path
-    else:
-        error('invalid fv argument type %s' % type(arg))
-=======
         freeview.vol(arg)
     freeview.show(background=background, opts=opts)
 
@@ -249,5 +172,4 @@
     '''
     freeview = Freeview()
     freeview.surf(surface, overlay=overlay)
-    freeview.show(background=background, opts=opts)
->>>>>>> 1c2a951a
+    freeview.show(background=background, opts=opts)