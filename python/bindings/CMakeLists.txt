--- conflicted
+++ resolved
@@ -4,20 +4,4 @@
 set(CMAKE_CXX_FLAGS_DEBUG "")
 set(CMAKE_CXX_FLAGS_RELWITHDEBINFO "")
 
-<<<<<<< HEAD
-add_subdirectory(utils)
-=======
-pybind11_add_module(bindings
-  python.cpp
-  numpy.cpp
-  volume.cpp
-  surface.cpp
-  xform.cpp
-)
-
-# link utilities
-target_link_libraries(bindings PRIVATE utils)
-
-# make sure the bindings library gets built into the repository even in out-of-source builds
-set_target_properties(bindings PROPERTIES LIBRARY_OUTPUT_DIRECTORY ${CMAKE_SOURCE_DIR}/python/freesurfer)
->>>>>>> 9f887396
+add_subdirectory(utils)