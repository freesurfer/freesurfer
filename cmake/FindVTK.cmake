--- conflicted
+++ resolved
@@ -41,11 +41,7 @@
   )
 
   foreach(LIB ${LIBS})
-<<<<<<< HEAD
-    set(VTK_LIBRARIES ${VTK_LIBRARIES} ${VTK_LIBRARY_DIRS}/lib${LIB}.a)
-=======
     set(VTK_LIBRARIES ${VTK_LIBRARIES} ${VTK_LIBRARY_DIRS}/lib${LIB}.so)
->>>>>>> ceb248a0
   endforeach()
 
   # vtkWrapTcl command (required for the vtkutils)
