/**
 * @file  romp_support.h
 * @brief prototypes and structures for getting reprodiucible results from and for timing omp loops.
 *
 */
/*
 * Original Author: Bevin Brett
 * CVS Revision Info:
 *    $Author: brettb $
 *    $Date: 2017/12 $
 *    $Revision: 1.0 $
 *
 * Copyright © 2012 The General Hospital Corporation (Boston, MA) "MGH"
 *
 * Terms and conditions for use, reproduction, distribution and contribution
 * are found in the 'FreeSurfer Software License Agreement' contained
 * in the file 'LICENSE' found in the FreeSurfer distribution, and here:
 *
 * https://surfer.nmr.mgh.harvard.edu/fswiki/FreeSurferSoftwareLicense
 *
 * Reporting: freesurfer@nmr.mgh.harvard.edu
 *
 */

#pragma once

<<<<<<< HEAD
#define ROMP_SUPPORT_ENABLED
=======
// #define ROMP_SUPPORT_ENABLED
>>>>>>> 49ede954

#ifdef HAVE_OPENMP
#include <omp.h>
#endif

#include "timer.h"
#include <stdio.h>


void ROMP_show_stats(FILE*);

// An annotated omp for loop looks like this...
//
#if 0
	ROMP_PF_begin
	#ifdef HAVE_OPENMP
	#pragma omp parallel for if_ROMP(experimental) ...
	#endif
  	for (n=0; n < nsegid; n++)
	{
	    ROMP_PFLB_begin
	    ...
	    ROMP_PFLB_continue
	    ...
	    ROMP_PFLB_end
	}
	ROMP_PF_end
    
#endif

// A possibly parallel for loop that has a reproducible set of reductions
// Macros and include files simplify coding it
//
#if 0
                
    See the end of romp_support.c
        
#endif


// Conditionalize a parallel for with
//
typedef enum ROMP_level { 
    ROMP_level_serial,                // always run this code serially
    ROMP_level_experimental,          // hasn't even been tested for correctness yet
    ROMP_level_fast,                  // is known to get differing results parallel and serial
    ROMP_level_assume_reproducible,   // is suspected of getting same results
    ROMP_level_shown_reproducible,    // is tested and shown to get same results 
    ROMP_level__size
    } ROMP_level;
extern ROMP_level romp_level;

// Surround a parallel for

#define ROMP_maxWatchedThreadNum 4

typedef struct ROMP_pf_static_struct { 
    void * volatile ptr; 
    const char*     file; 
    const char*     func; 
    unsigned int    line; 
} ROMP_pf_static_struct;

typedef struct ROMP_pf_stack_struct  { 
    struct ROMP_pf_static_struct * staticInfo; 
    NanosecsTimer beginTime;
    Nanosecs      watchedThreadBeginCPUTimes[ROMP_maxWatchedThreadNum];
    int 	  gone_parallel;
    ROMP_level    entry_level;
} ROMP_pf_stack_struct;

#define ROMP_main ROMP_main_started(__BASE_FILE__, __LINE__);
    
void ROMP_main_started(const char* file, int line);

void ROMP_pf_begin(
    ROMP_pf_static_struct * pf_static,
    ROMP_pf_stack_struct  * pf_stack);

int ROMP_if_parallel1(ROMP_level);
int ROMP_if_parallel2(ROMP_level, ROMP_pf_stack_struct*);
 
void ROMP_pf_end(
    ROMP_pf_stack_struct  * pf_stack);

// Begin and end of the loop body
// Note: continue does need to be annotated
//       break and return and similar exits are illegal
//
typedef struct ROMP_pflb_stack_struct {
    ROMP_pf_stack_struct * pf_stack;
    NanosecsTimer beginTime;
    int tid;
} ROMP_pflb_stack_struct;


#if !defined(ROMP_SUPPORT_ENABLED)

#define if_ROMPLEVEL(LEVEL) \
    if (ROMP_if_parallel1(LEVEL)) \
    // end of macro

#define if_ROMP(LEVEL) if_ROMPLEVEL(ROMP_level_##LEVEL)

#define if_ROMP2(CONDITION, LEVEL) \
    if ((CONDITION) && ROMP_if_parallel1(ROMP_level_##LEVEL)) \
    // end of macro

#define ROMP_PF_begin \
    {

#define ROMP_PF_end \
    }

#define ROMP_PFLB_begin
#define ROMP_PFLB_end
#define ROMP_PFLB_continue \
    { continue; }
#define ROMP_PF_continue \
    ROMP_PFLB_continue
    
#else

#define if_ROMPLEVEL(LEVEL) \
    if (ROMP_pf_stack.staticInfo && \
        (ROMP_if_parallel2(LEVEL,&ROMP_pf_stack))) \
    // end of macro

#define if_ROMP(LEVEL) if_ROMPLEVEL(ROMP_level_##LEVEL)

#define if_ROMP2(CONDITION, LEVEL) \
    if ((CONDITION) && \
        ROMP_pf_stack.staticInfo && \
        (ROMP_if_parallel2(ROMP_level_##LEVEL,&ROMP_pf_stack))) \
    // end of macro

#define ROMP_PF_begin \
    { \
    static ROMP_pf_static_struct ROMP_pf_static = { 0L, __BASE_FILE__, __func__, __LINE__ }; \
    ROMP_pf_stack_struct  ROMP_pf_stack;  \
    ROMP_pf_begin(&ROMP_pf_static, &ROMP_pf_stack);

#define ROMP_PF_end \
    ROMP_pf_end(&ROMP_pf_stack); \
    }

#define ROMP_PFLB_begin \
    /* ROMP_pflb_stack_struct  ROMP_pflb_stack;  \
    if (!ROMP_pf_stack.skip_pflb_timing) ROMP_pflb_begin(&ROMP_pf_stack, &ROMP_pflb_stack); */ \
    // end of macro

#define ROMP_PFLB_end \
    /* if (!ROMP_pf_stack.skip_pflb_timing) ROMP_pflb_end(&ROMP_pflb_stack); */ \
    // end of macro

#define ROMP_PFLB_continue \
    { /* if (!ROMP_pf_stack.skip_pflb_timing) ROMP_PFLB_end; */ continue; } \
    // end of macro
    
#define ROMP_PF_continue \
    ROMP_PFLB_continue

#endif

void ROMP_pflb_begin(
    ROMP_pf_stack_struct   * pf_stack,
    ROMP_pflb_stack_struct * pflb_stack);

void ROMP_pflb_end(
    ROMP_pflb_stack_struct  * pflb_stack);


// Reproducible reductions
//
typedef struct ROMP_Distributor ROMP_Distributor;

struct ROMP_Distributor {

    #define ROMP_DISTRIBUTOR_PARTIAL_CAPACITY   128
    #define ROMP_DISTRIBUTOR_REDUCTION_CAPACITY   3

    double* originals[ROMP_DISTRIBUTOR_REDUCTION_CAPACITY];

    struct Partials {
        int lo;
        int hi;
        double  partialSum[ROMP_DISTRIBUTOR_REDUCTION_CAPACITY];
    } partials[ROMP_DISTRIBUTOR_PARTIAL_CAPACITY];

    int partialSize;
};

#define ROMP_PARTIALSUM(REDUCTION_INDEX) ROMP_distributor.partials[ROMP_index].partialSum[REDUCTION_INDEX]
 
void ROMP_Distributor_begin(ROMP_Distributor* distributor,
    int lo, int hi, 
    double* sumReducedDouble0, 
    double* sumReducedDouble1, 
    double* sumReducedDouble2); 

void ROMP_Distributor_end(ROMP_Distributor* distributor);<|MERGE_RESOLUTION|>--- conflicted
+++ resolved
@@ -24,11 +24,7 @@
 
 #pragma once
 
-<<<<<<< HEAD
-#define ROMP_SUPPORT_ENABLED
-=======
 // #define ROMP_SUPPORT_ENABLED
->>>>>>> 49ede954
 
 #ifdef HAVE_OPENMP
 #include <omp.h>
