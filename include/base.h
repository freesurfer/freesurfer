/**
 * @file  base.h
 * @brief common definitions we want to be widely available
 *
 */
/*
 * Original Author: Bevin Brett
 * CVS Revision Info:
 *    $Author: bbrett $
 *    $Date: 2018/03/14 18:28:00 $
 *    $Revision: 1.0 $
 *
 * Copyright © 2018 The General Hospital Corporation (Boston, MA) "MGH"
 *
 * Terms and conditions for use, reproduction, distribution and contribution
 * are found in the 'FreeSurfer Software License Agreement' contained
 * in the file 'LICENSE' found in the FreeSurfer distribution, and here:
 *
 * https://surfer.nmr.mgh.harvard.edu/fswiki/FreeSurferSoftwareLicense
 *
 * Reporting: freesurfer@nmr.mgh.harvard.edu
 *
 */

#pragma once

#if !defined(DARWIN) && !defined(__APPLE__)
#include <malloc.h>
// DON'T #include <mm_malloc.h> IT BREAKS icc AND IS NOT NEEDED
#endif

#include <math.h>
#include <stdarg.h>
#include <stdbool.h>
#include <stdio.h>
#include <stdlib.h>
#include <sys/types.h>
#include <sys/timeb.h>
#include <time.h>

#include "proto.h"  // malloc   is needed from here


#if defined(__cplusplus)
extern "C" {
#endif


extern const char *Progname;
    // various of the utility programs define this global variable to be their name

// you can do #if GCC_VERSION > 30200 for gcc 3.2.0
#ifdef __GNUC__
#define GCC_VERSION (__GNUC__ * 10000 \
                     + __GNUC_MINOR__ * 100 \
                     + __GNUC_PATCHLEVEL__)
// from Graham Wideman:
// __func__ in gcc appears not to be a predefined macro that can be
// tested and also glued to string literals. Instead we have to use
// printf-style
#define __MYFUNCTION__ __func__

#ifdef  __FUNCTION__
#undef  __MYFUNCTION__
#define __MYFUNCTION__  __FUNCTION__
#endif

#ifdef  __FUNC__
#undef  __MYFUNCTION__
#define __MYFUNCTION__  __FUNC__
#endif

#endif

// Causes the compiler to not inline this function
//
#define NOINLINE __attribute__((noinline))

// defines the maximum number of threads used in OpenMP code
//
#define _MAX_FS_THREADS 128 

#ifndef HAVE_OPENMP
    // Make it easier to write code which is insensitive to OpenMP being present
    //
    #pragma GCC diagnostic ignored "-Wunused-function"
    static int omp_get_max_threads() { return 1; }
    #pragma GCC diagnostic ignored "-Wunused-function"
    static int omp_get_thread_num()  { return 0; }
#endif

// assertions
//
void assertFailed(const char* file, int line, const char* tst);
#define cheapAssert(TST)        { if (!(TST)) assertFailed(__FILE__, __LINE__, #TST); }
<<<<<<< HEAD
#define costlyAssert(TST)   //  { if (!(TST)) assertFailed(__FILE__, __LINE__, #TST); }

#define cheapAssertValidFno(_MRIS, _FNO) // cheapAssert((0 <= _FNO) && (_FNO < _MRIS->nfaces))
#define cheapAssertValidVno(_MRIS, _VNO) // cheapAssert((0 <= _VNO) && (_VNO < _MRIS->nvertices))
=======
#define costlyAssert(TST) //    { if (!(TST)) assertFailed(__FILE__, __LINE__, #TST); }

#define cheapAssertValidFno(_MRIS, _FNO) cheapAssert((0 <= _FNO) && (_FNO < _MRIS->nfaces))
#define cheapAssertValidVno(_MRIS, _VNO) cheapAssert((0 <= _VNO) && (_VNO < _MRIS->nvertices))
>>>>>>> 05a2523e

// Regardless of whether the __real_malloc etc. or the __wrap_ ones, it is still desirable
// to know where in the program the allocations are happening.  This mechanism allows that to happen.
//
//#define DEBUG_MEMLEAK

#if defined(DEBUG_MEMLEAK)

void *mallocHere (              size_t size,                        const char* file, const char* function, int line);
void  freeHere   (void *ptr,                                        const char* file, const char* function, int line);
void* callocHere (size_t nmemb, size_t size,                        const char* file, const char* function, int line);
void *reallocHere(void *ptr,    size_t size,                        const char* file, const char* function, int line);
int posix_memalignHere(void **memptr, size_t alignment, size_t size,const char* file, const char* function, int line);
    // implemented in mgh_malloc.c but defined here to get them widely used

#define malloc(SIZE)                        mallocHere ((SIZE),                         __FILE__, __MYFUNCTION__, __LINE__)
#define free(PTR)                           freeHere   ((PTR),                          __FILE__, __MYFUNCTION__, __LINE__)
#define calloc(NMEMB,SIZE)                  callocHere ((NMEMB), (SIZE),                __FILE__, __MYFUNCTION__, __LINE__)
#define realloc(PTR,SIZE)                   reallocHere((PTR),   (SIZE),                __FILE__, __MYFUNCTION__, __LINE__)
#define posix_memalign(MEMPTR,ALIGN,SIZE)   posix_memalignHere((MEMPTR),(ALIGN),(SIZE), __FILE__, __MYFUNCTION__, __LINE__)

#endif

#define freeAndNULL(PTR) { free((void*)(PTR)); (PTR) = NULL; }


// Some trivial math functions needed lots
//
#pragma GCC diagnostic ignored "-Wunused-function"
static float squaref(float x) { return x*x; }

#pragma GCC diagnostic ignored "-Wunused-function"
static double squared(double x) { return x*x; }


#if defined(__cplusplus)
};
#endif
<|MERGE_RESOLUTION|>--- conflicted
+++ resolved
@@ -93,17 +93,10 @@
 //
 void assertFailed(const char* file, int line, const char* tst);
 #define cheapAssert(TST)        { if (!(TST)) assertFailed(__FILE__, __LINE__, #TST); }
-<<<<<<< HEAD
-#define costlyAssert(TST)   //  { if (!(TST)) assertFailed(__FILE__, __LINE__, #TST); }
-
-#define cheapAssertValidFno(_MRIS, _FNO) // cheapAssert((0 <= _FNO) && (_FNO < _MRIS->nfaces))
-#define cheapAssertValidVno(_MRIS, _VNO) // cheapAssert((0 <= _VNO) && (_VNO < _MRIS->nvertices))
-=======
 #define costlyAssert(TST) //    { if (!(TST)) assertFailed(__FILE__, __LINE__, #TST); }
 
 #define cheapAssertValidFno(_MRIS, _FNO) cheapAssert((0 <= _FNO) && (_FNO < _MRIS->nfaces))
 #define cheapAssertValidVno(_MRIS, _VNO) cheapAssert((0 <= _VNO) && (_VNO < _MRIS->nvertices))
->>>>>>> 05a2523e
 
 // Regardless of whether the __real_malloc etc. or the __wrap_ ones, it is still desirable
 // to know where in the program the allocations are happening.  This mechanism allows that to happen.
