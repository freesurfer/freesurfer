--- conflicted
+++ resolved
@@ -2672,14 +2672,9 @@
 //  Edges are implicit (MRI_EDGE is more than just an edge), and are created by telling each of the end vertices that they are neighbors.
 //  Faces get associated with three edges associated with three vertices (VERTICES_PER_FACE is 3)
 //
-<<<<<<< HEAD
-#define mrisCheckVertexVertexTopology(_MRIS) mrisCheckVertexVertexTopologyWkr(__FILE__,__LINE__,_MRIS,false)
-#define mrisCheckVertexFaceTopology(_MRIS)   mrisCheckVertexFaceTopologyWkr  (__FILE__,__LINE__,_MRIS,false)
-=======
 #define mrisCheckVertexVertexTopology(_MRIS) true // && mrisCheckVertexVertexTopologyWkr(__FILE__,__LINE__,_MRIS,false)
 #define mrisCheckVertexFaceTopology(_MRIS)   true // && mrisCheckVertexFaceTopologyWkr  (__FILE__,__LINE__,_MRIS,false)
 
->>>>>>> 156a4303
 bool mrisCheckVertexVertexTopologyWkr(const char* file, int line, MRIS const * mris, bool always);
 bool mrisCheckVertexFaceTopologyWkr  (const char* file, int line, MRIS const * mris, bool always);
                                             // includes a mrisCheckVertexVertexTopology check
