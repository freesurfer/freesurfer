--- conflicted
+++ resolved
@@ -1,8 +1,4 @@
 #pragma once
-<<<<<<< HEAD
-
-=======
->>>>>>> 12277c37
 /**
  * @file  mrisurf.h
  * @brief MRI_SURFACE utilities.
@@ -28,12 +24,9 @@
  * Reporting: freesurfer@nmr.mgh.harvard.edu
  *
  */
-<<<<<<< HEAD
-=======
-
-
-
->>>>>>> 12277c37
+
+
+
 #include "minc_volume_io.h"
 #include "const.h"
 #include "matrix.h"
@@ -58,10 +51,7 @@
 #define MAX_CMDS 1000
 
 #define NEW_VERSION_MAGIC_NUMBER  16777215 // was in mrisurf.c
-<<<<<<< HEAD
-
-=======
->>>>>>> 12277c37
+
 #define WHICH_FACE_SPLIT(vno0, vno1) (1*nint(sqrt(1.9*vno0) + sqrt(3.5*vno1)))
     //
     // This is used in a repeatable arbitrary true false selector based on the resulting int being EVEN or ODD
@@ -138,17 +128,11 @@
   DMATRIX *gradDot[4]; // 3x3 grad of dot product wrt 4 vertices
 } MRI_EDGE;
 
-<<<<<<< HEAD
+
 #if defined(COMPILING_MRISURF_TOPOLOGY) || defined(COMPILING_MRISURF_TOPOLOGY_FRIEND_CHECKED)
 #define CONST_EXCEPT_MRISURF_TOPOLOGY 
 #else
 #define CONST_EXCEPT_MRISURF_TOPOLOGY const
-=======
-#ifndef COMPILING_MRISURF_TOPOLOGY
-#define CONST_EXCEPT_MRISURF_TOPOLOGY // NYI const
-#else
-#define CONST_EXCEPT_MRISURF_TOPOLOGY
->>>>>>> 12277c37
 #endif
     //
     // Used to find and control where various fields are written
@@ -208,7 +192,6 @@
 #define LIST_OF_VERTEX_TOPOLOGY_ELTS \
   /* put the pointers before the ints, before the shorts, before uchars, to reduce size  */ \
   /* the whole fits in much less than one cache line, so further ordering is no use      */ \
-<<<<<<< HEAD
   ELTP(int,f) SEP                                               /* array[v->num] the fno's of the neighboring faces     */ \
   ELTP(uchar,n) SEP           	                                /* array[v->num] the face.v[*] index for this vertex    */ \
   ELTP(int,e) SEP                                               /* edge state for neighboring vertices                  */ \
@@ -221,20 +204,6 @@
   ELTT(CONST_EXCEPT_MRISURF_TOPOLOGY uchar,nsizeMax) SEP        /* the max nsize that was used to fill in vnum etc      */ \
   ELTT(CONST_EXCEPT_MRISURF_TOPOLOGY uchar,nsizeCur) SEP        /* index of the current v#num in vtotal                 */ \
   ELTT(uchar,num) SEP                                           /* number of neighboring faces                          */ \
-=======
-  ELTP(int,f) SEP                                       /* array[v->num] the fno's of the neighboring faces     */ \
-  ELTP(uchar,n) SEP           	                        /* array[v->num] the face.v[*] index for this vertex    */ \
-  ELTP(int,e) SEP                                       /* edge state for neighboring vertices                  */ \
-  ELTP(CONST_EXCEPT_MRISURF_TOPOLOGY int,v) SEP               /* array[v->vtotal] of sorted by hops neighbor vno      */ \
-  ELTT(CONST_EXCEPT_MRISURF_TOPOLOGY short,vnum)              /* number of 1-hop neighbots                            */ \
-  ELTT(CONST_EXCEPT_MRISURF_TOPOLOGY short,v2num) SEP         /* number of 1, or 2-hop neighbors                      */ \
-  ELTT(CONST_EXCEPT_MRISURF_TOPOLOGY short,v3num) SEP         /* number of 1,2,or 3-hop neighbors                     */ \
-  ELTT(CONST_EXCEPT_MRISURF_TOPOLOGY short,vtotal) SEP        /* total # of neighbors. copy of vnum.nsize             */ \
-  ELTX(CONST_EXCEPT_MRISURF_TOPOLOGY short,nsizeMaxClock) SEP /* copy of mris->nsizeMaxClock when v#num                  */ \
-  ELTT(CONST_EXCEPT_MRISURF_TOPOLOGY uchar,nsizeMax) SEP      /* the max nsize that was used to fill in vnum etc      */ \
-  ELTT(CONST_EXCEPT_MRISURF_TOPOLOGY uchar,nsize) SEP         /* index of the current v#num in vtotal                 */ \
-  ELTT(uchar,num) SEP                                   /* number of neighboring faces                          */ \
->>>>>>> 12277c37
   // end of macro
 
 
@@ -598,18 +567,11 @@
   ELTT(int,patch) SEP               /* if a patch of the surface */    \
   ELTT(int,nlabels) SEP    \
   ELTP(MRIS_AREA_LABEL,labels) SEP  /* nlabels of these (may be null) */    \
-<<<<<<< HEAD
   \
   ELTT(int,nsize) SEP               /* size of neighborhoods */    \
   ELTX(short,nsizeMaxClock) SEP     /* changed whenever an edge is added or removed, which invalidates the vertex v#num values */ \
   ELTT(int,max_nsize) SEP           /* max the neighborhood size has been set to (typically 3) */    \
   \
-=======
-  ELTT(int,nsize) SEP               /* size of neighborhoods */    \
-  ELTX(short,nsizeMaxClock) SEP     /* changed whenever an edge is added or removed, which invalidates the vertex v#num values */ \
-  \
-  ELTT(int,max_nsize) SEP           /* max the neighborhood size has been set to (typically 3) */    \
->>>>>>> 12277c37
   ELTT(float,avg_nbrs) SEP          /* mean # of vertex neighbors */    \
   ELTP(void,vp) SEP                 /* for misc. use */    \
   ELTT(float,alpha) SEP             /* rotation around z-axis */    \
@@ -664,10 +626,7 @@
 
 typedef const MRIS MRIS_const;
     // Ideally the MRIS and all the things it points to would be unchangeable via this object but C can't express this concept esaily.
-<<<<<<< HEAD
-
-=======
->>>>>>> 12277c37
+
 void MRISctr(MRIS *mris, int max_vertices, int max_faces, int nvertices, int nfaces);
 void MRISdtr(MRIS *mris);
     //
@@ -676,30 +635,19 @@
     //
     // There are functions below for editing the surface by adding vertex positions, edges, face information, etc.
     // There is even one for creating one similar to a subset of another's vertices and faces - MRIScreateWithSimilarTopologyAsSubset
-<<<<<<< HEAD
-
-=======
->>>>>>> 12277c37
+
 MRI_SURFACE* MRISoverAlloc              (                   int max_vertices, int max_faces, int nvertices, int nfaces) ;
 MRI_SURFACE* MRISalloc                  (                                                    int nvertices, int nfaces) ;
     //
     // Allocates an MRIS then calls MRISctr
-<<<<<<< HEAD
 
 void MRISfree(MRIS **pmris) ;
     //
     // The only way to delete a surface.  All the substructures are also freed, and the *pmris set to nullptr
-=======
-void MRISfree(MRIS **pmris) ;
-    //
-    // The only way to delete a surface.  All the substructures are also freed, and the *pmris set to nullptr
-int MRISfreeDists(MRI_SURFACE *mris);
->>>>>>> 12277c37
     
 void MRISreallocVerticesAndFaces(MRI_SURFACE *mris, int nvertices, int nfaces) ;
     //
     // Used by code that is deforming the surface
-<<<<<<< HEAD
 
 // The following create a copy of a surface, whilest deleteing some vertices and some faces
 // The faces that are kept must not reference any vertices which are not kept.
@@ -740,25 +688,17 @@
 // There are various fields in the VERTEX and FACE and others that are used for many purposes at different
 // times, and clashing uses could cause a big problem.  Start working towards a reservation system.
 //
-=======
->>>>>>> 12277c37
 typedef enum MRIS_TempAssigned {
     MRIS_TempAssigned_Vertex_marked,
     MRIS_TempAssigned_Vertex_marked2,
     MRIS_TempAssigned__end
 } MRIS_TempAssigned;
-<<<<<<< HEAD
 
 int  MRIS_acquireTemp      (MRIS* mris, MRIS_TempAssigned temp);                               // save the result to use later to ...
 void MRIS_checkAcquiredTemp(MRIS* mris, MRIS_TempAssigned temp, int MRIS_acquireTemp_result);  // ... check that you own it
 void MRIS_releaseTemp      (MRIS* mris, MRIS_TempAssigned temp, int MRIS_acquireTemp_result);  // ... be allowed to release it
 
 
-=======
-int  MRIS_acquireTemp      (MRIS* mris, MRIS_TempAssigned temp);                               // save the result to use later to ...
-void MRIS_checkAcquiredTemp(MRIS* mris, MRIS_TempAssigned temp, int MRIS_acquireTemp_result);  // ... check that you own it
-void MRIS_releaseTemp      (MRIS* mris, MRIS_TempAssigned temp, int MRIS_acquireTemp_result);  // ... be allowed to release it
->>>>>>> 12277c37
 FaceNormCacheEntry const * getFaceNorm(MRIS const * const mris, int fno);
 void setFaceNorm(MRIS const * const mris, int fno, float nx, float ny, float nz);
 
@@ -2724,37 +2664,26 @@
 // for making the surface deterministic after decimation
 MRIS *MRISsortVertices(MRIS *mris0);
 
-<<<<<<< HEAD
-
-=======
->>>>>>> 12277c37
+
 // mrisurf_topology needed by more
 //
 //  Vertices, like Faces, come into existence when the surface is created with a vertex and face count.
 //  Edges are implicit (MRI_EDGE is more than just an edge), and are created by telling each of the end vertices that they are neighbors.
 //  Faces get associated with three edges associated with three vertices (VERTICES_PER_FACE is 3)
 //
-<<<<<<< HEAD
 #define mrisCheckVertexVertexTopology(_MRIS) mrisCheckVertexVertexTopologyWkr(__FILE__,__LINE__,_MRIS)
 #define mrisCheckVertexFaceTopology(_MRIS)   mrisCheckVertexFaceTopologyWkr  (__FILE__,__LINE__,_MRIS)
 bool mrisCheckVertexVertexTopologyWkr(const char* file, int line, MRIS const * mris);
 bool mrisCheckVertexFaceTopologyWkr  (const char* file, int line, MRIS const * mris);  // includes a mrisCheckVertexVertexTopology check
 
-=======
-bool mrisCheckVertexVertexTopology(MRIS const * mris);
-bool mrisCheckVertexFaceTopology  (MRIS const * mris);  // includes a mrisCheckVertexVertexTopology check
->>>>>>> 12277c37
 //  Vertices
 //
 static int  mrisVertexNeighborIndex (MRIS const * mris, int vno1, int vno2);
 static bool mrisVerticesAreNeighbors(MRIS const * mris, int vno1, int vno2);
-<<<<<<< HEAD
 
 void mrisAddEdge   (MRIS* mris, int vno1, int vno2);
 void mrisRemoveEdge(MRIS *mris, int vno1, int vno2);
 
-=======
->>>>>>> 12277c37
 // Neighbourhoods
 //
 #define MAX_NEIGHBORS (400)
@@ -2762,7 +2691,6 @@
 int  MRISresetNeighborhoodSize      (MRIS *mris, int nsize) ;
 int  MRISfindNeighborsAtVertex      (MRIS *mris, int vno, int nlinks, int *vlist);
 void mrisFindNeighbors              (MRIS *mris);
-<<<<<<< HEAD
 
 //  Faces
 //
@@ -2781,33 +2709,20 @@
 bool mrisAnyVertexOfFaceMarked(MRIS *mris, int fno);
 
 
-=======
-void  MRISflipFaceAroundV1(MRIS *mris, int fno);
-void  MRISreverseFaceOrder(MRIS *mris);
-// Marked
-//
-bool mrisAnyVertexOfFaceMarked(MRIS *mris, int fno);
->>>>>>> 12277c37
 // Static function implementations
 //
 static int mrisVertexNeighborIndex(MRIS const *mris, int vno1, int vno2) {
   cheapAssert(0 <= vno1 && vno1 < mris->nvertices);
   VERTEX_TOPOLOGY const * const vt = &mris->vertices_topology[vno1];
-<<<<<<< HEAD
   if (!vt->v) return -1;    // happens in invalid surfaces 
-=======
->>>>>>> 12277c37
   int n;
   for (n = 0; n < vt->vnum; n++) {
     if (vt->v[n] == vno2) return n;
   }
   return -1;
 }
-<<<<<<< HEAD
-
-
-=======
->>>>>>> 12277c37
+
+
 static bool mrisVerticesAreNeighbors(MRIS const * const mris, int const vno1, int const vno2)
 {
   return 0 <= mrisVertexNeighborIndex(mris, vno1, vno2);
