--- conflicted
+++ resolved
@@ -2397,7 +2397,9 @@
 int MRISnorm2Pointset(MRIS *mris, int vno, double dstart, double dend, double dstep, FILE *fp);
 MRI *MRISextractNormalMask(MRIS *surf, int vno, double dstart, double dend, double dstep, double UpsampleFactor);
 MRI *MRISsampleMRINorm(MRIS *mris, MRI *mri, double dstart, double dend, double dstep, double sigma, MRI *nsamp);
-<<<<<<< HEAD
+int MatlabPlotFace(FILE *fp, MRIS *surf, int faceno, char color, double NormLen);
+int MatlabPlotVertex(FILE *fp, MRIS *surf, int vno, char color, double NormLen);
+int MatlabPlotVertexNbhd(FILE *fp, MRIS *surf, int cvno, int nhops, char color, double NormLen);
   
 
 
@@ -2465,9 +2467,3 @@
   return 0 <= mrisVertexNeighborIndex(mris, vno1, vno2);
 }
 
-=======
-int MatlabPlotFace(FILE *fp, MRIS *surf, int faceno, char color, double NormLen);
-int MatlabPlotVertex(FILE *fp, MRIS *surf, int vno, char color, double NormLen);
-int MatlabPlotVertexNbhd(FILE *fp, MRIS *surf, int cvno, int nhops, char color, double NormLen);
-  
->>>>>>> 7bb950c6
