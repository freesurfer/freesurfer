--- conflicted
+++ resolved
@@ -2672,14 +2672,8 @@
 //  Edges are implicit (MRI_EDGE is more than just an edge), and are created by telling each of the end vertices that they are neighbors.
 //  Faces get associated with three edges associated with three vertices (VERTICES_PER_FACE is 3)
 //
-<<<<<<< HEAD
-#define mrisCheckVertexVertexTopology(_MRIS) true // mrisCheckVertexVertexTopologyWkr(__FILE__,__LINE__,_MRIS,false)
-#define mrisCheckVertexFaceTopology(_MRIS)   true // mrisCheckVertexFaceTopologyWkr  (__FILE__,__LINE__,_MRIS,false)
-=======
 #define mrisCheckVertexVertexTopology(_MRIS) true // && mrisCheckVertexVertexTopologyWkr(__FILE__,__LINE__,_MRIS,false)
 #define mrisCheckVertexFaceTopology(_MRIS)   true // && mrisCheckVertexFaceTopologyWkr  (__FILE__,__LINE__,_MRIS,false)
-
->>>>>>> 05a2523e
 bool mrisCheckVertexVertexTopologyWkr(const char* file, int line, MRIS const * mris, bool always);
 bool mrisCheckVertexFaceTopologyWkr  (const char* file, int line, MRIS const * mris, bool always);
                                             // includes a mrisCheckVertexVertexTopology check
@@ -2721,11 +2715,8 @@
 void  MRISreverseFaceOrder(MRIS *mris);
 
 
-<<<<<<< HEAD
-=======
 // Adding missing parts of the topology representation
 //
->>>>>>> 05a2523e
 void mrisCompleteTopology(MRIS *mris);
     //
     // The best way to build a tesselation is to simply create all the vertices then ...
