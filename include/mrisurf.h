#pragma once
/**
 * @file  mrisurf.h
 * @brief MRI_SURFACE utilities.
 *
 * Utilities, constants and structure definitions for manipulation
 * and i/o of surfaces derived from MRI volumes.
 */
/*
 * Original Author: Bruce Fischl
 * CVS Revision Info:
 *    $Author: fischl $
 *    $Date: 2017/02/16 19:42:54 $
 *    $Revision: 1.391 $
 *
 * Copyright © 2011 The General Hospital Corporation (Boston, MA) "MGH"
 *
 * Terms and conditions for use, reproduction, distribution and contribution
 * are found in the 'FreeSurfer Software License Agreement' contained
 * in the file 'LICENSE' found in the FreeSurfer distribution, and here:
 *
 * https://surfer.nmr.mgh.harvard.edu/fswiki/FreeSurferSoftwareLicense
 *
 * Reporting: freesurfer@nmr.mgh.harvard.edu
 *
 */



#include "minc_volume_io.h"
#include "const.h"
#include "matrix.h"
#include "dmatrix.h"

#define MAX_SURFACES 20
#define TALAIRACH_COORDS     0
#define SPHERICAL_COORDS     1
#define ELLIPSOID_COORDS     2

#define VERTICES_PER_FACE    3
#define ANGLES_PER_TRIANGLE  3

#define INFLATED_NAME        "inflated"
#define SMOOTH_NAME          "smoothwm"
#define SPHERE_NAME          "sphere"
#define ORIG_NAME            "orig"
#define WHITE_MATTER_NAME    "white"
#define GRAY_MATTER_NAME     "gray"
#define LAYERIV_NAME         "graymid"
#define GRAYMID_NAME         LAYERIV_NAME
#define MAX_CMDS 1000

#define NEW_VERSION_MAGIC_NUMBER  16777215 // was in mrisurf.c
#define WHICH_FACE_SPLIT(vno0, vno1) (1*nint(sqrt(1.9*vno0) + sqrt(3.5*vno1)))
    //
    // This is used in a repeatable arbitrary true false selector based on the resulting int being EVEN or ODD

//  UnitizeNormalFace is a global variable used in mrisNormalFace() to allow the
//  output norm to be unitized or not. That function computed the norm
//  using a cross product but then did not normalize the result (cross
//  product is not unit length even if inputs are unit). UnitizeNormalFace
//  allows unitization to be turned on and off for testing. Note: skull
//  stripping uses this function, so may want to UnitizeNormalFace=0 when
//  testing effects on surface placement so that the stream is the same up
//  until surface placement.
extern int UnitizeNormalFace;

//  This variable can be used to turn on the hires options
//  in MRIScomputeBorderValues_new()
extern int BorderValsHiRes;

//  This is used to record the actual value and difference
//  into v->valbak and v->val2bak when running mrisRmsValError()
//  for debugging or evaluation purposes.
extern int RmsValErrorRecord;


typedef struct _area_label
{
  char     name[STRLEN] ;     /* name of region */
  float    cx ;               /* centroid x */
  float    cy ;               /* centroid y */
  float    cz ;               /* centroid z */
  int      label ;            /* an identifier (used as an index) */
}
MRIS_AREA_LABEL ;

struct MRIS;

typedef struct FaceNormCacheEntry {
    // inputs
        // may have to capture them if the inputs change
    // flag saying the calculation has been deferred
    // may be better to store these separately...
    // value
        float nx,ny,nz,orig_area;
} FaceNormCacheEntry;

typedef struct FaceNormDeferredEntry {
    char deferred;
} FaceNormDeferredEntry;

/*
  the vertices in the face structure are arranged in
  counter-clockwise fashion when viewed from the outside.
*/
typedef int   vertices_per_face_t[VERTICES_PER_FACE];
typedef float angles_per_triangle_t[ANGLES_PER_TRIANGLE];

// the face norm elements have moved into the FaceNormalCacheEntry
/*  ELTT(float,nx) SEP    \
    ELTT(float,ny) SEP    \
    ELTT(float,nz) SEP    \
    ELTT(float,orig_area) SEP    \
*/

typedef struct edge_type_
{
  int edgeno; // this face no
  int vtxno[4]; // vertex numbers of 2 ends + 2 opposites
  int faceno[2]; // two adjacent faces
  unsigned char corner[4][2]; // corner[nthvtx][faceno]
  double len; // length of the edge
  double dot; // dot product of the adjacent face normals
  double angle; // angle (deg) of the adjacent face normals
  double J; // Angle Cost of this edge
  DMATRIX *gradDot[4]; // 3x3 grad of dot product wrt 4 vertices
} MRI_EDGE;

#ifndef COMPILING_MRISURF_TOPOLOGY
#define CONST_EXCEPT_MRISURF_TOPOLOGY // NYI const
#else
#define CONST_EXCEPT_MRISURF_TOPOLOGY
#endif
    //
    // Used to find and control where various fields are written
    
typedef struct face_type_
{
#define LIST_OF_FACE_ELTS_1    \
  ELTT(CONST_EXCEPT_MRISURF_TOPOLOGY vertices_per_face_t,v) SEP               /* vertex numbers of this face */    \
  ELTT(float,area) SEP    \
  ELTT(angles_per_triangle_t,angle) SEP    \
  ELTT(angles_per_triangle_t,orig_angle) SEP    \
  ELTT(char,ripflag) SEP                        /* ripped face */    \
  ELTT(char,oripflag) SEP                       /* stored version */    \
  ELTT(int,marked) SEP                          /* marked face */    \
  ELTP(DMATRIX,norm) SEP  /* 3x1 normal vector */ \
  ELTP(DMATRIX,gradNorm[3]) SEP  /* 3x3 Gradient of the normal wrt each of the 3 vertices*/ 
    // end of macro

#if 0
  float logshear,shearx,sheary;  /* compute_shear */
#endif

// Why does mrishash need these?  Where else are they used?
#if 0
#define LIST_OF_FACE_ELTS_2    \
  ELTT(float,cx) SEP    \
  ELTT(float,cy) SEP    \
  ELTT(float,cz) SEP         /* coordinates of centroid */   \
    // end of macro
#define LIST_OF_FACE_ELTS \
    LIST_OF_FACE_ELTS_1 SEP \
    LIST_OF_FACE_ELTS_2 \
    // end of macro
#else
#define LIST_OF_FACE_ELTS \
    LIST_OF_FACE_ELTS_1
#endif

#define ELTT(T,N) T N;
#define ELTP(TARGET,NAME) TARGET *NAME ;
#define SEP
LIST_OF_FACE_ELTS
#undef SEP
#undef ELTT
#undef ELTP

}
face_type, FACE ;

#ifndef uchar
#define uchar  unsigned char
#endif

#include "colortab.h" // 'COLOR_TABLE'


#define LIST_OF_VERTEX_TOPOLOGY_ELTS \
  /* put the pointers before the ints, before the shorts, before uchars, to reduce size  */ \
  /* the whole fits in much less than one cache line, so further ordering is no use      */ \
  ELTP(int,f) SEP                                       /* array[v->num] the fno's of the neighboring faces     */ \
  ELTP(uchar,n) SEP           	                        /* array[v->num] the face.v[*] index for this vertex    */ \
  ELTP(int,e) SEP                                       /* edge state for neighboring vertices                  */ \
<<<<<<< HEAD
  ELTP(CONST_EXCEPT_MRISURF_TOPOLOGY int,v) SEP               /* array[v->vtotal] of sorted by hops neighbor vno      */ \
  ELTT(CONST_EXCEPT_MRISURF_TOPOLOGY short,vnum)              /* number of 1-hop neighbots                            */ \
  ELTT(CONST_EXCEPT_MRISURF_TOPOLOGY short,v2num) SEP         /* number of 1, or 2-hop neighbors                      */ \
  ELTT(CONST_EXCEPT_MRISURF_TOPOLOGY short,v3num) SEP         /* number of 1,2,or 3-hop neighbors                     */ \
  ELTT(CONST_EXCEPT_MRISURF_TOPOLOGY short,vtotal) SEP        /* total # of neighbors. copy of vnum.nsize             */ \
  ELTX(CONST_EXCEPT_MRISURF_TOPOLOGY short,nsizeMaxClock) SEP /* copy of mris->nsizeMaxClock when v#num                  */ \
  ELTT(CONST_EXCEPT_MRISURF_TOPOLOGY uchar,nsizeMax) SEP      /* the max nsize that was used to fill in vnum etc      */ \
  ELTT(CONST_EXCEPT_MRISURF_TOPOLOGY uchar,nsize) SEP         /* index of the current v#num in vtotal                 */ \
=======
  ELTP(int,v) SEP               /* array[v->vtotal] of sorted by hops neighbor vno      */ \
  ELTT(short,vnum)              /* number of 1-hop neighbots                            */ \
  ELTT(short,v2num) SEP         /* number of 1, or 2-hop neighbors                      */ \
  ELTT(short,v3num) SEP         /* number of 1,2,or 3-hop neighbors                     */ \
  ELTT(short,vtotal) SEP        /* total # of neighbors. copy of vnum.nsize             */ \
  ELTX(short,nsizeMaxClock) SEP /* copy of mris->nsizeMaxClock when v#num                  */ \
  ELTT(uchar,nsizeMax) SEP      /* the max nsize that was used to fill in vnum etc      */ \
  ELTT(uchar,nsize) SEP         /* index of the current v#num in vtotal                 */ \
>>>>>>> 3a4c9cee
  ELTT(uchar,num) SEP                                   /* number of neighboring faces                          */ \
  // end of macro


// The above elements historically were in the VERTEX
// and can still be there by
//  having VERTEX_TOPOLOGY be a typedef of VERTEX
//  having the mris->vertices and the mris->vertices_topology be the same pointer
// and this is what the code is doing until the separation is completed.
//
#define SEPARATE_VERTEX_TOPOLOGY
#ifndef SEPARATE_VERTEX_TOPOLOGY

#define LIST_OF_VERTEX_TOPOLOGY_ELTS_IN_VERTEX LIST_OF_VERTEX_TOPOLOGY_ELTS SEP

#else

typedef struct VERTEX_TOPOLOGY {
    // The topology of the vertex describes its neighbors
    // but not its position nor any properties derived from its position.
    //
    // This data is not changed as the vertices are moved during distortion of the polyhedra.
    //

#define SEP
#define ELTX(TYPE,NAME) TYPE NAME ;
#define ELTT(TYPE,NAME) TYPE NAME ;
#define ELTP(TARGET,NAME) TARGET *NAME ;
  LIST_OF_VERTEX_TOPOLOGY_ELTS
#undef ELTP
#undef ELTT
#undef ELTX
#undef SEP
} VERTEX_TOPOLOGY;

#define LIST_OF_VERTEX_TOPOLOGY_ELTS_IN_VERTEX

#endif

typedef struct vertex_type_
{
// The LIST_OF_VERTEX_ELTS macro used here enables the the mris_hash
// and other algorithms to process all the elements without having to explicitly name them there and here
//
#define LIST_OF_VERTEX_ELTS_1    \
  LIST_OF_VERTEX_TOPOLOGY_ELTS_IN_VERTEX \
  ELTT(float,x) SEP    \
  ELTT(float,y) SEP    \
  ELTT(float,z) SEP           /* curr position */    \
  ELTT(float,nx) SEP    \
  ELTT(float,ny) SEP    \
  ELTT(float,nz) SEP        /* curr normal */    \
  ELTT(float,pnx) SEP    \
  ELTT(float,pny) SEP    \
  ELTT(float,pnz) SEP     /* pial normal */    \
  ELTT(float,wnx) SEP    \
  ELTT(float,wny) SEP    \
  ELTT(float,wnz) SEP     /* white normal */    \
  ELTT(float,onx) SEP    \
  ELTT(float,ony) SEP    \
  ELTT(float,onz) SEP     /* original normal */    \
  ELTT(float,dx) SEP    \
  ELTT(float,dy) SEP    \
  ELTT(float,dz) SEP     /* current change in position */    \
  ELTT(float,odx) SEP    \
  ELTT(float,ody) SEP    \
  ELTT(float,odz) SEP  /* last change of position (for momentum) */    \
  ELTT(float,tdx) SEP    \
  ELTT(float,tdy) SEP    \
  ELTT(float,tdz) SEP  /* temporary storage for averaging gradient */    \
  ELTT(float,curv) SEP            /* curr curvature */    \
  ELTT(float,curvbak) SEP    \
  ELTT(float,val) SEP             /* scalar data value (file: rh.val, sig2-rh.w) */    \
  ELTT(float,imag_val) SEP       /* imaginary part of complex data value */    \
  ELTT(float,cx) SEP    \
  ELTT(float,cy) SEP    \
  ELTT(float,cz) SEP     /* coordinates in canonical coordinate system */    \
  ELTT(float,tx) SEP    \
  ELTT(float,ty) SEP    \
  ELTT(float,tz) SEP     /* tmp coordinate storage */    \
  ELTT(float,tx2) SEP    \
  ELTT(float,ty2) SEP    \
  ELTT(float,tz2) SEP  /* tmp coordinate storage */    \
  ELTT(float,origx) SEP    \
  ELTT(float,origy) SEP    \
  ELTT(float,origz) SEP   /* original coordinates */    \
  ELTT(float,targx) SEP    \
  ELTT(float,targy) SEP    \
  ELTT(float,targz) SEP   /* target coordinates */    \
  ELTT(float,pialx) SEP    \
  ELTT(float,pialy) SEP    \
  ELTT(float,pialz) SEP   /* pial surface coordinates */    \
  ELTT(float,whitex) SEP    \
  ELTT(float,whitey) SEP    \
  ELTT(float,whitez) SEP/* white surface coordinates */    \
  ELTT(float,l4x) SEP    \
  ELTT(float,l4y) SEP    \
  ELTT(float,l4z) SEP   /* layerIV surface coordinates */    \
  ELTT(float,infx) SEP    \
  ELTT(float,infy) SEP    \
  ELTT(float,infz) SEP /* inflated coordinates */    \
  ELTT(float,fx) SEP    \
  ELTT(float,fy) SEP    \
  ELTT(float,fz) SEP      /* flattened coordinates */    \
  ELTT(int,px) SEP    \
  ELTT(int,qx) SEP    \
  ELTT(int,py) SEP    \
  ELTT(int,qy) SEP    \
  ELTT(int,pz) SEP    \
  ELTT(int,qz) SEP /* rational coordinates for exact calculations */    \
  ELTT(float,e1x) SEP    \
  ELTT(float,e1y) SEP    \
  ELTT(float,e1z) SEP  /* 1st basis vector for the local tangent plane */    \
  ELTT(float,e2x) SEP    \
  ELTT(float,e2y) SEP    \
  ELTT(float,e2z) SEP  /* 2nd basis vector for the local tangent plane */    \
  ELTT(float,pe1x) SEP    \
  ELTT(float,pe1y) SEP    \
  ELTT(float,pe1z) SEP  /* 1st basis vector for the local tangent plane */    \
  ELTT(float,pe2x) SEP    \
  ELTT(float,pe2y) SEP    \
  ELTT(float,pe2z) SEP  /* 2nd basis vector for the local tangent plane */    \
  // end of macro

#if 0
#define LIST_OF_VERTEX_ELTS_2 \
  float dipx;    \
  float ipy;    \
  float ipz;  /* dipole position */    \
  float dipnx;    \
  float ipny;    \
  float ipnz; /* dipole orientation */    \
  // end of macro
#else
#define LIST_OF_VERTEX_ELTS_2
#endif

#define LIST_OF_VERTEX_ELTS_3   \
  ELTT(float,nc) SEP              /* curr length normal comp */    \
  ELTT(float,val2) SEP            /* complex comp data value (file: sig3-rh.w) */    \
  ELTT(float,valbak) SEP          /* scalar data stack */    \
  ELTT(float,val2bak) SEP         /* complex comp data stack */    \
  ELTT(float,stat) SEP            /* statistic */    \
    \
  ELTT(int,undefval) SEP          /* [previously dist=0] */    \
  ELTT(int,old_undefval) SEP      /* for smooth_val_sparse */    \
  ELTT(int,fixedval) SEP          /* [previously val=0] */    \
    \
  ELTT(float,fieldsign) SEP       /* fieldsign--final: -1,0,1 (file: rh.fs) */    \
  ELTT(float,fsmask) SEP          /* significance mask (file: rh.fm) */    \
  ELTT(float,d) SEP              /* for distance calculations */    \
  // end of macro
  
#if 0
#define LIST_OF_VERTEX_ELTS_4 \
  ELTP(float,tri_area) SEP      /* array of triangle areas - num long */    \
  ELTP(float,orig_tri_area) SEP /* array of original triangle areas - num long */    \
  ELTT(float,dist) SEP            /* dist from sampled point [defunct: or 1-cos(a)] */    \
  ELTT(float,ox) SEP    \
  ELTT(float,y) SEP    \
  ELTT(float,z) SEP        /* last position (for undoing time steps) */    \
  ELTT(float,mx) SEP    \
  ELTT(float,y) SEP    \
  ELTT(float,z) SEP        /* last movement */    \
  ELTT(float,onc) SEP             /* last length normal comp */    \
  ELTT(float,oval) SEP            /* last scalar data (for smooth_val) */    \
  ELTP(float,fnx) SEP           /* face normal - x component */    \
  ELTP(float,fny) SEP           /* face normal - y component */    \
  ELTP(float,fnz) SEP           /* face normal - z component */    \
  ELTT(float,bnx) SEP    \
  ELTT(float,ny) SEP    \
  ELTT(float,bnx) SEP    \
  ELTT(float,bny) SEP /* boundary normal */    \
  ELTP(float,tri_angle) SEP     /* angles of each triangle this vertex belongs to */    \
  ELTP(float,orig_tri_angle) SEP/* original values of above */    \
  ELTT(float,stress) SEP          /* explosion */    \
  ELTT(float,logshear) SEP    \
  ELTT(float,hearx) SEP    \
  ELTT(float,heary) SEP    \
  ELTT(float,shearx) SEP    \
  ELTT(float,sheary) SEP  /* for shear term */    \
  ELTT(float,ftmp) SEP           /* temporary floating pt. storage */    \
  ELTT(float,logarat) SEP    \
  ELTT(float,logarat) SEP    \
  ELTT(float,qrtarat) SEP /* for area term */    \
  ELTT(float,smx) SEP    \
  ELTT(float,my) SEP    \
  ELTT(float,mz) SEP    \
  ELTT(float,smx) SEP    \
  ELTT(float,smy) SEP    \
  ELTT(float,smz) SEP/* smoothed curr,last move */    \
  // end of macro
#else
#define LIST_OF_VERTEX_ELTS_4
#endif

#define LIST_OF_VERTEX_ELTS_5   \
  ELTT(int,annotation) SEP      /* area label (defunct--now from label file name!) */    \
  ELTT(char,oripflag) SEP    \
  ELTT(char,origripflag) SEP     /* cuts flags */    \
  // end of macro

#if 0
#define LIST_OF_VERTEX_ELTS_6
  float coords[3];
#else
#define LIST_OF_VERTEX_ELTS_6

#endif

#define LIST_OF_VERTEX_ELTS_7    \
  ELTT(float,theta) SEP    \
  ELTT(float,phi) SEP     /* parameterization */    \
  ELTT(short,marked) SEP         /* for a variety of uses */    \
  ELTT(short,marked2) SEP    \
  ELTT(short,marked3) SEP    \
  ELTT(char,ripflag) SEP    \
  ELTT(char,border) SEP         /* flag */    \
  ELTT(float,area) SEP    \
  ELTT(float,origarea) SEP    \
  ELTT(float,group_avg_area) SEP    \
  ELTT(float,K) SEP              /* Gaussian curvature */    \
  ELTT(float,H) SEP                     /* mean curvature */    \
  ELTT(float,k1) SEP    \
  ELTT(float,k2) SEP                    /* the principal curvatures */    \
  ELTX(float*,dist) SEP                 /* distance to neighboring vertices */    \
  ELTX(float*,dist_orig) SEP            /* original distance to neighboring vertices */    \
  ELTT(char,neg) SEP                    /* 1 if the normal vector is inverted */    \
  ELTT(float,mean) SEP    \
  ELTT(float,mean_imag) SEP      /* imaginary part of complex statistic */    \
  ELTT(float,std_error) SEP    \
  ELTT(unsigned int,flags) SEP    \
  ELTP(void,vp) SEP /* to store user's information */    \
  ELTT(int,fno) SEP            /* face that this vertex is in */    \
  ELTT(int,cropped)     \
  // end of macro
  
#define LIST_OF_VERTEX_ELTS \
  LIST_OF_VERTEX_ELTS_1   \
  LIST_OF_VERTEX_ELTS_2   \
  LIST_OF_VERTEX_ELTS_3   \
  LIST_OF_VERTEX_ELTS_4   \
  LIST_OF_VERTEX_ELTS_5   \
  LIST_OF_VERTEX_ELTS_6   \
  LIST_OF_VERTEX_ELTS_7   \
  // end of macro

#define SEP
#define ELTX(TYPE,NAME) TYPE NAME ;
#define ELTT(TYPE,NAME) TYPE NAME ;
#define ELTP(TARGET,NAME) TARGET *NAME ;
  LIST_OF_VERTEX_ELTS
#undef ELTP
#undef ELTT
#undef ELTX
#undef SEP

}
vertex_type, VERTEX ;


#ifndef SEPARATE_VERTEX_TOPOLOGY
typedef vertex_type VERTEX_TOPOLOGY; 
#endif


#define VERTEX_SULCAL  0x00000001L

typedef struct
{
  int nvertices;
  unsigned int *vertex_indices;
}
STRIP;

#include "transform.h" // TRANSFORM, LTA

typedef char   *MRIS_cmdlines_t[MAX_CMDS] ;
typedef char    MRIS_subject_name_t[STRLEN] ;
typedef char    MRIS_fname_t[STRLEN] ;

typedef struct MRIS
{
// The LIST_OF_MRIS_ELTS macro used here enables the the mris_hash
// and other algorithms to process all the elements without having to explicitly name them there and here
//
#define LIST_OF_MRIS_ELTS_1     \
    \
  ELTT(const int,nvertices) SEP                 /* # of vertices on surface, change by calling MRISreallocVerticesAndFaces et al */         \
  ELTT(const int,nfaces) SEP                    /* # of faces on surface,    change by calling MRISreallocVerticesAndFaces et al */         \
  ELTT(const bool,faceAttachmentDeferred) SEP   /* defer connecting faces to vertices, for performance reasons                   */         \
  ELTT(int,nedges) SEP                          /* # of edges on surface*/    \
  ELTT(int,nstrips) SEP    \
  ELTP(VERTEX_TOPOLOGY,vertices_topology) SEP    \
  ELTT(const int,tempsAssigned) SEP             /* State of various temp fields that can be borrowed if not already in use   */    \
  ELTP(VERTEX,vertices) SEP    \
  ELTP(FACE,faces) SEP    \
  ELTP(MRI_EDGE,edges) SEP    \
  ELTP(FaceNormCacheEntry,faceNormCacheEntries) SEP \
  ELTP(FaceNormDeferredEntry,faceNormDeferredEntries) SEP \
  ELTP(STRIP,strips) SEP    \
  ELTT(float,xctr) SEP    \
  ELTT(float,yctr) SEP    \
  ELTT(float,zctr) SEP    \
  ELTT(float,xlo) SEP    \
  ELTT(float,ylo) SEP    \
  ELTT(float,zlo) SEP    \
  ELTT(float,xhi) SEP    \
  ELTT(float,yhi) SEP    \
  ELTT(float,zhi) SEP    \
  ELTT(float,x0) SEP             /* center of spherical expansion */    \
  ELTT(float,y0) SEP    \
  ELTT(float,z0) SEP    \
  ELTP(VERTEX,v_temporal_pole) SEP    \
  ELTP(VERTEX,v_frontal_pole) SEP    \
  ELTP(VERTEX,v_occipital_pole) SEP    \
  ELTT(float,max_curv) SEP    \
  ELTT(float,min_curv) SEP    \
  ELTT(float,total_area) SEP    \
  ELTT(double,avg_vertex_area) SEP    \
  ELTT(double,avg_vertex_dist) SEP    \
  ELTT(double,std_vertex_dist) SEP    \
  ELTT(float,orig_area) SEP    \
  ELTT(float,neg_area) SEP    \
  ELTT(float,neg_orig_area) SEP   /* amount of original surface in folds */    \
  ELTT(int,zeros) SEP    \
  ELTT(int,hemisphere) SEP      /* which hemisphere */    \
  ELTT(int,initialized) SEP \
  // end of macro

#if 0

#define LIST_OF_MRIS_ELTS_2 \
  ELTT(General_transform,transform) SEP   /* the next two are from this struct (MNI transform) */    \
  ELTP(Transform,linear_transform) SEP    \
  ELTP(Transform,inverse_linear_transform) SEP \
  // end of macro

#else

#define LIST_OF_MRIS_ELTS_2 \
  // end of macro

#endif

#define LIST_OF_MRIS_ELTS_3     \
  ELTP(LTA,lta) SEP    \
  ELTP(MATRIX,SRASToTalSRAS_) SEP    \
  ELTP(MATRIX,TalSRASToSRAS_) SEP    \
  ELTT(int,free_transform) SEP    \
  ELTT(double,radius) SEP           /* radius (if status==MRIS_SPHERE) */    \
  ELTT(float,a) SEP    \
  ELTT(float,b) SEP    \
  ELTT(float,c) SEP                 /* ellipsoid parameters */    \
  ELTT(MRIS_fname_t,fname) SEP      /* file it was originally loaded from */    \
  ELTT(float,Hmin) SEP              /* min mean curvature */    \
  ELTT(float,Hmax) SEP              /* max mean curvature */    \
  ELTT(float,Kmin) SEP              /* min Gaussian curvature */    \
  ELTT(float,Kmax) SEP              /* max Gaussian curvature */    \
  ELTT(double,Ktotal) SEP           /* total Gaussian curvature */    \
  ELTT(int,status) SEP              /* type of surface (e.g. sphere, plane) */    \
  ELTT(int,patch) SEP               /* if a patch of the surface */    \
  ELTT(int,nlabels) SEP    \
  ELTP(MRIS_AREA_LABEL,labels) SEP  /* nlabels of these (may be null) */    \
  ELTT(int,nsize) SEP               /* size of neighborhoods */    \
  ELTX(short,nsizeMaxClock) SEP     /* changed whenever an edge is added or removed, which invalidates the vertex v#num values */ \
  \
  ELTT(int,max_nsize) SEP           /* max the neighborhood size has been set to (typically 3) */    \
  ELTT(float,avg_nbrs) SEP          /* mean # of vertex neighbors */    \
  ELTP(void,vp) SEP                 /* for misc. use */    \
  ELTT(float,alpha) SEP             /* rotation around z-axis */    \
  ELTT(float,beta) SEP             /* rotation around y-axis */    \
  ELTT(float,gamma) SEP            /* rotation around x-axis */    \
  ELTT(float,da) SEP    \
  ELTT(float,db) SEP    \
  ELTT(float,dg) SEP                /* old deltas */    \
  ELTT(int,type) SEP                /* what type of surface was this initially*/    \
  ELTT(const int,max_vertices) SEP  /* may be bigger than nvertices, set by calling MRISreallocVerticesAndFaces */    \
  ELTT(const int,max_faces) SEP     /* may be bigger than nfaces, set by calling MRISreallocVerticesAndFaces */    \
  ELTT(MRIS_subject_name_t,subject_name) SEP /* name of the subject */    \
  ELTT(float,canon_area) SEP    \
  ELTT(int,noscale) SEP          /* don't scale by surface area if true */    \
  ELTP(float,dx2) SEP             /* an extra set of gradient (not always alloced) */    \
  ELTP(float,dy2) SEP    \
  ELTP(float,dz2) SEP    \
  ELTP(COLOR_TABLE,ct) SEP    \
  ELTT(int,useRealRAS) SEP        /* if 0, vertex position is a conformed volume RAS with c_(r,a,s)=0       */    \
                                  /* if 1, vertex position is a real RAS (volume stored RAS)                */    \
                                  /* The default is 0.                                                      */    \
  ELTT(VOL_GEOM,vg) SEP           /* volume info from which this surface is created. valid iff vg.valid = 1 */    \
  ELTX(MRIS_cmdlines_t, cmdlines) SEP    \
  ELTT(int,ncmds) SEP    \
  ELTT(float,group_avg_surface_area) SEP  /* average of total surface area for group */    \
  ELTT(int,group_avg_vtxarea_loaded) SEP /* average vertex area for group at each vertex */    \
  ELTT(int,triangle_links_removed) SEP  /* for quad surfaces                         */    \
  ELTP(void,user_parms) SEP             /* for whatever the user wants to hang here  */    \
  ELTP(MATRIX,m_sras2vox) SEP             /* for converting surface ras to voxel       */    \
  ELTP(MRI,mri_sras2vox) SEP           /* volume that the above matrix is for       */    \
  ELTP(void,mht)     \
  // end of macro
  
#define LIST_OF_MRIS_ELTS       \
    LIST_OF_MRIS_ELTS_1         \
    LIST_OF_MRIS_ELTS_2         \
    LIST_OF_MRIS_ELTS_3         \
    // end of macro

#define SEP ;
#define ELTP(TARGET, MBR)   TARGET *MBR     // pointers 
#define ELTT(TYPE,   MBR)   TYPE    MBR     // other members that should     be included in the hash
#define ELTX(TYPE,   MBR)   TYPE    MBR     // other members that should NOT be included in the hash
LIST_OF_MRIS_ELTS ;
#undef ELTX
#undef ELTT
#undef ELTP
#undef SEP

}
MRI_SURFACE, MRIS ;

typedef const MRIS MRIS_const;
    // Ideally the MRIS and all the things it points to would be unchangeable via this object but C can't express this concept esaily.
void MRISctr(MRIS *mris, int max_vertices, int max_faces, int nvertices, int nfaces);
void MRISdtr(MRIS *mris);
    //
    // These are only way to create a surface and destroy a surface.
    // The destruction frees any child structures.
    //
    // There are functions below for editing the surface by adding vertex positions, edges, face information, etc.
    // There is even one for creating one similar to a subset of another's vertices and faces - MRIScreateWithSimilarTopologyAsSubset
MRI_SURFACE* MRISoverAlloc              (                   int max_vertices, int max_faces, int nvertices, int nfaces) ;
MRI_SURFACE* MRISalloc                  (                                                    int nvertices, int nfaces) ;
    //
    // Allocates an MRIS then calls MRISctr
void MRISfree(MRIS **pmris) ;
    //
    // The only way to delete a surface.  All the substructures are also freed, and the *pmris set to nullptr
int MRISfreeDists(MRI_SURFACE *mris);
    
void MRISreallocVerticesAndFaces(MRI_SURFACE *mris, int nvertices, int nfaces) ;
    //
    // Used by code that is deforming the surface
typedef enum MRIS_TempAssigned {
    MRIS_TempAssigned_Vertex_marked,
    MRIS_TempAssigned_Vertex_marked2,
    MRIS_TempAssigned__end
} MRIS_TempAssigned;
int  MRIS_acquireTemp      (MRIS* mris, MRIS_TempAssigned temp);                               // save the result to use later to ...
void MRIS_checkAcquiredTemp(MRIS* mris, MRIS_TempAssigned temp, int MRIS_acquireTemp_result);  // ... check that you own it
void MRIS_releaseTemp      (MRIS* mris, MRIS_TempAssigned temp, int MRIS_acquireTemp_result);  // ... be allowed to release it
FaceNormCacheEntry const * getFaceNorm(MRIS const * const mris, int fno);
void setFaceNorm(MRIS const * const mris, int fno, float nx, float ny, float nz);

// Support for writing traces that can be compared across test runs to help find where differences got introduced  
//
typedef struct {
    unsigned long hash;
} MRIS_HASH;

void mris_hash_init (MRIS_HASH* hash, MRIS const * mris);
void mris_hash_add  (MRIS_HASH* hash, MRIS const * mris);
void mris_hash_print(MRIS_HASH const* hash, FILE* file);
void mris_print_hash(FILE* file, MRIS const * mris, const char* prefix, const char* suffix);
void mris_print_diff(FILE* file, MRIS const * lhs, MRIS const * rhs);

// This structs are used with the TESS functions
typedef struct tface_type_
{
  int imnr,i,j,f;
  int num;
  int v[4];
}
tface_type;
typedef struct tvertex_type_
{
  int imnr,i,j;
  int num;
  int f[9];
}
tvertex_type;

typedef struct {
  // Structure for computing info at an equal number of hops from
  // a given vertex (not exactly the same as equal mm distance)
  int cvtx; // center vertex
  int nhops;
  char *hit; // vector to indicate whether vertex has been hit
  int *nperhop; // number of vertices per hop
  int **vtxlist; // list of vertices for each hop
  int *nperhop_alloced; // number of vertices alloced per hop
} SURFHOPLIST;


#define IPFLAG_HVARIABLE                0x0001 /* for parms->flags */
#define IPFLAG_NO_SELF_INT_TEST         0x0002
#define IPFLAG_QUICK                    0x0004 /* sacrifice qualty for speed */
#define IPFLAG_ADD_VERTICES             0x0008
#define IP_USE_CURVATURE                0x0010         /* was 0x0001 !!! */
#define IP_NO_RIGID_ALIGN               0x0020         /* was 0x0002 !!! */
#define IP_RETRY_INTEGRATION            0x0040         /* was 0x0004 !!! */
/* VECTORIAL_REGISTRATION*/
#define IP_USE_MULTIFRAMES              0x0080
#define IP_NO_SULC                      0x0100
#define IP_USE_INFLATED                 0x0200
#define IP_NO_FOLD_REMOVAL              0x0400
#define IP_DONT_ALLOW_FOLDS             0x0800
/* MRIScorrectTopology : topology preserving patch deformation */
#define IPFLAG_PRESERVE_TOPOLOGY_CONVEXHULL 0x1000 /* apply topology
preserving gradient */
#define IPFLAG_PRESERVE_SPHERICAL_POSITIVE_AREA 0x2000 /* apply gradients
that preserve
positive areas */
#define IPFLAG_MAXIMIZE_SPHERICAL_POSITIVE_AREA 0x4000  /* apply  gradients
that will
maximize the
positive areas */
#define IPFLAG_NOSCALE_TOL            0x8000   // don't scale tol with navgs
#define IPFLAG_FORCE_GRADIENT_OUT    0x10000
#define IPFLAG_FORCE_GRADIENT_IN     0x20000
#define IPFLAG_FIND_FIRST_WM_PEAK    0x40000  // for Matt Glasser/David Van Essen

#define INTEGRATE_LINE_MINIMIZE    0  /* use quadratic fit */
#define INTEGRATE_MOMENTUM         1
#define INTEGRATE_ADAPTIVE         2
#define INTEGRATE_LM_SEARCH        3  /* binary search for minimum */

#define MRIS_SURFACE               0
#define MRIS_PATCH                 1
#define MRIS_CUT                   MRIS_PATCH
#define MRIS_PLANE                 2
#define MRIS_ELLIPSOID             3
#define MRIS_SPHERE                4
#define MRIS_PARAMETERIZED_SPHERE  5
#define MRIS_RIGID_BODY            6
#define MRIS_SPHERICAL_PATCH       7
#define MRIS_UNORIENTED_SPHERE     8
#define MRIS_PIAL_SURFACE          9

// different Hausdorff distance modes
#define HDIST_MODE_SYMMETRIC_MEAN 0
double MRIScomputeHausdorffDistance(MRI_SURFACE *mris, int mode) ;


/*
  the following structure is built after the surface has been morphed
  into a parameterizable surface (such as a sphere or an ellipsoid). It
  contains relevant data (such as curvature or sulc) which represented
  in the plane of the parameterization. This then allows operations such
  as convolution to be carried out directly in the parameterization space
*/

/*
   define it for a sphere, the first axis (x or u) goes from 0 to pi,
   the second axis (y or v) goes from 0 to 2pi.
*/
#define PHI_MAX                   M_PI
#define U_MAX                     PHI_MAX
#define X_DIM(mrisp)              (mrisp->Ip->cols)
#define U_DIM(mrisp)              X_DIM(mrisp)
#define PHI_DIM(mrisp)            X_DIM(mrisp)
#define PHI_MAX_INDEX(mrisp)      (X_DIM(mrisp)-1)
#define U_MAX_INDEX(mrisp)        (PHI_MAX_INDEX(mrisp))

#define THETA_MAX                 (2.0*M_PI)
#define Y_DIM(mrisp)              (mrisp->Ip->rows)
#define V_DIM(mrisp)              (Y_DIM(mrisp))
#define THETA_DIM(mrisp)          (Y_DIM(mrisp))
#define THETA_MAX_INDEX(mrisp)    (Y_DIM(mrisp)-1)
#define V_MAX_INDEX(mrisp)        (THETA_MAX_INDEX(mrisp))

#include "image.h" // IMAGE
typedef struct
{
  MRI_SURFACE  *mris ;        /* surface it came from (if any) */
  IMAGE        *Ip ;
#if 0
  /* 2-d array of curvature, or sulc in parms */
  float        data[X_DIM][Y_DIM] ;
  float        distances[X_DIM][Y_DIM] ;
  int          vertices[X_DIM][Y_DIM] ;   /* vertex numbers */
#endif
  float        sigma ;                    /* blurring scale */
  float        radius ;
  float        scale ;
}
MRI_SURFACE_PARAMETERIZATION, MRI_SP ;

#define L_ANGLE              0.25f /*was 0.01*/ /* coefficient of angle term */
#define L_AREA               1.0f    /* coefficient of angle term */
#define N_AVERAGES           4096
#define WRITE_ITERATIONS     10
#define NITERATIONS          1
#define NO_PROJECTION        0
#define PROJECT_ELLIPSOID    1
#define ELLIPSOID_PROJECTION PROJECT_ELLIPSOID
#define PROJECT_PLANE        2
#define PLANAR_PROJECTION    PROJECT_PLANE
#define PROJECT_SPHERE       3

#define MOMENTUM             0.8
#define EPSILON              0.25

#define TOL                  1e-6  /* minimum error tolerance for unfolding */
#define DELTA_T              0.1

/* VECTORIAL_REGISTRATION */
#include "field_code.h"

typedef struct INTEGRATION_PARMS
{
  double  tol ;               /* tolerance for terminating a step */
  float   l_angle ;           /* coefficient of angle term */
  float   l_pangle ;          /* coefficient of "positive" angle term - only penalize narrower angles */
  float   l_area ;            /* coefficient of (negative) area term */
  float   l_parea ;           /* coefficient of (all) area term */
  float   l_nlarea ;          /* coefficient of nonlinear area term */
  float   l_nldist ;          /* coefficient of nonlinear distance term */
  float   l_thick_normal ;    // coefficient to keep vector field close to surface normal
  float   l_thick_spring ;    // coefficient to keep vector field spaced on pial surface
  float   l_ashburner_triangle ;   // coefficient for (Ashburner, 1999) invertibility term
  float   l_ashburner_lambda ;  // amount of regularization
  float   l_corr ;            /* coefficient of correlation term */
  float   l_ocorr ;           // overlay correlation weight
  float   l_pcorr ;           /* polar correlation for rigid body */
  float   l_curv ;            /* coefficient of curvature term */
  float   l_norm ;            /* coefficient of surface self-intersection */
  float   l_scurv ;           /* coefficient of curvature term */
  float   l_lap ;             // coefficient of laplacian term
  float   l_link ;            /* coefficient of link term to keep
                                 white and pial vertices approximately
                                 along normal */
  float   l_spring ;          /* coefficient of spring term */
  float   l_nlspring ;        /* nonlinear spring term */
  float   l_max_spring ;      /* draws vertices towards the most distant neighbor */
  float   l_spring_norm ;     /* coefficient of normalize spring term */
  float   l_tspring ;         /* coefficient of tangential spring term */
  float   l_nltspring ;       /* coefficient of nonlinear tangential spring term */
  float   l_nspring ;         /* coefficient of normal spring term */
  float   l_repulse ;         /* repulsize force on tessellation */
  float   l_repulse_ratio ;   /* repulsize force on tessellation */
  float   l_boundary ;        /* coefficient of boundary term */
  float   l_dist ;            /* coefficient of distance term */
  float   l_location ;        // target location term
  float   l_neg ;
  float   l_intensity ;       /* for settling surface at a specified val */
  float   l_sphere ;          /* for expanding the surface to a sphere */
  float   l_expand ;          /* for uniformly expanding the surface */
  float   l_grad ;            /* gradient term */
  float   l_convex ;          /* convexity term */
  float   l_tsmooth ;         /* thickness smoothness term */
  float   l_surf_repulse ;    /* repulsive orig surface (for white->pial) */
  float   l_osurf_repulse ;   /* repulsive outer surface (for layer IV) */
  float   l_external ;        /* external (user-defined) coefficient */
  float   l_thick_parallel ;  // term that encourages thickness vectors to be parallel
  float   l_thick_min ;       // term that encourages thickness vectors to be minimal
  float   l_shrinkwrap ;      /* move in if MRI=0 and out otherwise */
  float   l_expandwrap ;      /* move out */
  float   l_unfold ;          /* move inwards along normal */
  float   l_dura ;            // move away from dura
  float   l_histo ;           // increase the likelihood of the entire volume given the surfaces
  double  l_map ;             // for MAP deformation
  double  l_map2d ;             // for 2D MAP deformation (intensity x distance)
  double  dura_thresh ;
  MRI     *mri_dura ;         /* ratio of early to late echo -
                                         dura shows up bright */
  int     n_averages ;        /* # of averages */
  int     min_averages ;
  int     first_pass_averages;// # of averages to use in the first pass
  int     nbhd_size ;
  int     max_nbrs ;
  int     write_iterations ;  /* # of iterations between saving movies */
  char    base_name[STRLEN] ; /* base name of movie files */
  int     projection ;        /* what kind of projection to do */
  int     niterations ;       /* max # of time steps */
  float   a ;
  float   b ;
  float   c ;                 /* ellipsoid parameters */
  int     start_t ;           /* starting time step */
  int     t ;                 /* current time */
  
  FILE    * const fp ;        /* for logging results, write by calling INTEGRATION_PARMS_<various> functions */
  
  float   Hdesired ;          /* desired (mean) curvature */
  int     integration_type ;  /* line minimation or momentum */
  double  momentum ;
  double  dt ;                /* current time step (for momentum only) */
  double  base_dt ;           /* base time step (for momentum only) */
  int     flags ;
  double  dt_increase ;       /* rate at which time step increases */
  double  dt_decrease ;       /* rate at which time step decreases */
  double  error_ratio ;       /* ratio at which to undo step */
  double  epsilon ;           /* constant in Sethian inflation */
  double  desired_rms_height; /* desired height above tangent plane */
  double  starting_sse ;
  double  ending_sse ;
  double  scale ;             /* scale current distances to mimic spring */
  MRI_SP  *mrisp ;            /* parameterization  of this surface */
  int     frame_no ;          /* current frame in template parameterization */
  MRI_SP  *mrisp_template ;   /* parameterization of canonical surface */
  MRI_SP  *mrisp_blurred_template ; /* parameterization of canonical
                                       surface convolve with Gaussian */
  double  area_coef_scale ;
  float   sigma ;             /* blurring scale */

  /* VECTORIAL_REGISTRATION
     The average template mrisp is assumed to be composed of several
     different fields (look in 'field_code.h').
     MRISvectorRegistration will use 'nfields' fields,
     with their corresponding
     location at fields[n].frames, 0 <= n< nfields in the mrisp structure.
     The field code is in fields[n].field (look in 'field_code.h').
     Corresponding correlation terms are in
     fields[n].l_corrs and fields[n].l_pcorrs.
     MRISvectorRegistration will use the structure VALS_VP in v->vp
  */
#define MAX_NUMBER_OF_FIELDS_IN_VECTORIAL_REGISTRATION  50
#define MNOFIV MAX_NUMBER_OF_FIELDS_IN_VECTORIAL_REGISTRATION
  int nfields;                  /* the number of fields in mrisp */
  FIELD_LABEL fields[MNOFIV];   /* information for each field */
  /*    int     ncorrs;            /\* the number of fields in mrisp *\/ */
  /*    int     corrfields[MNOFIV];/\* field code (see below) *\/ */
  /*    int     frames[MNOFIV];    /\* corresponding frame in mrisp *\/  */
  /*    int     types[MNOFIV];     /\* the field type
    (default,distance field...) *\/ */
  /*    float   l_corrs[MNOFIV];   /\* correlation coefficient *\/ */
  /*    float   l_pcorrs[MNOFIV];  /\* polar correlation coefficient *\/ */
  /*    float   sses[MNOFIV];      /\* corresponding sse *\/ */

  MRI     *mri_brain ;        /* for settling surfaace to e.g. g/w border */
  MRI     *mri_smooth ;       /* smoothed version of mri_brain */
  void    *user_parms ;       /* arbitrary spot for user to put stuff */
  MRI     *mri_dist ;         /* distance map for repulsion term */
  float   target_radius ;
  int     ignore_energy ;     // when no valid energy func availb...integrate
  int     check_tol ;         // to avoid changing mris_make_surfaces
  char    *overlay_dir;       // subject/overlay_dir/parms->fields[n].fname
  int     nsurfaces ;         // if 0 use default
  MRI     *mri_ll ;           // log-likelihood image
  double  rmin ;
  double  rmax ;              // for nonlinear spring term
  int     var_smoothness ;    // for space/time varying weights on
                              // metric distortion/likelihood
  float   *vsmoothness ;      // variable smoothness coefficients
                              // (one per vertex)
  float   *dist_error ;       // the values for each vertex of the
                              // various error type
  float   *area_error ;       // needed for the variable smoothness
                              // gradient calculation
  float   *geometry_error ;
  int     which_norm ;        // mean or median normalization
  int     abs_norm ;
  int     grad_dir ;          // use this instead of gradient direction
  int     fill_interior ;     // use filled interior to constrain gradient to not leave surface
  double  rms ;
  int     complete_dist_mat ; //whether to sample or use complete dist mat
  int     nsubjects ;
  int     nlabels ;
  void       **mht_array;
  MRI_SURFACE **mris_array ;
  MRI_SURFACE *mris_ico ;     // for sampling from a spherical template
  void         *mht ;        // hash table for surface vertex/face lookup
  int          smooth_averages ;
  int          ico_order ;  // which icosahedron to use
  int          remove_neg ;
  MRI          *mri_hires ;
  MRI          *mri_hires_smooth ;
  MRI          *mri_vno ;
  MRI          *mri_template ;
  int          which_surface ;
  float        trinarize_thresh;   // for trinarizing curvature in registration
  int          smooth_intersections ;  // run soap bubble smoothing during surface positioning
  int          uncompress ;            // run code to remove compressions in tessellation
  double       min_dist ;
  HISTOGRAM    *h_wm ;
  HISTOGRAM    *h_gm ;
  HISTOGRAM    *h_nonbrain ;
  MRI          *mri_labels ;   // hires labeling of interior of WM, GM and nonbrain
  MRI          *mri_white ;
  MRI          *mri_aseg ;
  HISTOGRAM    *hwm ;
  HISTOGRAM    *hgm ;
  HISTOGRAM    *hout ;

  HISTOGRAM2D  *h2d_wm ;
  HISTOGRAM2D  *h2d_gm ;
  HISTOGRAM2D  *h2d_out ;
  HISTOGRAM2D  *h2d ;
  MRI          *mri_volume_fractions ;  // the partial volume fractions associated with the boundaries in this mris
  MRI          *mri_dtrans ;   // distance to surface
  float        resolution ;  // at which to compute distance transforms and such
  double       target_intensity ;
  double       stressthresh ;
  int          explode_flag ;
  
#ifdef __cplusplus
  INTEGRATION_PARMS() : fp(NULL) {}
  INTEGRATION_PARMS(FILE* file) : fp(file) {}
#endif 
  
}
INTEGRATION_PARMS ;

void INTEGRATION_PARMS_copy   (INTEGRATION_PARMS* dst, INTEGRATION_PARMS const * src);

void INTEGRATION_PARMS_setFp  (INTEGRATION_PARMS* parms, FILE* file);
void INTEGRATION_PARMS_openFp (INTEGRATION_PARMS* parms, const char* name, const char* mode);
void INTEGRATION_PARMS_closeFp(INTEGRATION_PARMS* parms);
void INTEGRATION_PARMS_copyFp (INTEGRATION_PARMS* dst, INTEGRATION_PARMS const * src);


extern double (*gMRISexternalGradient)                   (MRI_SURFACE *mris, INTEGRATION_PARMS *parms) ;
extern double (*gMRISexternalSSE)                        (MRI_SURFACE *mris, INTEGRATION_PARMS *parms) ;
extern double (*gMRISexternalRMS)                        (MRI_SURFACE *mris, INTEGRATION_PARMS *parms) ;
extern int    (*gMRISexternalTimestep)                   (MRI_SURFACE *mris, INTEGRATION_PARMS *parms) ;
extern int    (*gMRISexternalRipVertices)                (MRI_SURFACE *mris, INTEGRATION_PARMS *parms);
extern int    (*gMRISexternalClearSSEStatus)             (MRI_SURFACE *mris) ;
extern int    (*gMRISexternalReduceSSEIncreasedGradients)(MRI_SURFACE *mris, double pct) ;

// These are for backwards compatibility for when we don't want to fix
// the vertex area. Default is to fix, but this can be changed by setting to 0.
//
int MRISsetFixVertexAreaValue(int value);
int MRISgetFixVertexAreaValue(void);

/* The following structure is used in MRISvectorRegistration
   The original values are loaded in orig_vals
   The used values are in vals (for instance the  blurred orig_vals)
*/
typedef struct
{
  float *vals;
  float *orig_vals;
  int nvals;
}
VALS_VP;

const char *MRISurfSrcVersion(void);

/* new functions */
int MRISvectorRegister(MRI_SURFACE *mris,
                       MRI_SP *mrisp_template,
                       INTEGRATION_PARMS *parms, int max_passes,
                       float min_degrees, float max_degrees,
                       int nangles);
int MRISrigidBodyAlignVectorLocal(MRI_SURFACE *mris,
                                  INTEGRATION_PARMS *old_parms);
int MRISrigidBodyAlignVectorGlobal(MRI_SURFACE *mris,
                                   INTEGRATION_PARMS *parms,
                                   float min_degrees,
                                   float max_degrees, int nangles);
void MRISnormalizeField(MRIS *mris , int distance_field, int which_norm);
int  MRISsmoothCurvatures(MRI_SURFACE *mris, int niterations) ;
void MRISsetCurvaturesToValues(MRIS *mris,int fno);
void MRISsetCurvaturesToOrigValues(MRIS *mris,int fno);
void MRISsetOrigValuesToCurvatures(MRIS *mris,int fno);
void MRISsetOrigValuesToValues(MRIS *mris,int fno);

MRI *MRISbinarizeVolume(MRI_SURFACE *mris,
                        MRI_REGION *region,
                        float resolution,
                        float distance_from_surface);

int MRISfindClosestCanonicalVertex(MRI_SURFACE *mris, float x, float y,
                                   float z) ;
int MRISfindClosestOriginalVertex(MRI_SURFACE *mris, float x, float y,
                                  float z) ;
double MRIScomputeWhiteVolume(MRI_SURFACE *mris, 
                              MRI *mri_aseg, 
                              double resolution) ;
MRI *MRISfillWhiteMatterInterior(MRI_SURFACE *mris,
                                 MRI *mri_aseg,
                                 MRI *mri_filled,
                                 double resolution,
                                 int wm_val, int gm_val, int csf_val);
int MRISfindClosestWhiteVertex(MRI_SURFACE *mris, float x, float y,
                               float z) ;
int MRISfindClosestVertex(MRI_SURFACE *mris,
                          float x, float y, float z,
                          float *dmin, int which_vertices);
double MRIScomputeSSE(MRI_SURFACE *mris, INTEGRATION_PARMS *parms) ;
double MRIScomputeSSEExternal(MRI_SURFACE *mris, INTEGRATION_PARMS *parms,
                              double *ext_sse) ;
double       MRIScomputeCorrelationError(MRI_SURFACE *mris,
    MRI_SP *mrisp_template, int fno) ;
int          MRISallocExtraGradients(MRI_SURFACE *mris) ;
MRI_SURFACE  *MRISread(const char *fname) ;
MRI_SURFACE  *MRISreadOverAlloc(const char *fname, double pct_over) ;
MRI_SURFACE  *MRISfastRead(const char *fname) ;
int          MRISreadOriginalProperties(MRI_SURFACE *mris,const  char *sname) ;
int          MRISreadCanonicalCoordinates(MRI_SURFACE *mris,
                                          const  char *sname) ;
int          MRISreadInflatedCoordinates(MRI_SURFACE *mris,
                                         const  char *sname) ;
int          MRISreadFlattenedCoordinates(MRI_SURFACE *mris,
                                          const  char *sname) ;
int          MRISreadPialCoordinates(MRI_SURFACE *mris, const char *sname);
int          MRISreadWhiteCoordinates(MRI_SURFACE *mris,const  char *sname) ;
int          MRIScomputeCanonicalCoordinates(MRI_SURFACE *mris) ;
int          MRIScanonicalToWorld(MRI_SURFACE *mris, double phi, double theta,
                                  double *pxw, double *pyw, double *pzw) ;
int          MRISreadPatch(MRI_SURFACE *mris,const  char *pname) ;
int          MRISreadPatchNoRemove(MRI_SURFACE *mris,const  char *pname) ;
int          MRISreadTriangleProperties(MRI_SURFACE *mris,
                                        const  char *mris_fname) ;
int          MRISreadBinaryCurvature(MRI_SURFACE *mris,
                                     const  char *mris_fname) ;
int          MRISreadCurvatureFile(MRI_SURFACE *mris,const char *fname) ;
float        *MRISreadNewCurvatureVector(MRI_SURFACE *mris,
                                         const  char *sname) ;
int          MRISreadNewCurvatureIntoArray(const char *fname,
                                           int in_array_size,
                                           float** out_array) ;
float        *MRISreadCurvatureVector(MRI_SURFACE *mris,const  char *sname) ;
int          MRISreadCurvatureIntoArray(const char *fname,
                                        int in_array_size,
                                        float** out_array) ;
int          MRISreadFloatFile(MRI_SURFACE *mris,const char *fname) ;
#define MRISreadCurvature MRISreadCurvatureFile

MRI *MRISloadSurfVals(const char *srcvalfile,
                      const char *typestring,
                      MRI_SURFACE *Surf,
                      const char *subject,
                      const char *hemi,
                      const char *subjectsdir);
int          MRISreadValues(MRI_SURFACE *mris,const  char *fname) ;
int          MRISreadValuesIntoArray(const char *fname,
                                     int in_array_size,
                                     float** out_array) ;
int          MRISreadAnnotation(MRI_SURFACE *mris,const  char *fname) ;
int          MRISwriteVertexLocations(MRI_SURFACE *mris, char *fname, int which_vertices) ;
int          MRISimportVertexCoords(MRI_SURFACE *mris, float *locations[3], int which_vertices);
int          MRISwriteAnnotation(MRI_SURFACE *mris,const  char *fname) ;
int          MRISreadAnnotationIntoArray(const char *fname,
                                         int in_array_size,
                                         int** out_array);
int          MRISreadCTABFromAnnotationIfPresent(const char *fname,
                                                 COLOR_TABLE** out_table);
int          MRISisCTABPresentInAnnotation(const char *fname, int* present);
int          MRISreadValuesBak(MRI_SURFACE *mris,const  char *fname) ;
int          MRISreadImagValues(MRI_SURFACE *mris,const  char *fname) ;
int          MRIScopyImagValuesToValues(MRI_SURFACE *mris) ;
int          MRIScopyMarksToAnnotation(MRI_SURFACE *mris) ;
int          MRIScopyValsToAnnotations(MRI_SURFACE *mris) ;
int          MRIScopyValuesToImagValues(MRI_SURFACE *mris) ;
int          MRIScopyStatsToValues(MRI_SURFACE *mris) ;
int          MRIScopyStatsFromValues(MRI_SURFACE *mris) ;


int MRISsetCroppedToZero(MRI_SURFACE *mris) ;
int MRIScopyFromCropped(MRI_SURFACE *mris, int which) ;
int MRIScopyToCropped(MRI_SURFACE *mris, int which) ;
int MRISwriteCropped(MRI_SURFACE *mris, char *fname) ;

int          MRIScopyValToVal2(MRI_SURFACE *mris) ;
int          MRIScopyValToVal2Bak(MRI_SURFACE *mris) ;
int          MRIScopyValToValBak(MRI_SURFACE *mris) ;
int          MRISsqrtVal(MRI_SURFACE *mris) ;
int          MRISmulVal(MRI_SURFACE *mris, float mul) ;

int          MRISwrite(MRI_SURFACE *mris,const  char *fname) ;
int          MRISwriteAscii(MRI_SURFACE *mris,const  char *fname) ;
int          MRISwriteWhiteNormals(MRI_SURFACE *mris, const char *fname) ;
int          MRISwriteNormalsAscii(MRI_SURFACE *mris,const  char *fname) ;
int          MRISreadNormals(MRI_SURFACE *mris, const char *fname) ;
int          MRISwriteNormals(MRI_SURFACE *mris,const  char *fname) ;
int mrisNormalFace(MRIS *mris, int fac, int n, float norm[]);
int          MRISwritePrincipalDirection(MRI_SURFACE *mris, int dir_index, const  char *fname) ;
int          MRISwriteVTK(MRI_SURFACE *mris,const  char *fname);
int          MRISwriteCurvVTK(MRI_SURFACE *mris, const char *fname);
int          MRISwriteGeo(MRI_SURFACE *mris,const  char *fname) ;
int          MRISwriteICO(MRI_SURFACE *mris,const  char *fname) ;
int          MRISwriteSTL(MRI_SURFACE *mris, const char *fname) ;
int          MRISwritePatchAscii(MRI_SURFACE *mris,const  char *fname) ;
int          MRISwriteDists(MRI_SURFACE *mris,const  char *fname) ;
int          MRISwriteCurvature(MRI_SURFACE *mris,const  char *fname) ;
int          MRISreadNewCurvatureFile(MRI_SURFACE *mris,const  char *fname) ;
int          MRISrectifyCurvature(MRI_SURFACE *mris) ;
#define NORM_NONE  -1
#define NORM_MEAN   0
#define NORM_MEDIAN 1
#define NORM_MAX    2

int          MRISnormalizeCurvature(MRI_SURFACE *mris, int norm_type) ;
int          MRISnormalizeCurvatureVariance(MRI_SURFACE *mris) ;
int          MRISzeroMeanCurvature(MRI_SURFACE *mris) ;
int          MRISnonmaxSuppress(MRI_SURFACE *mris) ;
int          MRISscaleCurvatures(MRI_SURFACE *mris,
                                 float min_curv, float max_curv) ;
int          MRISwriteAreaError(MRI_SURFACE *mris,const  char *fname) ;
int          MRISwriteAngleError(MRI_SURFACE *mris,const  char *fname) ;
int          MRISwritePatch(MRI_SURFACE *mris, const char *fname) ;
int          MRISwriteValues(MRI_SURFACE *mris, const char *fname) ;
int          MRISwriteD(MRI_SURFACE *mris, const char *fname) ;
int          MRISwriteCurvatureToWFile(MRI_SURFACE *mris, const char *fname) ;
int          MRISwriteTriangleProperties(MRI_SURFACE *mris,
                                         const char *mris_fname);
int          MRISaverageCurvatures(MRI_SURFACE *mris, int navgs) ;
int          MRISminFilterCurvatures(MRI_SURFACE *mris, int niter) ;
int          MRISmaxFilterCurvatures(MRI_SURFACE *mris, int niter) ;
int          MRISaverageMarkedCurvatures(MRI_SURFACE *mris, int navgs) ;
double       MRIScomputeAverageCurvature(MRI_SURFACE *mris, double *psigma) ;
int          MRISaverageVertexPositions(MRI_SURFACE *mris, int navgs) ;
int          MRIScomputeNormal(MRIS *mris, int which, int vno,
                               double *pnx, double *pny, double *pnz) ;

int   MRISintegrate(MRI_SURFACE *mris, INTEGRATION_PARMS *parms, int n_avgs);
int   mrisLogIntegrationParms(FILE *fp, MRI_SURFACE *mris,
			      INTEGRATION_PARMS *parms) ;
MRI_SURFACE  *MRISprojectOntoSphere(MRI_SURFACE *mris_src,
                                    MRI_SURFACE *mris_dst, double r) ;
MRI_SURFACE  *MRISprojectOntoEllipsoid(MRI_SURFACE *mris_src,
                                       MRI_SURFACE *mris_dst,
                                       float a, float b, float c) ;
int          MRISsampleDistances(MRI_SURFACE *mris, int *nbr_count,int n_nbrs);
int          MRISsampleAtEachDistance(MRI_SURFACE *mris, int nbhd_size,
                                      int nbrs_per_distance) ;
int          MRISscaleDistances(MRI_SURFACE *mris, float scale) ;
MRI_SURFACE  *MRISradialProjectOntoEllipsoid(MRI_SURFACE *mris_src,
    MRI_SURFACE *mris_dst,
    float a, float b, float c);
MRI_SURFACE  *MRISclone(MRI_SURFACE *mris_src) ;
MRI_SURFACE  *MRIScenter(MRI_SURFACE *mris_src, MRI_SURFACE *mris_dst) ;
int MRISorigVertexToVoxel(MRI_SURFACE *,
                          VERTEX *v,
                          MRI *mri,
                          double *pxv, double *pyv, double *pzv) ;
int MRISwhiteVertexToVoxel(MRI_SURFACE *,
                           VERTEX *v,
                           MRI *mri,
                           double *pxv, double *pyv, double *pzv) ;
int          MRISvertexToVoxel(MRI_SURFACE *, VERTEX *v, MRI *mri,
                               double *pxv, double *pyv,
                               double *pzv) ;
int          MRISvertexCoordToVoxel(MRI_SURFACE *, VERTEX *v, MRI *mri,
                                    int coord,
                                    double *pxv, double *pyv,
                                    double *pzv) ;
#if 0
int          MRISworldToTalairachVoxel(MRI_SURFACE *mris, MRI *mri,
                                       double xw, double yw, double zw,
                                       double *pxv, double *pyv, double *pzv) ;
#endif

int          MRISsurfaceRASToVoxel(MRI_SURFACE *mris, MRI *mri, double r, 
                                   double a, double s, 
                                   double *px, double *py, double *pz) ;
                                   
// THE FOLLOWING IS NOT THREAD SAFE!
int          MRISsurfaceRASToVoxelCached(MRI_SURFACE *mris,
                                         MRI *mri,
                                         double r, double a, double s, 
                                         double *px, double *py, double *pz) ;


typedef struct MRIS_SurfRAS2VoxelMap {
    MRI*    mri;                            // was held in mris->mri_sras2vox
    MATRIX* sras2vox;                       // was held in mris->m_sras2vox
    VECTOR * volatile v1[_MAX_FS_THREADS];  // used to avoid repeated allocations
    VECTOR * volatile v2[_MAX_FS_THREADS];  // used to avoid repeated allocations
} MRIS_SurfRAS2VoxelMap;

void MRIS_useRAS2VoxelMap(MRIS_SurfRAS2VoxelMap * cache_nonconst,   // accesses cache thread safely
        MRI const * const mri,
        double r, double a, double s, double *px, double *py, double *pz);
    
void MRIS_loadRAS2VoxelMap(MRIS_SurfRAS2VoxelMap* cache,            // not thread safe
        MRI const * const mri, MRI_SURFACE const * const mris);
void MRIS_unloadRAS2VoxelMap(MRIS_SurfRAS2VoxelMap* cache);         // not thread safe

MRIS_SurfRAS2VoxelMap* MRIS_makeRAS2VoxelMap(                       // not thread safe
        MRI const * const mri, MRI_SURFACE const * const mris);
void MRIS_freeRAS2VoxelMap(MRIS_SurfRAS2VoxelMap** const cachePtr); // not thread safe

// these are the inverse of the previous two
int          MRISsurfaceRASFromVoxel(MRI_SURFACE *mris, MRI *mri, 
                                     double x, double y, double z, 
                                     double *pr, double *pa, double *ps) ;
int          MRISsurfaceRASFromVoxelCached(MRI_SURFACE *mris, MRI *mri, 
                                           double x, double y, double z, 
                                           double *pr, double *pa, double *ps);

int          MRISsurfaceRASToTalairachVoxel(MRI_SURFACE *mris, MRI *mri,
    double xw, double yw, double zw,
    double *pxv, double *pyv, double *pzv) ;

int          MRIStalairachToVertex(MRI_SURFACE *mris,
                                   double xt, double yt, double zt) ;
int           MRIScanonicalToVertex(MRI_SURFACE *mris,
                                    double phi,
                                    double theta) ;
MRI_SURFACE  *MRIStalairachTransform(MRI_SURFACE *mris_src,
                                     MRI_SURFACE *mris_dst);
MRI_SURFACE  *MRISunfold(MRI_SURFACE *mris, INTEGRATION_PARMS *parms,
                         int max_passes) ;
MRI_SURFACE  *MRISquickSphere(MRI_SURFACE *mris, INTEGRATION_PARMS *parms,
                              int max_passes) ;
int          MRISregister(MRI_SURFACE *mris,
                          MRI_SP *mrisp_template,
                          INTEGRATION_PARMS *parms,
                          int max_passes,
                          float min_degrees,
                          float max_degrees,
                          int nangles) ;
int          MRISrigidBodyAlignLocal(MRI_SURFACE *mris,
                                     INTEGRATION_PARMS *parms) ;
int          MRISrigidBodyAlignGlobal(MRI_SURFACE *mris,
                                      INTEGRATION_PARMS *parms,
                                      float min_degrees,
                                      float max_degrees,
                                      int nangles) ;
MRI_SURFACE  *MRISunfoldOnSphere(MRI_SURFACE *mris,
                                 INTEGRATION_PARMS *parms,
                                 int max_passes);
MRI_SURFACE  *MRISflatten(MRI_SURFACE *mris, INTEGRATION_PARMS *parms) ;
MRI_SURFACE  *MRISremoveNegativeVertices(MRI_SURFACE *mris,
    INTEGRATION_PARMS *parms,
    int min_neg, float min_neg_pct) ;
int          MRIScomputeFaceAreas(MRI_SURFACE *mris) ;
int          MRISupdateEllipsoidSurface(MRI_SURFACE *mris) ;
MRI_SURFACE  *MRISrotate(MRI_SURFACE *mris_src, MRI_SURFACE *mris_dst,
                         float alpha, float beta, float gamma) ;

MRI          *MRISwriteIntoVolume(MRI_SURFACE *mris, MRI *mri, int which) ;
MRI_SURFACE  *MRISreadFromVolume(MRI *mri, MRI_SURFACE *mris, int which) ;



int          MRIScomputeTriangleProperties(MRI_SURFACE *mris) ;
int          MRISpaintVolume(MRI_SURFACE *mris, LTA *lta, MRI *mri) ;
int          MRISsampleStatVolume(MRI_SURFACE *mris, void *sv,int time,
                                  int use_talairach_xform);

int          MRISflattenPatch(MRI_SURFACE *mris) ;
int          MRISflattenPatchRandomly(MRI_SURFACE *mris) ;
int          MRIScomputeMeanCurvature(MRI_SURFACE *mris) ;

int          MRIScomputeEulerNumber(MRI_SURFACE *mris, int *pnvertices,
                                    int *pnfaces, int *pnedges) ;
int          MRIStopologicalDefectIndex(MRI_SURFACE *mris) ;
int          MRISremoveTopologicalDefects(MRI_SURFACE *mris,
                                          float curv_thresh);

int          MRIScomputeSecondFundamentalFormAtVertex(MRI_SURFACE *mris,
                                                      int vno,
                                                      int *vertices,
                                                      int vnum) ;
int          MRIScomputeSecondFundamentalFormThresholded(MRI_SURFACE *mris,
                                                         double thresh) ;
int          MRIScomputeSecondFundamentalForm(MRI_SURFACE *mris) ;
int          MRISuseCurvatureDifference(MRI_SURFACE *mris) ;
int          MRISuseCurvatureStretch(MRI_SURFACE *mris) ;
int          MRISuseCurvatureMax(MRI_SURFACE *mris) ;
int          MRISuseCurvatureMin(MRI_SURFACE *mris) ;
int          MRISuseNegCurvature(MRI_SURFACE *mris) ;
int          MRISuseAreaErrors(MRI_SURFACE *mris) ;
int          MRISuseGaussianCurvature(MRI_SURFACE *mris) ;
int          MRISclearCurvature(MRI_SURFACE *mris) ;
int          MRISclearDistances(MRI_SURFACE *mris) ;
int          MRISusePrincipalCurvature(MRI_SURFACE *mris) ;
int          MRISuseMeanCurvature(MRI_SURFACE *mris) ;
int          MRISuseK1Curvature(MRI_SURFACE *mris);
int          MRISuseK2Curvature(MRI_SURFACE *mris);
int          MRISusePrincipalCurvatureFunction(MRI_SURFACE*		pmris, 
                                               float 			(*f)(float k1, float k2));


int          MRIScomputeCurvatureIndices(MRI_SURFACE *mris,
                                         double *pici, double *pfi) ;
int          MRISuseCurvatureRatio(MRI_SURFACE *mris) ;
int          MRISuseCurvatureContrast(MRI_SURFACE *mris) ;

double MRIScomputeFolding(MRI_SURFACE *mris) ;
double MRISavgVetexRadius(MRIS *Surf, double *StdDev);

int          MRISprojectOntoCylinder(MRI_SURFACE *mris, float radius) ;
double       MRISaverageRadius(MRI_SURFACE *mris) ;
double       MRISaverageCanonicalRadius(MRI_SURFACE *mris) ;
double       MRISmaxRadius(MRI_SURFACE *mris) ;
int          MRISinflateToSphere(MRI_SURFACE *mris, INTEGRATION_PARMS *parms) ;
int          MRISinflateBrain(MRI_SURFACE *mris, INTEGRATION_PARMS *parms) ;
double       MRISrmsTPHeight(MRI_SURFACE *mris) ;
double       MRIStotalVariation(MRI_SURFACE *mris) ;
double       MRIStotalVariationDifference(MRI_SURFACE *mris) ;
double       MRIScurvatureError(MRI_SURFACE *mris, double Kd) ;
MRI_SURFACE  *MRISscaleBrain(MRI_SURFACE *mris_src, MRI_SURFACE *mris_dst,
                             float scale) ;
int          MRISstoreMetricProperties(MRI_SURFACE *mris) ;
int          MRISrestoreMetricProperties(MRI_SURFACE *mris) ;
double       MRIScomputeAnalyticDistanceError(MRI_SURFACE *mris, int which,
    FILE *fp);
int          MRISzeroNegativeAreas(MRI_SURFACE *mris) ;
int          MRIScountNegativeTriangles(MRI_SURFACE *mris) ;
int          MRIScountMarked(MRI_SURFACE *mris, int mark_threshold) ;
int MRIScountRipped(MRIS *mris);
int MRIScountAllMarked(MRIS *mris);
int          MRIScountTotalNeighbors(MRI_SURFACE *mris, int nsize) ;
int          MRISstoreMeanCurvature(MRI_SURFACE *mris) ;
int          MRISreadTetherFile(MRI_SURFACE *mris,
                                const char *fname,
                                float radius) ;
int          MRISreadVertexPositions(MRI_SURFACE *mris,const  char *fname) ;
int          MRISspringTermWithGaussianCurvature(MRI_SURFACE *mris,
                                                 double gaussian_norm,
                                                 double l_spring) ;
int          MRISmarkedSpringTerm(MRI_SURFACE *mris, double l_spring) ;
double       MRISmomentumTimeStep(MRI_SURFACE *mris,
                                  float momentum,
                                  float dt,
                                  float tol,
                                  float n_averages) ;
int          MRISapplyGradient(MRI_SURFACE *mris, double dt) ;
int          MRIScomputeNormals(MRI_SURFACE *mris) ;
int          MRIScomputeSurfaceNormals(MRI_SURFACE *mris,
                                       int which,
                                       int navgs) ;
int          MRIScomputeMetricProperties(MRI_SURFACE *mris) ;
double       MRISrescaleMetricProperties(MRIS *surf);
int          MRISrestoreOldPositions(MRI_SURFACE *mris) ;
int          MRISstoreCurrentPositions(MRI_SURFACE *mris) ;
int          MRISupdateSurface(MRI_SURFACE *mris) ;
double       MRISpercentDistanceError(MRI_SURFACE *mris) ;
int          MRISscaleBrainArea(MRI_SURFACE *mris) ;


int          MRISPsetFrameVal(MRI_SP *mrisp, int frame, float val) ;
MRI_SP       *MRISPcombine(MRI_SP *mrisp, MRI_SP *mrisp_template, int fno);
MRI_SP       *MRISPaccumulate(MRI_SP *mrisp, MRI_SP *mrisp_template, int fno);
int          MRISPcoordinate(MRI_SP *mrisp, float x, float y, float z,
                             int *pu, int *pv) ;

typedef struct MRISPfunctionValResultForAlpha {
    double curr;
    double next;
} MRISPfunctionValResultForAlpha;

void MRISPfunctionVal_radiusR(                                                      // returns the value that would be stored in resultsForEachFno[0] for fnoLo
                              MRI_SURFACE_PARAMETERIZATION *mrisp,  
                              MRISPfunctionValResultForAlpha* resultsForEachAlpha,  // must be numAlphas elements
                              MRI_SURFACE *mris,
                              float r, float x, float y, float z, 
                              int fno, bool getNextAlso,                            // always fills in resultsForEachAlpha.curr for fno, optionally fills in .next for fno+1
                              const float* alphas, float numAlphas,                 // rotate x,y,z by these alphas (radians) and get the values
                              bool trace) ;                                         // note: this rotation is around the z axis, hence z does not change
                             
double       MRISPfunctionValTraceable(MRI_SURFACE_PARAMETERIZATION *mrisp,
                              MRI_SURFACE *mris,
                              float x, float y, float z, int fno, bool trace) ;
double       MRISPfunctionVal(MRI_SURFACE_PARAMETERIZATION *mrisp,
                              MRI_SURFACE *mris,
                              float x, float y, float z, int fno) ;
                              
MRI_SP       *MRIStoParameterizationBarycentric(MRI_SURFACE *mris, MRI_SP *mrisp,
						float scale, int fno) ;
MRI_SURFACE  *MRISfromParameterizationBarycentric(MRI_SP *mrisp, MRI_SURFACE *mris,
						  int fno) ;

MRI_SP       *MRIStoParameterization(MRI_SURFACE *mris, MRI_SP *mrisp,
                                     float scale, int fno) ;
MRI_SURFACE  *MRISfromParameterization(MRI_SP *mrisp, MRI_SURFACE *mris,
                                       int fno) ;
MRI_SURFACE  *MRISnormalizeFromParameterization(MRI_SP *mrisp,
                                                MRI_SURFACE *mris, int fno) ;
MRI_SP       *MRISgradientToParameterization(MRI_SURFACE *mris, MRI_SP *mrisp,
                                             float scale) ;
MRI_SURFACE  *MRISgradientFromParameterization(MRI_SP*mrisp,MRI_SURFACE *mris);

MRI_SP       *MRIScoordsToParameterization(MRI_SURFACE *mris, MRI_SP *mrisp,
                                           float scale, int which_vertices) ;
MRI_SURFACE  *MRIScoordsFromParameterization(MRI_SP *mrisp, MRI_SURFACE *mris, int which_vertices);


float         MRISPsample(MRI_SP *mrisp, float x, float y, float z, int fno) ;
MRI_SP       *MRISPblur(MRI_SP *mrisp_src, MRI_SP *mrisp_dst, float sigma,
                        int fno) ;
MRI_SP       *MRISPconvolveGaussian(MRI_SP *mrisp_src, MRI_SP *mrisp_dst,
                                    float sigma, float radius, int fno) ;
MRI_SP       *MRISPalign(MRI_SP *mrisp_orig, MRI_SP *mrisp_src,
                         MRI_SP *mrisp_tmp, MRI_SP *mrisp_dst) ;
MRI_SP       *MRISPtranslate(MRI_SP *mrisp_src, MRI_SP *mrisp_dst, int du,
                             int dv) ;
MRI_SP       *MRISPclone(MRI_SP *mrisp_src) ;
MRI_SP       *MRISPalloc(float scale, int nfuncs) ;
int          MRISPfree(MRI_SP **pmrisp) ;
MRI_SP       *MRISPread(char *fname) ;
int          MRISPwrite(MRI_SP *mrisp, char *fname) ;

int          MRISwriteArea(MRI_SURFACE *mris,const  char *sname) ;
int          MRISwriteMarked(MRI_SURFACE *mris,const  char *sname) ;
int          MRISmarkedToCurv(MRI_SURFACE *mris) ;
int          MRISdToCurv(MRI_SURFACE *mris) ;

double       MRISParea(MRI_SP *mrisp) ;


#define ORIGINAL_VERTICES   0
#define ORIG_VERTICES       ORIGINAL_VERTICES
#define GOOD_VERTICES       1
#define TMP_VERTICES        2
#define CANONICAL_VERTICES  3
#define CURRENT_VERTICES    4
#define INFLATED_VERTICES   5
#define FLATTENED_VERTICES  6
#define PIAL_VERTICES       7
#define TMP2_VERTICES       8
#define WHITE_VERTICES      9
#define TARGET_VERTICES     10
#define LAYERIV_VERTICES    11
#define LAYER4_VERTICES     LAYERIV_VERTICES
#define VERTEX_NORMALS      12
#define PIAL_NORMALS        13
#define WHITE_NORMALS       14


int MRISsaveVertexPositions(MRI_SURFACE *mris, int which) ;
int MRISrestoreVertexPositions(MRI_SURFACE *mris, int which) ;
int MRISrestoreNormals(MRI_SURFACE *mris, int which) ;
int MRISsaveNormals(MRI_SURFACE *mris, int which) ;

/* constants for vertex->tethered */
#define TETHERED_NONE           0
#define TETHERED_FRONTAL_POLE   1
#define TETHERED_OCCIPITAL_POLE 2
#define TETHERED_TEMPORAL_POLE  3

#define MAX_TALAIRACH_Y         100.0f

/* constants for mris->hemisphere */
#define LEFT_HEMISPHERE         0
#define RIGHT_HEMISPHERE        1
#define NO_HEMISPHERE           2
#define BOTH_HEMISPHERES        3

#if 0
#define DEFAULT_A  44.0f
#define DEFAULT_B  122.0f
#define DEFAULT_C  70.0f
#else
#define DEFAULT_A  122.0f
#define DEFAULT_B  122.0f
#define DEFAULT_C  122.0f
#endif
#define DEFAULT_RADIUS  100.0f

#define MAX_DIM    DEFAULT_B

#if 1
#define DT_INCREASE  1.1 /* 1.03*/
#define DT_DECREASE  0.5
#else
#define DT_INCREASE  1.0 /* 1.03*/
#define DT_DECREASE  1.0
#endif
#define DT_MIN       0.01
#ifdef ERROR_RATIO
#undef ERROR_RATIO
#endif
#define ERROR_RATIO  1.03  /* 1.01 then 1.03 */

#define NO_LABEL     -1


#define WHITE_SURFACE 0
#define GRAY_SURFACE  1
#define GRAY_MID      2

#define REVERSE_X     0
#define REVERSE_Y     1
#define REVERSE_Z     2

int   MRIStranslate(MRI_SURFACE *mris, float dx, float dy, float dz) ;
int   MRISpositionSurface(MRI_SURFACE *mris, MRI *mri_brain,
                          MRI *mri_smooth, INTEGRATION_PARMS *parms);
int   MRISpositionSurfaces(MRI_SURFACE *mris, MRI **mri_flash,
                           int nvolumes, INTEGRATION_PARMS *parms);

int MRISpositionSurface_mef(MRI_SURFACE *mris,
                            MRI *mri_30,
                            MRI *mri_5,
                            INTEGRATION_PARMS *parms,
                            float weight30,
                            float weight5);

int   MRISmoveSurface(MRI_SURFACE *mris, MRI *mri_brain,
                      MRI *mri_smooth, INTEGRATION_PARMS *parms);
int   MRISscaleVals(MRI_SURFACE *mris, float scale) ;
int   MRISsetVals(MRI_SURFACE *mris, float val) ;
int   MRISsetValBaks(MRI_SURFACE *mris, float val) ;
int   MRISaverageD(MRI_SURFACE *mris, int navgs) ;
int   MRISgaussianFilterD(MRI_SURFACE *mris, double wt) ;
int   MRISaverageVals(MRI_SURFACE *mris, int navgs) ;
int   MRISaverageVal2baks(MRI_SURFACE *mris, int navgs) ;
int   MRISaverageVal2s(MRI_SURFACE *mris, int navgs) ;
int   MRISaverageMarkedVals(MRI_SURFACE *mris, int navgs) ;
int   MRISaverageMarkedStats(MRI_SURFACE *mris, int navgs) ;
int   MRISaverageEveryOtherVertexPositions(MRI_SURFACE *mris,
                                           int navgs,
                                           int which) ;
int   MRISsoapBubbleVertexPositions(MRI_SURFACE *mris, int navgs) ;
int   MRISsoapBubbleOrigVertexPositions(MRI_SURFACE *mris, int navgs) ;
int   MRISsoapBubbleTargetVertexPositions(MRI_SURFACE *mris, int navgs) ;
MRI   *MRISwriteSurfaceIntoVolume(MRI_SURFACE *mris, MRI *mri_template,
                                  MRI *mri) ;
#if 0
int   MRISmeasureCorticalThickness(MRI_SURFACE *mris, MRI *mri_brain,
                                   MRI *mri_wm, float nsigma) ;
#else
int   MRISmeasureCorticalThickness(MRI_SURFACE *mris, int nbhd_size,
                                   float max_thickness) ;
#endif

#include "mrishash.h"
int  MRISmeasureThicknessFromCorrespondence(MRI_SURFACE *mris, MHT *mht, float max_thick) ;
int MRISfindClosestOrigVertices(MRI_SURFACE *mris, int nbhd_size) ;
int MRISfindClosestPialVerticesCanonicalCoords(MRI_SURFACE *mris, int nbhd_size) ;

int   MRISmarkRandomVertices(MRI_SURFACE *mris, float prob_marked) ;
int   MRISmarkNegativeVertices(MRI_SURFACE *mris, int mark) ;
int   MRISripNegativeVertices(MRI_SURFACE *mris) ;
int   MRISclearGradient(MRI_SURFACE *mris) ;
int   MRISclearMarks(MRI_SURFACE *mris) ;
int   MRISclearMark2s(MRI_SURFACE *mris) ;
int   MRISclearFaceMarks(MRI_SURFACE *mris) ;
int   MRISclearFixedValFlags(MRI_SURFACE *mris) ;
int   MRIScopyFixedValFlagsToMarks(MRI_SURFACE *mris) ;
int   MRISclearAnnotations(MRI_SURFACE *mris) ;
int   MRISsetMarks(MRI_SURFACE *mris, int mark) ;
int   MRISsequentialAverageVertexPositions(MRI_SURFACE *mris, int navgs) ;
int   MRISreverseCoords(MRI_SURFACE *mris, int which_direction, int reverse_face_order, int which_coords) ;
int   MRISreverse(MRI_SURFACE *mris, int which, int reverse_face_order) ;
int   MRISdisturbOriginalDistances(MRI_SURFACE *mris, double max_pct) ;
double MRISstoreAnalyticDistances(MRI_SURFACE *mris, int which) ;
int   MRISnegateValues(MRI_SURFACE *mris) ;
int   MRIScopyMeansToValues(MRI_SURFACE *mris) ;
int   MRIScopyCurvatureToValues(MRI_SURFACE *mris) ;
int   MRIScopyCurvatureToImagValues(MRI_SURFACE *mris) ;
int   MRIScopyCurvatureFromValues(MRI_SURFACE *mris) ;
int   MRIScopyVal2ToVal(MRI_SURFACE *mris) ;
int   MRIScopyVal2BakToVal(MRI_SURFACE *mris) ;
int   MRIScopyCurvatureFromImagValues(MRI_SURFACE *mris) ;
int   MRIScopyImaginaryMeansToValues(MRI_SURFACE *mris) ;
int   MRIScopyStandardErrorsToValues(MRI_SURFACE *mris) ;
int   MRIScopyImagValuesToCurvature(MRI_SURFACE *mris) ;
int   MRIScopyValuesToCurvature(MRI_SURFACE *mris) ;
int   MRISaccumulateMeansInVolume(MRI_SURFACE *mris, MRI *mri, int mris_dof,
                                  int mri_dof, int coordinate_system,int sno);
int   MRISaccumulateStandardErrorsInVolume(MRI_SURFACE *mris, MRI *mri,
    int mris_dof, int mri_dof,
    int coordinate_system, int sno) ;
int   MRISaccumulateMeansOnSurface(MRI_SURFACE *mris, int total_dof,
                                   int new_dof);
int   MRISaccumulateImaginaryMeansOnSurface(MRI_SURFACE *mris, int total_dof,
    int new_dof);
int   MRISaccumulateStandardErrorsOnSurface(MRI_SURFACE *mris,
    int total_dof,int new_dof);
#define GRAY_WHITE     1
#define GRAY_CSF       2
int
MRIScomputeMaxGradBorderValuesPial(MRI_SURFACE *mris,MRI *mri_brain,
                                   MRI *mri_smooth, double sigma,
                                   float max_thickness,
                                   float dir, FILE *log_fp,
                                   int callno, MRI *mri_mask) ;
int
MRIScomputeMaxGradBorderValues(MRI_SURFACE *mris,MRI *mri_brain,
                               MRI *mri_smooth, double sigma,
                               float max_thickness, float dir, FILE *log_fp,
                               MRI *mri_wm, int callno) ;
int MRIScomputeInvertedGrayWhiteBorderValues(MRI_SURFACE *mris,
                                             MRI *mri_brain,
                                             MRI *mri_smooth,
                                             double inside_hi,
                                             double border_hi,
                                             double border_low,
                                             double outside_low,
                                             double outside_hi,
                                             double sigma,
                                             float max_thickness,
                                             FILE *log_fp);
int MRIScomputeInvertedPialBorderValues(MRI_SURFACE *mris,
                                        MRI *mri_brain,
                                        MRI *mri_smooth,
                                        double inside_hi,
                                        double border_hi,
                                        double border_low,
                                        double outside_low,
                                        double outside_hi,
                                        double sigma,
                                        float max_thickness,
                                        FILE *log_fp);
int   MRIScomputeBorderValues(MRI_SURFACE *mris,
                              MRI *mri_brain,
                              MRI *mri_smooth,
                              double inside_hi,
                              double border_hi,
                              double border_low,
                              double outside_low,
                              double outside_hi,
                              double sigma,
                              float max_dist,
                              FILE *log_fp,
                              int white,
                              MRI *mri_mask, double thresh, int flags, MRI *mri_aseg);
int  MRIScomputeWhiteSurfaceValues(MRI_SURFACE *mris, MRI *mri_brain,
                                   MRI *mri_smooth);
int  MRIScomputeGraySurfaceValues(MRI_SURFACE *mris, MRI *mri_brain,
                                  MRI *mri_smooth, float gray_surface);
int  MRIScomputeDistanceErrors(MRI_SURFACE *mris, int nbhd_size,int max_nbrs);
int  MRISsetAllMarks(MRI_SURFACE *mris, int mark) ;
int  MRISscaleCurvature(MRI_SURFACE *mris, float scale) ;
int  MRISwriteTriangularSurface(MRI_SURFACE *mris,const char *fname) ;
int  MRISripFaces(MRI_SURFACE *mris) ;
int  MRISremoveRippedFaces(MRI_SURFACE *mris) ;
int  MRISremoveRippedVertices(MRI_SURFACE *mris);
int  MRISremoveRipped(MRI_SURFACE *mris) ;
int  MRISbuildFileName(MRI_SURFACE *mris, const char *sname, char *fname) ;
int  MRISsmoothSurfaceNormals(MRI_SURFACE *mris, int niter) ;
int  MRISsoapBubbleD(MRI_SURFACE *mris, int niter) ;
int  MRISsoapBubbleVals(MRI_SURFACE *mris, int niter) ;
int  MRISmodeFilterVals(MRI_SURFACE *mris, int niter) ;
int  MRISmodeFilterAnnotations(MRI_SURFACE *mris, int niter) ;
int  MRISmodeFilterZeroVals(MRI_SURFACE *mris) ;
int  MRISreadBinaryAreas(MRI_SURFACE *mris,const  char *mris_fname) ;
int  MRISwriteAreaErrorToValFile(MRI_SURFACE *mris,const  char *name) ;
int  MRIStransform(MRI_SURFACE *mris, MRI *mri,
                   TRANSFORM *transform, MRI *mri_dst) ;
int  MRISmatrixMultiply(MRIS *mris, MATRIX *M);

int  MRISanisotropicScale(MRI_SURFACE *mris, float sx, float sy, float sz) ;
double MRIScomputeVertexSpacingStats(MRI_SURFACE *mris, double *psigma,
                                     double *pmin, double *pmax, int *pvno,
                                     int *pvno2, int which_vertices);
double MRIScomputeTotalVertexSpacingStats(MRI_SURFACE *mris, double *psigma,
                                          double *pmin, double *pmax,
                                          int *pvno,
                                          int *pvno2);
double MRIScomputeFaceAreaStats(MRI_SURFACE *mris, double *psigma,
                                double *pmin, double *pmax);
int MRISprintTessellationStats(MRI_SURFACE *mris, FILE *fp) ;
int MRISprintVertexStats(MRI_SURFACE *mris, int vno, FILE *fp, int which_vertices) ;
int MRISmergeIcosahedrons(MRI_SURFACE *mri_src, MRI_SURFACE *mri_dst) ;
int MRISinverseSphericalMap(MRI_SURFACE *mris, MRI_SURFACE *mris_ico) ;

////////////////////////////////////////////////////
/* for mris_topo_fixer */
typedef struct
{
  MRIS *mris;
  int n_vertices,n_faces; //number of vertices & faces before top. correction
  int *vtrans_to,*ftrans_to,*vtrans_from,*ftrans_from;
  MRIS *mris_source;
}
MRI_PATCH, MRIP;

/* Different verbose mode for mris_fix_topology and mris_topo_fix */
#define VERBOSE_MODE_DEFAULT 1
#define VERBOSE_MODE_LOW 2
#define VERBOSE_MODE_MEDIUM 3
#define VERBOSE_MODE_HIGH 4

#include "histo.h" // HISTOGRAM

typedef struct
{
  int verbose; // verbose mode
  int smooth;  // smoothing defect
  int match;   // using local intensity to match surface
  int defect_number; // the defect_number
  int mode; // which mode to use (not used so far)
  int no_self_intersections; //to prevent self-intersection
  int contrast; //direction of the contrast
  int write; //writing out temporary surfaces using fname
  char fname[STRLEN] ;
  double nattempts_percent;
  int nattempts;
  int minimal_mode;
  int nminattempts;
  double minimal_loop_percent;
  int nminimal_attempts;
  int max_face;
  void* patchdisk; // the patching surfaces
  // loglikelihood
  double  l_mri ;
  double  l_curv ;
  double  l_qcurv;
  double  l_unmri ;
  int volume_resolution; /* used if l_unmri is on */
  MRI *mri; //brain volume
  MRI *mri_wm; //wm volume
  HISTOGRAM *h_k1, *h_k2,*h_gray,*h_white,*h_dot,*h_border, *h_grad;
  MRI *mri_gray_white, *mri_k1_k2;
  MATRIX *transformation_matrix;
  //defect info
  MRIP *mrip;
  MRIS *mris_defect;
  void *defect_list;
  void   *dp;
  //statistics
  float fitness,initial_fitness;
  int ngeneratedpatches,nselfintersectingpatches;
}
TOPOFIX_PARMS;

void MRIScomputeInitialFitness(MRIS *mris, TOPOFIX_PARMS *parms);
void MRIScomputeDistanceVolume(TOPOFIX_PARMS *parms,
                               float distance_to_surface);
void MRISsaveLocal(MRIS *mris, TOPOFIX_PARMS *parms, char *name); //floflo
int MRISisSurfaceValid(MRIS *mris, int patch,int verbose);
void MRISinitTopoFixParameters(MRIS *mris, TOPOFIX_PARMS *parms);
void MRISinitDefectParameters(MRIS *mris, TOPOFIX_PARMS *parms);
void TOPOFIXfreeDP(TOPOFIX_PARMS *parms);
void MRISinitDefectPatch(MRIS *mris, TOPOFIX_PARMS *parms);
void MRISdefectMatch(MRIS *mris, TOPOFIX_PARMS *parms);
void MRISprintInfo(TOPOFIX_PARMS *parms);
double MRIScomputeFitness(MRIS* mris,TOPOFIX_PARMS *parms,int verbose);
int IsMRISselfIntersecting(MRI_SURFACE *mris);
void MRISmapOntoSphere(MRIS *mris);
void MRISidentifyDefects(MRIS *mris, TOPOFIX_PARMS *parms);
void MRISmarkPatchVertices(MRIS *mris,
                           TOPOFIX_PARMS *parms,
                           int ninitvertices);
void MRISmarkBorderVertices(MRIS *mris,
                            TOPOFIX_PARMS *parms,
                            int mark);

#define GREEDY_SEARCH 0
#define GENETIC_SEARCH 1
#define RANDOM_SEARCH 2

typedef struct
{
  int     max_patches ;
  int     max_unchanged ;
  int     niters;  /* stop the genetic algorithm after n iterations */
  int     genetic; /* to use the genetic algorithm */
  int     search_mode; /* which topology correction (greedy,genetic,random)*/
  int     retessellation_mode; /* which retessellation (ordering dependent)*/
  int     vertex_eliminate; /* kill less used vertices */
  int     initial_selection; /* find set of initial chromosomes */
  double  l_mri ;
  double  l_curv ;
  double  l_qcurv;
  double  l_unmri ;
  int volume_resolution; /* used if l_unmri is on */
  int keep; /* keep every vertex in the defect */
  int edge_table; /*using edge table or not */
  char *save_fname; /* save results into folder name save_fname */
  int defect_number; /* save only for one specific defect */
  int verbose; /* outputs information */
  int smooth; /* smoothing the patch */
  int match; /* matching the patch onto the surface using local parameters */
  int movie; /* save interesting files for movie purpose */
  int correct_defect; /* correct only one single defect */
  int check_surface_intersection; /* check if self-intersection happens */
  int optimal_mapping; /* find optmal mapping by genrating sevral mappings */
}
TOPOLOGY_PARMS ;

int MRIScenterSphere(MRI_SURFACE *mris);
int MRISmarkOrientationChanges(MRI_SURFACE *mris);
MRIS* MRISextractMainComponent(MRI_SURFACE *mris,
                               int do_not_extract,
                               int verbose,
                               int *ncpts);
MRIS* MRISextractMarkedVertices(MRIS *mris);
MRIS* MRISremoveRippedSurfaceElements(MRIS *mris);

MRI_SURFACE *MRIScorrectTopology(MRI_SURFACE *mris,
                                 MRI_SURFACE *mris_corrected,
                                 MRI *mri,
                                 MRI *mri_wm,
                                 int nsmooth,
                                 TOPOLOGY_PARMS *parms) ;
int MRISsmoothOnSphere(MRIS* mris, int niters);
int mrisCountIntersectingFaces(MRIS *mris, int*flist , int nfaces);
int MRIScountNegativeFaces(MRI_SURFACE *mris) ;
int MRISevertSurface(MRI_SURFACE *mris) ;
int MRISripDefectiveFaces(MRI_SURFACE *mris) ;
int MRISunrip(MRI_SURFACE *mris) ;
int MRISdivideLongEdges(MRI_SURFACE *mris, double thresh) ;
int MRISdivideEdges(MRI_SURFACE *mris, int npoints) ;
int MRISremoveTriangleLinks(MRI_SURFACE *mris) ;
int MRISsetOriginalFileName(char *orig_name) ;
int MRISsetSulcFileName(const char *sulc_name) ;
int MRISsetCurvatureName(int nth, const char *name);
int MRISprintCurvatureNames(FILE *fp);
int MRISsetInflatedFileName(char *inflated_name) ;
int MRISsetRegistrationSigmas(float *sigmas, int nsigmas) ;

int MRISextractVertexCoords(MRI_SURFACE *mris, float *locations[3], int which_vertices) ;
int MRISimporttVertexCoords(MRI_SURFACE *mris, float *locations[3], int which_vertices) ;
int MRISextractCurvatureVector(MRI_SURFACE *mris, float *curvs) ;
int MRISextractCurvatureDoubleVector(MRI_SURFACE *mris, double *curvs) ;
int MRISextractCurvatureVectorDouble(MRI_SURFACE *mris, double *curvs, int offset) ;
#define MRISexportCurvatureVector  MRISextractCurvatureVector

int MRISimportCurvatureVector(MRI_SURFACE *mris, float *curvs) ;
int MRISimportValVector(MRI_SURFACE *mris, float *vals) ;
int MRISexportValVector(MRI_SURFACE *mris, float *vals) ;
int MRISexportValVectorDouble(MRI_SURFACE *mris, double *vals, int offset) ;
int MRISimportValFromMatrixColumn(MRI_SURFACE *mris, MATRIX *m, int col) ;
int MRISimportValFromMRI(MRI_SURFACE *mris, MRI *mri, int frame) ;


/* multi-timepoint (or stc) files */
int  MRISwriteStc(char *fname, MATRIX *m_data, float epoch_begin_lat,
                  float sample_period, int *vertices) ;

#define MAX_LINKS 10
typedef struct
{
  double     tx, ty, tz ;   // target coords
  int        l_in ;         // inside label
  int        l_out ;        // outside label
  HISTOGRAM *h_in ;         // inside label histogram
  HISTOGRAM *h_out ;        // inside label histogram
  double     mag ;          // directional derivative in normal dir initially
  double     p ;            // p-value for user to fill in
}
VERTEX_INFO ;

typedef struct
{
  MRI_SURFACE *mris[MAX_SURFACES] ;
  int         nsurfaces ;
  int         nvertices ;   // sum of individual surface nvertices
  int         nfaces ;      // sum of individual surface faces
  int         labels[MAX_SURFACES] ;  // interior label of the structure
  MRI_SURFACE *mris_total ; // single surface with all other surfs in it
  VERTEX_INFO *vi ;                   // one/vertex in mris_total
  int         vstart[MAX_SURFACES] ;  /* starting index of this
                                         surface in mris_total vertices */
}
MRI_SURFACE_ARRAY, MSA ;
#if 1
float  MRISdistanceToSurface(MRI_SURFACE *mris, MHT *mht,
                             float x0, float y0, float z0,
                             float nx, float ny, float nz) ;
int    MRISexpandSurface(MRI_SURFACE *mris,
                         float distance,
                         INTEGRATION_PARMS *parms, int use_thickness, int nsurfaces) ;
int MRISripZeroThicknessRegions(MRI_SURFACE *mris) ;

#endif

/* cortical ribbon */
MRI   *MRISribbon(MRI_SURFACE *inner_mris,
                  MRI_SURFACE *outer_mris,
                  MRI *mri_src,
                  MRI *mri_dst);
MRI   *MRISaccentuate(MRI *mri_src,
                      MRI *mri_dst,
                      int lo_thresh,
                      int hi_thresh);
MRI *MRISfillInterior(MRI_SURFACE *mris,
                      double resolution,
                      MRI *mri_interior) ;
int MRISfillInteriorRibbonTest(char *subject, int UseNew, FILE *fp);
MRI   *MRISshell(MRI *mri_src,
                 MRI_SURFACE *mris,
                 MRI *mri_dst,
                 int clearflag);
MRI   *MRISfloodoutside(MRI *mri_src,MRI *mri_dst);
// src never used. dst is modified

/* high resolution cortical ribbon */
MRI   *MRISpartialribbon(MRI_SURFACE *inner_mris_lh,
                         MRI_SURFACE *outer_mris_lh,
                         MRI_SURFACE *inner_mris_rh,
                         MRI_SURFACE *outer_mris_rh,
                         MRI *mri_src,
                         MRI *mri_dst,
                         MRI *mri_mask);
MRI   *MRISpartialaccentuate(MRI *mri_src,
                             MRI *mri_dst,
                             int lo_thresh,
                             int hi_thresh);
MRI   *MRISpartialshell(MRI *mri_src,
                        MRI_SURFACE *mris,
                        MRI *mri_dst,
                        int clearflag);
MRI   *MRISpartialfloodoutside(MRI *mri_src,
                               MRI *mri_dst);
// src is used. dst must be initialized

#define MRIS_BINARY_QUADRANGLE_FILE    0    /* homegrown */
#define MRIS_ASCII_TRIANGLE_FILE       1    /* homegrown */
#define MRIS_ASCII_FILE MRIS_ASCII_TRIANGLE_FILE
#define MRIS_GEO_TRIANGLE_FILE         2    /* movie.byu format */
#define MRIS_ICO_SURFACE               3
#define MRIS_TRIANGULAR_SURFACE        MRIS_ICO_SURFACE
#define MRIS_ICO_FILE                  4
#define MRIS_VTK_FILE                  5
#define MRIS_STL_FILE                  6
#define MRIS_GIFTI_FILE                7
#define MRIS_ANNOT_FILE                8
#define MRIS_VOLUME_FILE               9


#define IS_QUADRANGULAR(mris)                   \
  (mris->type == MRIS_BINARY_QUADRANGLE_FILE)


/* actual constants are in mri.h */
#define RH_LABEL           MRI_RIGHT_HEMISPHERE
#define RH_LABEL2          MRI_RIGHT_HEMISPHERE2
#define LH_LABEL           MRI_LEFT_HEMISPHERE

#define MRISPvox(m,u,v)   (*IMAGEFpix(m->Ip,u,v))


/* VECTORIAL_REGISTRATION*/
int MRISPfunctionVectorVals(MRI_SURFACE_PARAMETERIZATION *mrisp,
                            MRI_SURFACE *mris,
                            float x, float y, float z,
                            int *frames, int nframes, double *vals);
MRI_SURFACE * MRISfromParameterizations(MRI_SP *mrisp,
                                        MRI_SURFACE *mris, int *frames,
                                        int *indices,int nframes);
MRI_SP * MRIStoParameterizations(MRI_SURFACE *mris,
                                 MRI_SP *mrisp, float scale,int *frames,
                                 int *indices,int nframes);
MRI_SP * MRISPblurFrames(MRI_SP *mrisp_src,
                         MRI_SP *mrisp_dst, float sigma, int *frames,
                         int nframes);

typedef struct
{
  float   x ;
  float   y ;
  float   z ;
}
SMALL_VERTEX ;

typedef struct
{
  int   nvertices ;
  SMALL_VERTEX *vertices ;
}
SMALL_SURFACE ;


int   MRISpositionSurfaceArray(MRI_SURFACE_ARRAY *msa, MRI *mri_brain,
                               MRI *mri_smooth, INTEGRATION_PARMS *parms);

#define MRISSread  MRISreadVerticesOnly
SMALL_SURFACE *MRISreadVerticesOnly(char *fname) ;
int           MRISSfree(SMALL_SURFACE **pmriss) ;


int  MRISsubsampleDist(MRI_SURFACE *mris, float spacing) ;
int  MRISwriteDecimation(MRI_SURFACE *mris, char *fname) ;
int  MRISreadDecimation(MRI_SURFACE *mris, char *fname) ;


#define VERTEX_COORDS      0
#define VERTEX_VALS        1
#define VERTEX_VAL         VERTEX_VALS
#define VERTEX_AREA        2
#define VERTEX_CURV        3
#define VERTEX_CURVATURE   VERTEX_CURV
#define VERTEX_LABEL       4
#define VERTEX_ANNOTATION  5
#define VERTEX_DX          6
#define VERTEX_DY          7
#define VERTEX_DZ          8
#define VERTEX_STATS       9
#define VERTEX_LOGODDS     10
#define VERTEX_MARKS       11


int MRISclearOrigArea(MRI_SURFACE *mris) ;
int MRISclearOrigDistances(MRI_SURFACE *mris) ;
int MRIScombine(MRI_SURFACE *mris_src, MRI_SURFACE *mris_total,
                MRIS_HASH_TABLE *mht, int which) ;
int MRISsphericalCopy(MRI_SURFACE *mris_src, MRI_SURFACE *mris_total,
                      MRIS_HASH_TABLE *mht, int which) ;
int   MRISorigAreaToCurv(MRI_SURFACE *mris) ;
int   MRISareaToCurv(MRI_SURFACE *mris) ;
int   MRISclear(MRI_SURFACE *mris, int which) ;
int   MRISnormalize(MRI_SURFACE *mris, int dof, int which) ;

int  MRIScopyMRI(MRIS *Surf, MRI *Src, int Frame, char *Field);
MRI *MRIcopyMRIS(MRI *mri, MRIS *surf, int Frame, char *Field);

MRI *MRISsmoothMRI(MRIS *Surf, MRI *Src, int nSmoothSteps, MRI *IncMask, MRI *Targ);
MRI *MRISsmoothMRIFast(MRIS *Surf, MRI *Src, int nSmoothSteps, MRI *IncMask,  MRI *Targ);
MRI *MRISsmoothMRIFastD(MRIS *Surf, MRI *Src, int nSmoothSteps, MRI *IncMask,  MRI *Targ);
int MRISsmoothMRIFastCheck(int nSmoothSteps);
int MRISsmoothMRIFastFrame(MRIS *Surf, MRI *Src, int frame, int nSmoothSteps, MRI *IncMask);


int  MRISclearFlags(MRI_SURFACE *mris, int flags) ;
int  MRISsetCurvature(MRI_SURFACE *mris, float val) ;
int  MRISsetFlags(MRI_SURFACE *mris, int flags) ;

int MRISgaussianFilterD(MRI_SURFACE *mris, double wt) ;
int MRISmedianFilterD(MRI_SURFACE *mris, int nmedians, int vtotal) ;
int MRISmedianFilterVals(MRI_SURFACE *mris, int nmedians) ;
int MRISmedianFilterVal2s(MRI_SURFACE *mris, int nmedians) ;
int MRISmedianFilterVal2baks(MRI_SURFACE *mris, int nmedians) ;
int MRISmedianFilterCurvature(MRI_SURFACE *mris, int nmedians);
int MRISfileNameType(const char *fname) ;
unsigned long MRISeraseOutsideOfSurface(float h,
                                        MRI* mri_dst,
                                        MRIS *mris,
                                        unsigned char val) ;

/* Some utility functions to handle reading and writing annotation
   values. MRISRGBToAnnot stuffs an r,g,b tuple into an annotation
   value and MRISAnnotToRGB separates an annotation value into an
   r,g,b tuple. */
#define MRISAnnotToRGB(annot,r,g,b)             \
  r = annot & 0xff ;                            \
  g = (annot >> 8) & 0xff ;                     \
  b = (annot >> 16) & 0xff ;
#define MRISRGBToAnnot(r,g,b,annot)                                     \
  annot = ((r) & 0xff) | (((g) & 0xff) << 8) | (((b) & 0xff) << 16);

int MRISextendedNeighbors(MRIS *SphSurf,int TargVtxNo, int CurVtxNo,
                          double DotProdThresh, int *XNbrVtxNo,
                          double *XNbrDotProd, int *nXNbrs,
                          int nXNbrsMax, int DistType);
MRI *MRISgaussianSmooth(MRIS *Surf, MRI *Src, double GStd, MRI *Targ,
                        double TruncFactor);
MRI *MRISdistSphere(MRIS *surf, double dmax);
int MRISgaussianWeights(MRIS *surf, MRI *dist, double GStd);
MRI *MRISspatialFilter(MRI *Src, MRI *wdist, MRI *Targ);

MATRIX *surfaceRASToSurfaceRAS_(MRI *src, MRI *dst, LTA *lta);

int MRISsurf2surf(MRIS *mris, MRI *dst, LTA *lta);
// convert all vertex positions
int MRISsurf2surfAll(MRIS *mris, MRI *dst, LTA *lta);
void MRISsetReadFrame(int frame);
int MRISaddCommandLine(MRI_SURFACE *mris, char *cmdline) ;
int MRISgetReadFrame(void);
int MRISabsCurvature(MRI_SURFACE *mris) ;
int MRISabsVals(MRI_SURFACE *mris) ;
int MRISsmoothFrames(MRI_SURFACE *mris, MRI *mri, int navgs) ;
int MRISwriteFrameToValues(MRI_SURFACE *mris, MRI *mri, int frame) ;
int MRISreadFrameFromValues(MRI_SURFACE *mris, MRI *mri, int frame) ;
MRI *MRISar1(MRIS *surf, MRI *src, MRI *mask, MRI *ar1);
int **MRIScrsLUT(MRIS *surf, MRI *src);
int MRIScrsLUTFree(int **crslut);
int MRISremoveOverlapWithSmoothing(MRI_SURFACE *mris,
                                   INTEGRATION_PARMS *parms) ;
int MRISupsampleIco(MRI_SURFACE *mris, MRI_SURFACE *mris_new) ;
int MRIScopyVolGeomFromMRI(MRI_SURFACE *mris, MRI *mri) ;

// the next function assumes the surface vertex positions are 
//    set in the voxel coordinates of srcMri
// and it constructs a valid RAS for the surface
void MRISsetVolumeForSurface(MRI_SURFACE *mris, MRI *srcMri);

MRI *MRISremoveRippedFromMask(MRIS *surf, MRI *mask, MRI *outmask);
int MRISremoveIntersections(MRI_SURFACE *mris) ;
int MRIScopyMarkedToMarked2(MRI_SURFACE *mris) ;
int MRIScopyMarked2ToMarked(MRI_SURFACE *mris) ;
int MRIScopyMarkedToMarked3(MRI_SURFACE *mris) ;
int MRIScopyMarked3ToMarked(MRI_SURFACE *mris) ;
int MRISexpandMarked(MRI_SURFACE *mris) ;
int MRISnotMarked(MRI_SURFACE *mri) ;
double MRISsmoothingArea(MRIS *mris, int vtxno, int niters);

int MRISopenMarked(MRI_SURFACE *mris, int order) ;
int MRIScloseMarked(MRI_SURFACE *mris, int order) ;
int MRISerodeMarked(MRI_SURFACE *mris, int ndil) ;
int MRISdilateMarked(MRI_SURFACE *mris, int ndil) ;
int MRISerodeRipped(MRI_SURFACE *mris, int ndil) ;
int MRISdilateRipped(MRI_SURFACE *mris, int ndil) ;
MRI *MRISdilateConfined(MRIS *surf,
                        MRI *mask,
                        int annotidmask,
                        int niters,
                        int newid);
MRI *MRISfbirnMask_SFG_Cing(MRIS *surf);
MRI *MRISfbirnMask_MOF_RACing(MRIS *surf);

int   MRISvalidVertices(MRI_SURFACE *mris) ;
int MRISmarkedVertices(MRI_SURFACE *mris) ;
int MRISmarkVerticesWithValOverThresh(MRI_SURFACE *mris, float thresh) ;

int MRIScomputeClassStatistics(MRI_SURFACE *mris,
                               MRI *mri,
                               float *pwhite_mean,
                               float *pwhite_std,
                               float *pgray_mean,
                               float *pgray_std) ;
int MRIScomputeClassModes(MRI_SURFACE *mris,
                          MRI *mri,
                          float *pwhite_mode,
                          float *pgray_mode,
                          float *pcsf_mode,
			  float *pwhite_std,
			  float *pgray_std,
			  float *pcsf_std);
int MRISrasToVoxel(MRI_SURFACE *mris,
                   MRI *mri,
                   double xs, double ys, double zs,
                   double *pxv, double *pyv, double *pzv) ;
int MRISrestoreRipFlags(MRI_SURFACE *mris) ;
int MRISstoreRipFlags(MRI_SURFACE *mris) ;
int MRISripMedialWall(MRI_SURFACE *mris) ;
int MRISripMarked(MRI_SURFACE *mris) ;
int MRISripUnmarked(MRI_SURFACE *mris) ;
int MRISzeroMedialWallCurvature(MRI_SURFACE *mris) ;
int MRISvertexNormalInVoxelCoords(MRI_SURFACE *mris,
                                  MRI *mri,
                                  int vno,
                                  double *pnx, double *pny, double *pnz) ;

#define MRISgetCoords(v,c,vx,vy,vz) \
 switch(c) { \
   case ORIGINAL_VERTICES:  (*vx) = (v)->origx;  (*vy) = (v)->origy;  (*vz) = (v)->origz; break; \
   case TMP_VERTICES:       (*vx) = (v)->tx;     (*vy) = (v)->ty;     (*vz) = (v)->tz; break; \
   case CANONICAL_VERTICES: (*vx) = (v)->cx;     (*vy) = (v)->cy;     (*vz) = (v)->cz; break; \
   case CURRENT_VERTICES:   (*vx) = (v)->x;      (*vy) = (v)->y;      (*vz) = (v)->z; break; \
   case TARGET_VERTICES:   (*vx) = (v)->targx;   (*vy) = (v)->targy;  (*vz) = (v)->targz; break; \
   case INFLATED_VERTICES:  (*vx) = (v)->infx;   (*vy) = (v)->infy;   (*vz) = (v)->infz; break; \
   case FLATTENED_VERTICES: (*vx) = (v)->fx;     (*vy) = (v)->fy;     (*vz) = (v)->fz; break; \
   case PIAL_VERTICES:      (*vx) = (v)->pialx;  (*vy) = (v)->pialy;  (*vz) = (v)->pialz; break; \
   case TMP2_VERTICES:      (*vx) = (v)->tx2;    (*vy) = (v)->ty2;    (*vz) = (v)->tz2; break; \
   case WHITE_VERTICES:     (*vx) = (v)->whitex; (*vy) = (v)->whitey; (*vz) = (v)->whitez; break; \
   default: break; \
 }

#include "label.h" // LABEL
int MRISlogOdds(MRI_SURFACE *mris, LABEL *area, double slope)  ;
MRI_SP  *MRISPorLabel(MRI_SP *mrisp, MRI_SURFACE *mris, LABEL *area) ;
MRI_SP  *MRISPandLabel(MRI_SP *mrisp, MRI_SURFACE *mris, LABEL *area) ;
MRI *MRISlabel2Mask(MRIS *surf, LABEL *lb, MRI *mask);
int   MRIScomputeAverageCircularPhaseGradient(MRI_SURFACE *mris,
    LABEL *area,
    float *pdx,
    float *pdy,
    float *pdz);

int MRISmaskLabel(MRI_SURFACE *mris, LABEL *area) ;
int MRISmaskNotLabel(MRI_SURFACE *mris, LABEL *area) ;
int MRISripLabel(MRI_SURFACE *mris, LABEL *area) ;
int MRISripNotLabel(MRI_SURFACE *mris, LABEL *area) ;
int MRISsegmentMarked(MRI_SURFACE *mris,
                      LABEL ***plabel_array,
                      int *pnlabels,
                      float min_label_area) ;
int MRISsegmentAnnotated(MRI_SURFACE *mris,
                         LABEL ***plabel_array,
                         int *pnlabels,
                         float min_label_area) ;

int MRISaverageGradients(MRI_SURFACE *mris, int num_avgs) ;
int MRISaverageGradientsFast(MRI_SURFACE *mris, int num_avgs);
int MRISaverageGradientsFastCheck(int num_avgs);

int MRISnormalTermWithGaussianCurvature(MRI_SURFACE *mris,double l_lambda) ;
int MRISnormalSpringTermWithGaussianCurvature(MRI_SURFACE *mris,
                                              double gaussian_norm,
                                              double l_spring) ;
int MRISmakeDensityMap(MRI_SURFACE *mris,
                       double resolution,
                       double radius,
                       int diag_no,
                       MRI **pmri);
double MRIScomputeWhiteVolume(MRI_SURFACE *mris,
                              MRI *mri_aseg,
                              double resolution);
int MRIShistoThresholdCurvature(MRI_SURFACE *mris, float thresh_pct);
int MRISthresholdCurvature(MRI_SURFACE *mris, float thresh, int use_abs);
int MRISbinarizeCurvature(MRI_SURFACE *mris,
                          float thresh,
                          float low,
                          float high,
                          int use_abs);
int MRISsetVal2(MRI_SURFACE *mris, float val);
MRI *MRIScomputeDistanceToSurface(MRI_SURFACE *mris,
                                  MRI *mri,
                                  float resolution) ;
int MRISdistanceTransform(MRI_SURFACE *mris,LABEL *area, int mode) ;
int MRISinvertMarks(MRI_SURFACE *mris) ;


/* value field labels for swap_vertex_fields(), also used in tcl script */
#define FIELD_CURV      0
#define FIELD_CURVBAK   1
#define FIELD_VAL       2
#define FIELD_IMAG_VAL  3
#define FIELD_VAL2      4
#define FIELD_VALBAK    5
#define FIELD_VAL2BAK   6
#define FIELD_STAT      7

#define SCLV_VAL          0
#define SCLV_VAL2         1
#define SCLV_VALBAK       2
#define SCLV_VAL2BAK      3
#define SCLV_VALSTAT      4
#define SCLV_IMAG_VAL     5
#define SCLV_MEAN         6
#define SCLV_MEAN_IMAG    7
#define SCLV_STD_ERROR    8
#define NUM_SCALAR_VALUES 9
HISTOGRAM *MRISgetHistogram(MRI_SURFACE *mris, int nbins, int field);

// Discrete Principal Curvature and Related  vvvvvvvvvvvvvvvvvv
// Column / width for formatted output
#define		G_LC				50
#define		G_RC				30

int		slprints(
    char*		apch_txt
);

void	cprintf(
	char*		apch_left,
	float		af_right
);

void	cprints(
	char*		apch_left,
	char*		apch_right
);

void	cprintd(
	char*		apch_left,
	int		a_right
);

short	FACES_aroundVertex_reorder(
	MRIS*			apmris,
    	int			avertex,
    	VECTOR*			pv_geometricOrder
);

short	FACE_vertexIndex_find(
    	FACE*			pFace,
    	int 			avertex 
);

short	VECTOR_elementIndex_findNotEqual(
	VECTOR*			apV,
	float			af_searchTerm
);

short	VECTOR_elementIndex_find(
	VECTOR*			apV,
	float			af_searchTerm
);

short	MRIS_vertexProgress_print(
    	MRIS*			apmris,
    	int			avertex,
    	char*			apch_message
);

int	FACE_vertexIndexAtMask_find(
	FACE*			apFACE_I,
	VECTOR*			apv_verticesCommon
);

short	VERTICES_commonInFaces_find(
	FACE*			apFACE_I,
	FACE*			apFACE_J,
	VECTOR*			apv_verticesCommon
);

short	FACES_Hcurvature_determineSign(
    	MRIS*			apmris,
    	int			apFACE_O_fno,
    	int			apFACE_I_fno
);

int	VERTEX_faceAngles_determine(
    	MRIS*			apmris,
    	int			avertex,
    	VECTOR*			apv_angle
);

int	VERTEX_faceMinMaxAngles_determine(
    	MRIS*			apmris,
    	int			avertex,
    	int*			ap_minIndex,
    	float*			apf_minAngle,
    	int*			ap_maxIndex,
    	float*			apf_maxAngle
);

int	MRIS_facesAtVertices_reorder(
    	MRIS*			apmris
);

int	MRIScomputeGeometricProperties(
    	MRIS*			apmris
);

short	FACES_aroundVertex_reorder(
    	MRIS*			apmris,
    	int			avertex,
    	VECTOR*			pv_geometricOrder
);

float	FACES_angleNormal_find(
    	MRIS*			apmris,
    	int			apFACE_I_fno,
    	int			apFACE_J_fno
);

float	FACES_commonEdgeLength_find(
    	MRIS*			apmris,
    	FACE*			apFACE_I,
    	FACE*			apFACE_J
);

short	MRIS_discreteKH_compute(
	MRIS*			apmris
);

short	MRIS_discretek1k2_compute(
	MRIS*			apmris,
	short			ab_signedPrincipals
);

// The discrete curvature calculations are based on the Gauss-Bonnet Scheme.
// 
// For 'K' and 'H', see
// 
// @article{1280456,
//  author = {Evgeni Magid and Octavian Soldea and Ehud Rivlin},
//  title = {A comparison of Gaussian and mean curvature estimation 
// 	  methods on triangular meshes of range image data},
//  journal = {Comput. Vis. Image Underst.},
//  volume = {107},
//  number = {3},
//  year = {2007},
//  issn = {1077-3142},
//  pages = {139--159},
//  doi = {http://dx.doi.org/10.1016/j.cviu.2006.09.007},
//  publisher = {Elsevier Science Inc.},
//  address = {New York, NY, USA},
//  }
// 
// and for k1 and k2 see:
// 
// @misc{ meyer02discrete,
//   author = "M. MEYER and M. DESBRUN and P. SCHR and A. BARR",
//   title = "Discrete DifferentialGeometry Operators for Triangulated 2-Manifolds",
//   text = "MEYER, M., DESBRUN, M., SCHR ODER, P., AND BARR, 
// 	  A. H. Discrete DifferentialGeometry
//     	  Operators for Triangulated 2-Manifolds, 2002. VisMath.",
//   year = "2002",
//   url = "citeseer.ist.psu.edu/meyer02discrete.html" }
// 

short	MRIScomputeSecondFundamentalFormDiscrete(
	MRIS*			apmris,
	short			ab_signedPrincipals
);

int  	MRISminMaxCurvatureIndicesLookup(
  	MRI_SURFACE*  		apmris,
  	int*   			ap_vertexMin,
  	int*   			ap_vertexMax
);

int  	MRISvertexCurvature_set(
  	MRI_SURFACE*  		apmris,
  	int   			aindex,
  	float   		af_val
);

int	MRISzeroCurvature(
  	MRI_SURFACE*  		apmris
);

int	MRISuseK1Curvature(
  	MRI_SURFACE*  		mris
);

int	MRISuseK2Curvature(
  	MRI_SURFACE*  		mris
);

// end Discrete Principal Curvature and Related ^^^^^^^^^^^^^^^^^^

void UpdateMRIS(MRI_SURFACE *mris,const char *fname);
int  MRISreadTransform(MRIS *mris,const char *fname);
int MRISaddToValues(MRI_SURFACE *mris, float val) ;
int MRISsetValues(MRI_SURFACE *mris, float val) ;
LABEL *MRISannotation_to_label(MRI_SURFACE *mris, int annot_index) ;


// thickness stuff
int MRISminimizeThicknessFunctional(MRI_SURFACE *mris,
                                    INTEGRATION_PARMS *parms,
                                    float max_thick) ;
int MRISmeasureDistanceBetweenSurfaces(MRI_SURFACE *mris,
                                       MRI_SURFACE *mris2,
                                       int signed_dist) ;
int MRISwriteCoordsToIco(MRI_SURFACE *mris,
                         MRI_SURFACE *mris_ico,
                         int which_vertices);
int MRISvertexCoord2XYZ_float (VERTEX * v,
                               int which,
                               float  *x, float  *y, float  *z);
int MRISvertexCoord2XYZ_double (VERTEX * v,
                               int which,
                               double  *x, double  *y, double  *z);
int MRISsampleFaceNormal(MRI_SURFACE *mris, int fno, double x, double y, double z, 
                         float *px, float *py, float *pz) ;
int
MRISsampleFaceCoordsCanonical(MHT *mht, MRI_SURFACE *mris, float x, float y, float z, int which, 
                              float *px, float *py, float *pz) ;
MRI *MRISmapToSurface(MRI_SURFACE *mris_src, MRI_SURFACE *mris_dst, MRI *mri_src_features, MRI *mri_dst_features) ;
int MRISsampleFaceCoords(MRI_SURFACE *mris,
                         int fno,
                         double x, double y, double z,
                         int which_coords,
                         int which_barcyentric,
                         float *px, float *py, float *pz);
MRI *MRISlaplacian(MRI_SURFACE *mris,
                   MRI *mri_cmatrix,
                   double inner_width,
                   double outer_width);
double MRISsampleValue(MRI_SURFACE *mris,
                       FACE *f,
                       double xp, double yp, double zp, 
                       int which, MRI *mri_vals) ;
int MRIScopyAnnotationsToMarkedIndex(MRI_SURFACE *mris) ;
int MRISmaxMarked(MRI_SURFACE *mris) ;
int MRISscaleVertexCoordinates(MRI_SURFACE *mris, double scale) ;
int MRIScurvToMarked(MRI_SURFACE *mris) ;
int MRIScurvToD(MRI_SURFACE *mris) ;
int MRISreadMarked(MRI_SURFACE *mris, const char *sname) ;
int MRISstoreTangentPlanes(MRI_SURFACE *mris, int which_vertices) ;
double MRISsampleFace(MRI_SURFACE *mris, int fno, int which, double x, double y, double z, double val0, double val1, double val2);
int MRISrepositionSurface(MRI_SURFACE *mris, MRI *mri, int *target_vnos, float *target_vals, 
                          int nv, int nsize, double sigma, int flags)  ;
int MRISrepositionSurfaceToCoordinate(MRI_SURFACE *mris, MRI *mri, int target_vno, 
                                      float tx, 
                                      float ty, 
                                      float tz, 
                                      int nsize, double sigma, int flags)  ;
int face_barycentric_coords(MRI_SURFACE const *mris, int fno, int which_vertices,
                            double cx, double cy, double cz, double *pl1, double *pl2, double *pl3) ;

MRI *MRIScomputeFlattenedVolume(MRI_SURFACE *mris,
                                MRI *mri,
                                double res,
                                int nsamples,
                                int normalize,
                                MRI **pmri_vertices,
                                int smooth_iters,
                                double wm_dist,
                                double outside_dist);
int MRIStrinarizeCurvature(MRI_SURFACE *mris, float binarize_thresh) ;
int MRISthresholdValIntoMarked(MRI_SURFACE *mris, float thresh) ;
int MRISremoveCompressedRegions(MRI_SURFACE *mris, double min_dist) ;
int  MRISweightedSoapBubbleVertexPositions(MRI_SURFACE *mris, int navgs) ;
int MRIStaubinSmooth(MRI_SURFACE *mris, int niters, double lambda, double mu, int which) ;
MRI_SURFACE *MRISconcat(MRI_SURFACE *mris1, MRI_SURFACE *mris2, MRI_SURFACE *mris) ;

#define TAUBIN_UNIFORM_WEIGHTS   0
#define TAUBIN_INVERSE_WEIGHTS   1
#define TAUBIN_EDGE_WEIGHTS      2

int MRISvertexNormalToVoxelScaled(MRI_SURFACE *mris,
				  VERTEX *v,
				  MRI *mri,
				  double *pnx, double *pny, double *pnz) ;
int
MRISvertexNormalToVoxel(MRI_SURFACE *mris,
			VERTEX *v,
			MRI *mri,
			double *pnx, double *pny, double *pnz) ;
MRI *MRIcomputeLaminarVolumeFractions(MRI_SURFACE *mris, double res, MRI *mri_src, MRI *mri_vfracs) ;
MRIS *MRIStessellate(MRI *mri,  int value, int all_flag);
void TESSaddFace(MRI *mri, int imnr, int i, int j, int f, int prev_flag, int *pface_index, 
		 tface_type *face, int *face_index_table0, int *face_index_table1);
void TESScheckFace(MRI *mri, int im0, int i0, int j0, int im1, int i1,int j1,
		int f, int n, int v_ind, int prev_flag, int all_flag, int value,
		tface_type *face, int *pface_index, int *face_index_table0, 
		   int *face_index_table1,	tvertex_type *vertex);
int TESSaddVertex(MRI *mri, int imnr, int i, int j, int *pvertex_index,  int *vertex_index_table, tvertex_type *vertex);
int TESSfacep(MRI *mri, int im0, int i0, int j0, int im1, int i1, int j1, int value, int all_flag);

#define SURFACE_SMOOTH_STEPS_TO_SIGMA(iter)   (sqrt((double)iter) * M_PI / 2.0)
#define SIGMA_TO_SURFACE_SMOOTH_STEPS(sigma)  SQR(2.0*sigma/M_PI)

SURFHOPLIST *SetSurfHopListAlloc(MRI_SURFACE *Surf, int nHops);
SURFHOPLIST *SetSurfHopList(int CenterVtx, MRI_SURFACE *Surf, int nHops);
int SurfHopListFree(SURFHOPLIST **shl0);
MRI *MRISarN(MRIS *surf, MRI *src, MRI *mask, MRI *arN, int N);
MRI *MRISsmoothKernel(MRIS *surf, MRI *src, MRI *mask, MRI *mrikern, MATRIX *globkern, SURFHOPLIST ***pshl, MRI *out);
int MRISmeasureLaplaceStreamlines(MRI_SURFACE *mris, MRI *mri_laplace, MRI *mri_intensity, MRI *mri_profiles) ;
MRI *MRISsolveLaplaceEquation(MRI_SURFACE *mris, MRI *mri, double res) ;
int MRIScountEdges(MRIS *surf);
int MRISedges(MRIS *surf);
int MRISfixAverageSurf7(MRIS *surf7);
double mrisRmsValError(MRI_SURFACE *mris, MRI *mri);

// for sorting vertices using qsort
typedef struct{
  int vtxno;
  float x,y,z;
} VERTEX_SORT; 
int CompareVertexCoords(const void *v1, const void *v2);
// for sorting faces using qsort
typedef struct{
  int faceno;
  int v0, v1, v2;
} FACE_SORT; 
int CompareFaceVertices(const void *vf1, const void *vf2);
// for making the surface deterministic after decimation
MRIS *MRISsortVertices(MRIS *mris0);
<<<<<<< HEAD


// mrisurf_topology needed by more
//
//  Vertices, like Faces, come into existence when the surface is created with a vertex and face count.
//  Edges are implicit (MRI_EDGE is more than just an edge), and are created by telling each of the end vertices that they are neighbors.
//  Faces get associated with three edges associated with three vertices (VERTICES_PER_FACE is 3)
//
bool mrisCheckVertexVertexTopology(MRIS const * mris);
bool mrisCheckVertexFaceTopology  (MRIS const * mris);  // includes a mrisCheckVertexVertexTopology check
//  Vertices
//
static int  mrisVertexNeighborIndex (MRIS const * mris, int vno1, int vno2);
static bool mrisVerticesAreNeighbors(MRIS const * mris, int vno1, int vno2);
// Neighbourhoods
//
#define MAX_NEIGHBORS (400)
void MRISsetNeighborhoodSizeAndDist (MRIS *mris, int nsize) ;
int  MRISresetNeighborhoodSize      (MRIS *mris, int nsize) ;
int  MRISfindNeighborsAtVertex      (MRIS *mris, int vno, int nlinks, int *vlist);
void mrisFindNeighbors              (MRIS *mris);
void  MRISflipFaceAroundV1(MRIS *mris, int fno);
void  MRISreverseFaceOrder(MRIS *mris);
// Marked
//
bool mrisAnyVertexOfFaceMarked(MRIS *mris, int fno);
// Static function implementations
//
static int mrisVertexNeighborIndex(MRIS const *mris, int vno1, int vno2) {
  cheapAssert(0 <= vno1 && vno1 < mris->nvertices);
  VERTEX_TOPOLOGY const * const vt = &mris->vertices_topology[vno1];
  int n;
  for (n = 0; n < vt->vnum; n++) {
    if (vt->v[n] == vno2) return n;
  }
  return -1;
}
static bool mrisVerticesAreNeighbors(MRIS const * const mris, int const vno1, int const vno2)
{
  return 0 <= mrisVertexNeighborIndex(mris, vno1, vno2);
}
=======
>>>>>>> 3a4c9cee
<|MERGE_RESOLUTION|>--- conflicted
+++ resolved
@@ -193,7 +193,6 @@
   ELTP(int,f) SEP                                       /* array[v->num] the fno's of the neighboring faces     */ \
   ELTP(uchar,n) SEP           	                        /* array[v->num] the face.v[*] index for this vertex    */ \
   ELTP(int,e) SEP                                       /* edge state for neighboring vertices                  */ \
-<<<<<<< HEAD
   ELTP(CONST_EXCEPT_MRISURF_TOPOLOGY int,v) SEP               /* array[v->vtotal] of sorted by hops neighbor vno      */ \
   ELTT(CONST_EXCEPT_MRISURF_TOPOLOGY short,vnum)              /* number of 1-hop neighbots                            */ \
   ELTT(CONST_EXCEPT_MRISURF_TOPOLOGY short,v2num) SEP         /* number of 1, or 2-hop neighbors                      */ \
@@ -202,16 +201,6 @@
   ELTX(CONST_EXCEPT_MRISURF_TOPOLOGY short,nsizeMaxClock) SEP /* copy of mris->nsizeMaxClock when v#num                  */ \
   ELTT(CONST_EXCEPT_MRISURF_TOPOLOGY uchar,nsizeMax) SEP      /* the max nsize that was used to fill in vnum etc      */ \
   ELTT(CONST_EXCEPT_MRISURF_TOPOLOGY uchar,nsize) SEP         /* index of the current v#num in vtotal                 */ \
-=======
-  ELTP(int,v) SEP               /* array[v->vtotal] of sorted by hops neighbor vno      */ \
-  ELTT(short,vnum)              /* number of 1-hop neighbots                            */ \
-  ELTT(short,v2num) SEP         /* number of 1, or 2-hop neighbors                      */ \
-  ELTT(short,v3num) SEP         /* number of 1,2,or 3-hop neighbors                     */ \
-  ELTT(short,vtotal) SEP        /* total # of neighbors. copy of vnum.nsize             */ \
-  ELTX(short,nsizeMaxClock) SEP /* copy of mris->nsizeMaxClock when v#num                  */ \
-  ELTT(uchar,nsizeMax) SEP      /* the max nsize that was used to fill in vnum etc      */ \
-  ELTT(uchar,nsize) SEP         /* index of the current v#num in vtotal                 */ \
->>>>>>> 3a4c9cee
   ELTT(uchar,num) SEP                                   /* number of neighboring faces                          */ \
   // end of macro
 
@@ -2626,8 +2615,6 @@
 int CompareFaceVertices(const void *vf1, const void *vf2);
 // for making the surface deterministic after decimation
 MRIS *MRISsortVertices(MRIS *mris0);
-<<<<<<< HEAD
-
 
 // mrisurf_topology needed by more
 //
@@ -2667,6 +2654,4 @@
 static bool mrisVerticesAreNeighbors(MRIS const * const mris, int const vno1, int const vno2)
 {
   return 0 <= mrisVertexNeighborIndex(mris, vno1, vno2);
-}
-=======
->>>>>>> 3a4c9cee
+}